menu "printk and dmesg options"

config PRINTK_TIME
	bool "Show timing information on printks"
	depends on PRINTK
	help
	  Selecting this option causes time stamps of the printk()
	  messages to be added to the output of the syslog() system
	  call and at the console.

	  The timestamp is always recorded internally, and exported
	  to /dev/kmsg. This flag just specifies if the timestamp should
	  be included, not that the timestamp is recorded.

	  The behavior is also controlled by the kernel command line
	  parameter printk.time=1. See Documentation/kernel-parameters.txt

config MESSAGE_LOGLEVEL_DEFAULT
	int "Default message log level (1-7)"
	range 1 7
	default "4"
	help
	  Default log level for printk statements with no specified priority.

	  This was hard-coded to KERN_WARNING since at least 2.6.10 but folks
	  that are auditing their logs closely may want to set it to a lower
	  priority.

config BOOT_PRINTK_DELAY
	bool "Delay each boot printk message by N milliseconds"
	depends on DEBUG_KERNEL && PRINTK && GENERIC_CALIBRATE_DELAY
	help
	  This build option allows you to read kernel boot messages
	  by inserting a short delay after each one.  The delay is
	  specified in milliseconds on the kernel command line,
	  using "boot_delay=N".

	  It is likely that you would also need to use "lpj=M" to preset
	  the "loops per jiffie" value.
	  See a previous boot log for the "lpj" value to use for your
	  system, and then set "lpj=M" before setting "boot_delay=N".
	  NOTE:  Using this option may adversely affect SMP systems.
	  I.e., processors other than the first one may not boot up.
	  BOOT_PRINTK_DELAY also may cause LOCKUP_DETECTOR to detect
	  what it believes to be lockup conditions.

config DYNAMIC_DEBUG
	bool "Enable dynamic printk() support"
	default n
	depends on PRINTK
	depends on DEBUG_FS
	help

	  Compiles debug level messages into the kernel, which would not
	  otherwise be available at runtime. These messages can then be
	  enabled/disabled based on various levels of scope - per source file,
	  function, module, format string, and line number. This mechanism
	  implicitly compiles in all pr_debug() and dev_dbg() calls, which
	  enlarges the kernel text size by about 2%.

	  If a source file is compiled with DEBUG flag set, any
	  pr_debug() calls in it are enabled by default, but can be
	  disabled at runtime as below.  Note that DEBUG flag is
	  turned on by many CONFIG_*DEBUG* options.

	  Usage:

	  Dynamic debugging is controlled via the 'dynamic_debug/control' file,
	  which is contained in the 'debugfs' filesystem. Thus, the debugfs
	  filesystem must first be mounted before making use of this feature.
	  We refer the control file as: <debugfs>/dynamic_debug/control. This
	  file contains a list of the debug statements that can be enabled. The
	  format for each line of the file is:

		filename:lineno [module]function flags format

	  filename : source file of the debug statement
	  lineno : line number of the debug statement
	  module : module that contains the debug statement
	  function : function that contains the debug statement
          flags : '=p' means the line is turned 'on' for printing
          format : the format used for the debug statement

	  From a live system:

		nullarbor:~ # cat <debugfs>/dynamic_debug/control
		# filename:lineno [module]function flags format
		fs/aio.c:222 [aio]__put_ioctx =_ "__put_ioctx:\040freeing\040%p\012"
		fs/aio.c:248 [aio]ioctx_alloc =_ "ENOMEM:\040nr_events\040too\040high\012"
		fs/aio.c:1770 [aio]sys_io_cancel =_ "calling\040cancel\012"

	  Example usage:

		// enable the message at line 1603 of file svcsock.c
		nullarbor:~ # echo -n 'file svcsock.c line 1603 +p' >
						<debugfs>/dynamic_debug/control

		// enable all the messages in file svcsock.c
		nullarbor:~ # echo -n 'file svcsock.c +p' >
						<debugfs>/dynamic_debug/control

		// enable all the messages in the NFS server module
		nullarbor:~ # echo -n 'module nfsd +p' >
						<debugfs>/dynamic_debug/control

		// enable all 12 messages in the function svc_process()
		nullarbor:~ # echo -n 'func svc_process +p' >
						<debugfs>/dynamic_debug/control

		// disable all 12 messages in the function svc_process()
		nullarbor:~ # echo -n 'func svc_process -p' >
						<debugfs>/dynamic_debug/control

	  See Documentation/dynamic-debug-howto.txt for additional information.

endmenu # "printk and dmesg options"

menu "Compile-time checks and compiler options"

config DEBUG_INFO
	bool "Compile the kernel with debug info"
	depends on DEBUG_KERNEL && !COMPILE_TEST
	help
          If you say Y here the resulting kernel image will include
	  debugging info resulting in a larger kernel image.
	  This adds debug symbols to the kernel and modules (gcc -g), and
	  is needed if you intend to use kernel crashdump or binary object
	  tools like crash, kgdb, LKCD, gdb, etc on the kernel.
	  Say Y here only if you plan to debug the kernel.

	  If unsure, say N.

config DEBUG_INFO_REDUCED
	bool "Reduce debugging information"
	depends on DEBUG_INFO
	help
	  If you say Y here gcc is instructed to generate less debugging
	  information for structure types. This means that tools that
	  need full debugging information (like kgdb or systemtap) won't
	  be happy. But if you merely need debugging information to
	  resolve line numbers there is no loss. Advantage is that
	  build directory object sizes shrink dramatically over a full
	  DEBUG_INFO build and compile times are reduced too.
	  Only works with newer gcc versions.

config DEBUG_INFO_SPLIT
	bool "Produce split debuginfo in .dwo files"
	depends on DEBUG_INFO
	help
	  Generate debug info into separate .dwo files. This significantly
	  reduces the build directory size for builds with DEBUG_INFO,
	  because it stores the information only once on disk in .dwo
	  files instead of multiple times in object files and executables.
	  In addition the debug information is also compressed.

	  Requires recent gcc (4.7+) and recent gdb/binutils.
	  Any tool that packages or reads debug information would need
	  to know about the .dwo files and include them.
	  Incompatible with older versions of ccache.

config DEBUG_INFO_DWARF4
	bool "Generate dwarf4 debuginfo"
	depends on DEBUG_INFO
	help
	  Generate dwarf4 debug info. This requires recent versions
	  of gcc and gdb. It makes the debug information larger.
	  But it significantly improves the success of resolving
	  variables in gdb on optimized code.

config GDB_SCRIPTS
	bool "Provide GDB scripts for kernel debugging"
	depends on DEBUG_INFO
	help
	  This creates the required links to GDB helper scripts in the
	  build directory. If you load vmlinux into gdb, the helper
	  scripts will be automatically imported by gdb as well, and
	  additional functions are available to analyze a Linux kernel
	  instance. See Documentation/gdb-kernel-debugging.txt for further
	  details.

config ENABLE_WARN_DEPRECATED
	bool "Enable __deprecated logic"
	default y
	help
	  Enable the __deprecated logic in the kernel build.
	  Disable this to suppress the "warning: 'foo' is deprecated
	  (declared at kernel/power/somefile.c:1234)" messages.

config ENABLE_MUST_CHECK
	bool "Enable __must_check logic"
	default y
	help
	  Enable the __must_check logic in the kernel build.  Disable this to
	  suppress the "warning: ignoring return value of 'foo', declared with
	  attribute warn_unused_result" messages.

config FRAME_WARN
	int "Warn for stack frames larger than (needs gcc 4.4)"
	range 0 8192
	default 1024 if !64BIT
	default 2048 if 64BIT
	help
	  Tell gcc to warn at build time for stack frames larger than this.
	  Setting this too low will cause a lot of warnings.
	  Setting it to 0 disables the warning.
	  Requires gcc 4.4

config STRIP_ASM_SYMS
	bool "Strip assembler-generated symbols during link"
	default n
	help
	  Strip internal assembler-generated symbols during a link (symbols
	  that look like '.Lxxx') so they don't pollute the output of
	  get_wchan() and suchlike.

config READABLE_ASM
        bool "Generate readable assembler code"
        depends on DEBUG_KERNEL
        help
          Disable some compiler optimizations that tend to generate human unreadable
          assembler output. This may make the kernel slightly slower, but it helps
          to keep kernel developers who have to stare a lot at assembler listings
          sane.

config UNUSED_SYMBOLS
	bool "Enable unused/obsolete exported symbols"
	default y if X86
	help
	  Unused but exported symbols make the kernel needlessly bigger.  For
	  that reason most of these unused exports will soon be removed.  This
	  option is provided temporarily to provide a transition period in case
	  some external kernel module needs one of these symbols anyway. If you
	  encounter such a case in your module, consider if you are actually
	  using the right API.  (rationale: since nobody in the kernel is using
	  this in a module, there is a pretty good chance it's actually the
	  wrong interface to use).  If you really need the symbol, please send a
	  mail to the linux kernel mailing list mentioning the symbol and why
	  you really need it, and what the merge plan to the mainline kernel for
	  your module is.

config PAGE_OWNER
	bool "Track page owner"
	depends on DEBUG_KERNEL && STACKTRACE_SUPPORT
	select DEBUG_FS
	select STACKTRACE
	select PAGE_EXTENSION
	help
	  This keeps track of what call chain is the owner of a page, may
	  help to find bare alloc_page(s) leaks. Even if you include this
	  feature on your build, it is disabled in default. You should pass
	  "page_owner=on" to boot parameter in order to enable it. Eats
	  a fair amount of memory if enabled. See tools/vm/page_owner_sort.c
	  for user-space helper.

	  If unsure, say N.

config DEBUG_FS
	bool "Debug Filesystem"
	help
	  debugfs is a virtual file system that kernel developers use to put
	  debugging files into.  Enable this option to be able to read and
	  write to these files.

	  For detailed documentation on the debugfs API, see
	  Documentation/DocBook/filesystems.

	  If unsure, say N.

config HEADERS_CHECK
	bool "Run 'make headers_check' when building vmlinux"
	depends on !UML
	help
	  This option will extract the user-visible kernel headers whenever
	  building the kernel, and will run basic sanity checks on them to
	  ensure that exported files do not attempt to include files which
	  were not exported, etc.

	  If you're making modifications to header files which are
	  relevant for userspace, say 'Y', and check the headers
	  exported to $(INSTALL_HDR_PATH) (usually 'usr/include' in
	  your build tree), to make sure they're suitable.

config DEBUG_SECTION_MISMATCH
	bool "Enable full Section mismatch analysis"
	help
	  The section mismatch analysis checks if there are illegal
	  references from one section to another section.
	  During linktime or runtime, some sections are dropped;
	  any use of code/data previously in these sections would
	  most likely result in an oops.
	  In the code, functions and variables are annotated with
	  __init,, etc. (see the full list in include/linux/init.h),
	  which results in the code/data being placed in specific sections.
	  The section mismatch analysis is always performed after a full
	  kernel build, and enabling this option causes the following
	  additional steps to occur:
	  - Add the option -fno-inline-functions-called-once to gcc commands.
	    When inlining a function annotated with __init in a non-init
	    function, we would lose the section information and thus
	    the analysis would not catch the illegal reference.
	    This option tells gcc to inline less (but it does result in
	    a larger kernel).
	  - Run the section mismatch analysis for each module/built-in.o file.
	    When we run the section mismatch analysis on vmlinux.o, we
	    lose valueble information about where the mismatch was
	    introduced.
	    Running the analysis for each module/built-in.o file
	    tells where the mismatch happens much closer to the
	    source. The drawback is that the same mismatch is
	    reported at least twice.
	  - Enable verbose reporting from modpost in order to help resolve
	    the section mismatches that are reported.

#
# Select this config option from the architecture Kconfig, if it
# is preferred to always offer frame pointers as a config
# option on the architecture (regardless of KERNEL_DEBUG):
#
config ARCH_WANT_FRAME_POINTERS
	bool
	help

config FRAME_POINTER
	bool "Compile the kernel with frame pointers"
	depends on DEBUG_KERNEL && \
		(CRIS || M68K || FRV || UML || \
		 AVR32 || SUPERH || BLACKFIN || MN10300 || METAG) || \
		ARCH_WANT_FRAME_POINTERS
	default y if (DEBUG_INFO && UML) || ARCH_WANT_FRAME_POINTERS
	help
	  If you say Y here the resulting kernel image will be slightly
	  larger and slower, but it gives very useful debugging information
	  in case of kernel bugs. (precise oopses/stacktraces/warnings)

config DEBUG_FORCE_WEAK_PER_CPU
	bool "Force weak per-cpu definitions"
	depends on DEBUG_KERNEL
	help
	  s390 and alpha require percpu variables in modules to be
	  defined weak to work around addressing range issue which
	  puts the following two restrictions on percpu variable
	  definitions.

	  1. percpu symbols must be unique whether static or not
	  2. percpu variables can't be defined inside a function

	  To ensure that generic code follows the above rules, this
	  option forces all percpu variables to be defined as weak.

endmenu # "Compiler options"

config MAGIC_SYSRQ
	bool "Magic SysRq key"
	depends on !UML
	help
	  If you say Y here, you will have some control over the system even
	  if the system crashes for example during kernel debugging (e.g., you
	  will be able to flush the buffer cache to disk, reboot the system
	  immediately or dump some status information). This is accomplished
	  by pressing various keys while holding SysRq (Alt+PrintScreen). It
	  also works on a serial console (on PC hardware at least), if you
	  send a BREAK and then within 5 seconds a command keypress. The
	  keys are documented in <file:Documentation/sysrq.txt>. Don't say Y
	  unless you really know what this hack does.

config MAGIC_SYSRQ_DEFAULT_ENABLE
	hex "Enable magic SysRq key functions by default"
	depends on MAGIC_SYSRQ
	default 0x1
	help
	  Specifies which SysRq key functions are enabled by default.
	  This may be set to 1 or 0 to enable or disable them all, or
	  to a bitmask as described in Documentation/sysrq.txt.

config DEBUG_KERNEL
	bool "Kernel debugging"
	help
	  Say Y here if you are developing drivers or trying to debug and
	  identify kernel problems.

menu "Memory Debugging"

source mm/Kconfig.debug

config DEBUG_OBJECTS
	bool "Debug object operations"
	depends on DEBUG_KERNEL
	help
	  If you say Y here, additional code will be inserted into the
	  kernel to track the life time of various objects and validate
	  the operations on those objects.

config DEBUG_OBJECTS_SELFTEST
	bool "Debug objects selftest"
	depends on DEBUG_OBJECTS
	help
	  This enables the selftest of the object debug code.

config DEBUG_OBJECTS_FREE
	bool "Debug objects in freed memory"
	depends on DEBUG_OBJECTS
	help
	  This enables checks whether a k/v free operation frees an area
	  which contains an object which has not been deactivated
	  properly. This can make kmalloc/kfree-intensive workloads
	  much slower.

config DEBUG_OBJECTS_TIMERS
	bool "Debug timer objects"
	depends on DEBUG_OBJECTS
	help
	  If you say Y here, additional code will be inserted into the
	  timer routines to track the life time of timer objects and
	  validate the timer operations.

config DEBUG_OBJECTS_WORK
	bool "Debug work objects"
	depends on DEBUG_OBJECTS
	help
	  If you say Y here, additional code will be inserted into the
	  work queue routines to track the life time of work objects and
	  validate the work operations.

config DEBUG_OBJECTS_RCU_HEAD
	bool "Debug RCU callbacks objects"
	depends on DEBUG_OBJECTS
	help
	  Enable this to turn on debugging of RCU list heads (call_rcu() usage).

config DEBUG_OBJECTS_PERCPU_COUNTER
	bool "Debug percpu counter objects"
	depends on DEBUG_OBJECTS
	help
	  If you say Y here, additional code will be inserted into the
	  percpu counter routines to track the life time of percpu counter
	  objects and validate the percpu counter operations.

config DEBUG_OBJECTS_ENABLE_DEFAULT
	int "debug_objects bootup default value (0-1)"
        range 0 1
        default "1"
        depends on DEBUG_OBJECTS
        help
          Debug objects boot parameter default value

config DEBUG_SLAB
	bool "Debug slab memory allocations"
	depends on DEBUG_KERNEL && SLAB && !KMEMCHECK
	help
	  Say Y here to have the kernel do limited verification on memory
	  allocation as well as poisoning memory on free to catch use of freed
	  memory. This can make kmalloc/kfree-intensive workloads much slower.

config DEBUG_SLAB_LEAK
	bool "Memory leak debugging"
	depends on DEBUG_SLAB

config SLUB_DEBUG_ON
	bool "SLUB debugging on by default"
	depends on SLUB && SLUB_DEBUG && !KMEMCHECK
	default n
	help
	  Boot with debugging on by default. SLUB boots by default with
	  the runtime debug capabilities switched off. Enabling this is
	  equivalent to specifying the "slub_debug" parameter on boot.
	  There is no support for more fine grained debug control like
	  possible with slub_debug=xxx. SLUB debugging may be switched
	  off in a kernel built with CONFIG_SLUB_DEBUG_ON by specifying
	  "slub_debug=-".

config SLUB_STATS
	default n
	bool "Enable SLUB performance statistics"
	depends on SLUB && SYSFS
	help
	  SLUB statistics are useful to debug SLUBs allocation behavior in
	  order find ways to optimize the allocator. This should never be
	  enabled for production use since keeping statistics slows down
	  the allocator by a few percentage points. The slabinfo command
	  supports the determination of the most active slabs to figure
	  out which slabs are relevant to a particular load.
	  Try running: slabinfo -DA

config HAVE_DEBUG_KMEMLEAK
	bool

config DEBUG_KMEMLEAK
	bool "Kernel memory leak detector"
	depends on DEBUG_KERNEL && HAVE_DEBUG_KMEMLEAK
	select DEBUG_FS
	select STACKTRACE if STACKTRACE_SUPPORT
	select KALLSYMS
	select CRC32
	help
	  Say Y here if you want to enable the memory leak
	  detector. The memory allocation/freeing is traced in a way
	  similar to the Boehm's conservative garbage collector, the
	  difference being that the orphan objects are not freed but
	  only shown in /sys/kernel/debug/kmemleak. Enabling this
	  feature will introduce an overhead to memory
	  allocations. See Documentation/kmemleak.txt for more
	  details.

	  Enabling DEBUG_SLAB or SLUB_DEBUG may increase the chances
	  of finding leaks due to the slab objects poisoning.

	  In order to access the kmemleak file, debugfs needs to be
	  mounted (usually at /sys/kernel/debug).

config DEBUG_KMEMLEAK_EARLY_LOG_SIZE
	int "Maximum kmemleak early log entries"
	depends on DEBUG_KMEMLEAK
	range 200 40000
	default 400
	help
	  Kmemleak must track all the memory allocations to avoid
	  reporting false positives. Since memory may be allocated or
	  freed before kmemleak is initialised, an early log buffer is
	  used to store these actions. If kmemleak reports "early log
	  buffer exceeded", please increase this value.

config DEBUG_KMEMLEAK_TEST
	tristate "Simple test for the kernel memory leak detector"
	depends on DEBUG_KMEMLEAK && m
	help
	  This option enables a module that explicitly leaks memory.

	  If unsure, say N.

config DEBUG_KMEMLEAK_DEFAULT_OFF
	bool "Default kmemleak to off"
	depends on DEBUG_KMEMLEAK
	help
	  Say Y here to disable kmemleak by default. It can then be enabled
	  on the command line via kmemleak=on.

config DEBUG_STACK_USAGE
	bool "Stack utilization instrumentation"
	depends on DEBUG_KERNEL && !IA64 && !PARISC && !METAG
	help
	  Enables the display of the minimum amount of free stack which each
	  task has ever had available in the sysrq-T and sysrq-P debug output.

	  This option will slow down process creation somewhat.

config DEBUG_VM
	bool "Debug VM"
	depends on DEBUG_KERNEL
	help
	  Enable this to turn on extended checks in the virtual-memory system
          that may impact performance.

	  If unsure, say N.

config DEBUG_VM_VMACACHE
	bool "Debug VMA caching"
	depends on DEBUG_VM
	help
	  Enable this to turn on VMA caching debug information. Doing so
	  can cause significant overhead, so only enable it in non-production
	  environments.

	  If unsure, say N.

config DEBUG_VM_RB
	bool "Debug VM red-black trees"
	depends on DEBUG_VM
	help
	  Enable VM red-black tree debugging information and extra validations.

	  If unsure, say N.

config DEBUG_VIRTUAL
	bool "Debug VM translations"
	depends on DEBUG_KERNEL && X86
	help
	  Enable some costly sanity checks in virtual to page code. This can
	  catch mistakes with virt_to_page() and friends.

	  If unsure, say N.

config DEBUG_NOMMU_REGIONS
	bool "Debug the global anon/private NOMMU mapping region tree"
	depends on DEBUG_KERNEL && !MMU
	help
	  This option causes the global tree of anonymous and private mapping
	  regions to be regularly checked for invalid topology.

config DEBUG_MEMORY_INIT
	bool "Debug memory initialisation" if EXPERT
	default !EXPERT
	help
	  Enable this for additional checks during memory initialisation.
	  The sanity checks verify aspects of the VM such as the memory model
	  and other information provided by the architecture. Verbose
	  information will be printed at KERN_DEBUG loglevel depending
	  on the mminit_loglevel= command-line option.

	  If unsure, say Y

config MEMORY_NOTIFIER_ERROR_INJECT
	tristate "Memory hotplug notifier error injection module"
	depends on MEMORY_HOTPLUG_SPARSE && NOTIFIER_ERROR_INJECTION
	help
	  This option provides the ability to inject artificial errors to
	  memory hotplug notifier chain callbacks.  It is controlled through
	  debugfs interface under /sys/kernel/debug/notifier-error-inject/memory

	  If the notifier call chain should be failed with some events
	  notified, write the error code to "actions/<notifier event>/error".

	  Example: Inject memory hotplug offline error (-12 == -ENOMEM)

	  # cd /sys/kernel/debug/notifier-error-inject/memory
	  # echo -12 > actions/MEM_GOING_OFFLINE/error
	  # echo offline > /sys/devices/system/memory/memoryXXX/state
	  bash: echo: write error: Cannot allocate memory

	  To compile this code as a module, choose M here: the module will
	  be called memory-notifier-error-inject.

	  If unsure, say N.

config DEBUG_PER_CPU_MAPS
	bool "Debug access to per_cpu maps"
	depends on DEBUG_KERNEL
	depends on SMP
	help
	  Say Y to verify that the per_cpu map being accessed has
	  been set up. This adds a fair amount of code to kernel memory
	  and decreases performance.

	  Say N if unsure.

config DEBUG_HIGHMEM
	bool "Highmem debugging"
	depends on DEBUG_KERNEL && HIGHMEM
	help
	  This option enables additional error checking for high memory
	  systems.  Disable for production systems.

config HAVE_DEBUG_STACKOVERFLOW
	bool

config DEBUG_STACKOVERFLOW
	bool "Check for stack overflows"
	depends on DEBUG_KERNEL && HAVE_DEBUG_STACKOVERFLOW
	---help---
	  Say Y here if you want to check for overflows of kernel, IRQ
	  and exception stacks (if your architecture uses them). This
	  option will show detailed messages if free stack space drops
	  below a certain limit.

	  These kinds of bugs usually occur when call-chains in the
	  kernel get too deep, especially when interrupts are
	  involved.

	  Use this in cases where you see apparently random memory
	  corruption, especially if it appears in 'struct thread_info'

	  If in doubt, say "N".

source "lib/Kconfig.kmemcheck"

source "lib/Kconfig.kasan"

endmenu # "Memory Debugging"

config DEBUG_SHIRQ
	bool "Debug shared IRQ handlers"
	depends on DEBUG_KERNEL
	help
	  Enable this to generate a spurious interrupt as soon as a shared
	  interrupt handler is registered, and just before one is deregistered.
	  Drivers ought to be able to handle interrupts coming in at those
	  points; some don't and need to be caught.

menu "Debug Lockups and Hangs"

config LOCKUP_DETECTOR
	bool "Detect Hard and Soft Lockups"
	depends on DEBUG_KERNEL && !S390
	help
	  Say Y here to enable the kernel to act as a watchdog to detect
	  hard and soft lockups.

	  Softlockups are bugs that cause the kernel to loop in kernel
	  mode for more than 20 seconds, without giving other tasks a
	  chance to run.  The current stack trace is displayed upon
	  detection and the system will stay locked up.

	  Hardlockups are bugs that cause the CPU to loop in kernel mode
	  for more than 10 seconds, without letting other interrupts have a
	  chance to run.  The current stack trace is displayed upon detection
	  and the system will stay locked up.

	  The overhead should be minimal.  A periodic hrtimer runs to
	  generate interrupts and kick the watchdog task every 4 seconds.
	  An NMI is generated every 10 seconds or so to check for hardlockups.

	  The frequency of hrtimer and NMI events and the soft and hard lockup
	  thresholds can be controlled through the sysctl watchdog_thresh.

config HARDLOCKUP_DETECTOR
	def_bool y
	depends on LOCKUP_DETECTOR && !HAVE_NMI_WATCHDOG
	depends on PERF_EVENTS && HAVE_PERF_EVENTS_NMI

config BOOTPARAM_HARDLOCKUP_PANIC
	bool "Panic (Reboot) On Hard Lockups"
	depends on HARDLOCKUP_DETECTOR
	help
	  Say Y here to enable the kernel to panic on "hard lockups",
	  which are bugs that cause the kernel to loop in kernel
	  mode with interrupts disabled for more than 10 seconds (configurable
	  using the watchdog_thresh sysctl).

	  Say N if unsure.

config BOOTPARAM_HARDLOCKUP_PANIC_VALUE
	int
	depends on HARDLOCKUP_DETECTOR
	range 0 1
	default 0 if !BOOTPARAM_HARDLOCKUP_PANIC
	default 1 if BOOTPARAM_HARDLOCKUP_PANIC

config BOOTPARAM_SOFTLOCKUP_PANIC
	bool "Panic (Reboot) On Soft Lockups"
	depends on LOCKUP_DETECTOR
	help
	  Say Y here to enable the kernel to panic on "soft lockups",
	  which are bugs that cause the kernel to loop in kernel
	  mode for more than 20 seconds (configurable using the watchdog_thresh
	  sysctl), without giving other tasks a chance to run.

	  The panic can be used in combination with panic_timeout,
	  to cause the system to reboot automatically after a
	  lockup has been detected. This feature is useful for
	  high-availability systems that have uptime guarantees and
	  where a lockup must be resolved ASAP.

	  Say N if unsure.

config BOOTPARAM_SOFTLOCKUP_PANIC_VALUE
	int
	depends on LOCKUP_DETECTOR
	range 0 1
	default 0 if !BOOTPARAM_SOFTLOCKUP_PANIC
	default 1 if BOOTPARAM_SOFTLOCKUP_PANIC

config DETECT_HUNG_TASK
	bool "Detect Hung Tasks"
	depends on DEBUG_KERNEL
	default LOCKUP_DETECTOR
	help
	  Say Y here to enable the kernel to detect "hung tasks",
	  which are bugs that cause the task to be stuck in
	  uninterruptible "D" state indefinitiley.

	  When a hung task is detected, the kernel will print the
	  current stack trace (which you should report), but the
	  task will stay in uninterruptible state. If lockdep is
	  enabled then all held locks will also be reported. This
	  feature has negligible overhead.

config DEFAULT_HUNG_TASK_TIMEOUT
	int "Default timeout for hung task detection (in seconds)"
	depends on DETECT_HUNG_TASK
	default 120
	help
	  This option controls the default timeout (in seconds) used
	  to determine when a task has become non-responsive and should
	  be considered hung.

	  It can be adjusted at runtime via the kernel.hung_task_timeout_secs
	  sysctl or by writing a value to
	  /proc/sys/kernel/hung_task_timeout_secs.

	  A timeout of 0 disables the check.  The default is two minutes.
	  Keeping the default should be fine in most cases.

config BOOTPARAM_HUNG_TASK_PANIC
	bool "Panic (Reboot) On Hung Tasks"
	depends on DETECT_HUNG_TASK
	help
	  Say Y here to enable the kernel to panic on "hung tasks",
	  which are bugs that cause the kernel to leave a task stuck
	  in uninterruptible "D" state.

	  The panic can be used in combination with panic_timeout,
	  to cause the system to reboot automatically after a
	  hung task has been detected. This feature is useful for
	  high-availability systems that have uptime guarantees and
	  where a hung tasks must be resolved ASAP.

	  Say N if unsure.

config BOOTPARAM_HUNG_TASK_PANIC_VALUE
	int
	depends on DETECT_HUNG_TASK
	range 0 1
	default 0 if !BOOTPARAM_HUNG_TASK_PANIC
	default 1 if BOOTPARAM_HUNG_TASK_PANIC

endmenu # "Debug lockups and hangs"

config PANIC_ON_OOPS
	bool "Panic on Oops"
	help
	  Say Y here to enable the kernel to panic when it oopses. This
	  has the same effect as setting oops=panic on the kernel command
	  line.

	  This feature is useful to ensure that the kernel does not do
	  anything erroneous after an oops which could result in data
	  corruption or other issues.

	  Say N if unsure.

config PANIC_ON_OOPS_VALUE
	int
	range 0 1
	default 0 if !PANIC_ON_OOPS
	default 1 if PANIC_ON_OOPS

config PANIC_TIMEOUT
	int "panic timeout"
	default 0
	help
	  Set the timeout value (in seconds) until a reboot occurs when the
	  the kernel panics. If n = 0, then we wait forever. A timeout
	  value n > 0 will wait n seconds before rebooting, while a timeout
	  value n < 0 will reboot immediately.

config SCHED_DEBUG
	bool "Collect scheduler debugging info"
	depends on DEBUG_KERNEL && PROC_FS
	default y
	help
	  If you say Y here, the /proc/sched_debug file will be provided
	  that can help debug the scheduler. The runtime overhead of this
	  option is minimal.

config SCHEDSTATS
	bool "Collect scheduler statistics"
	depends on DEBUG_KERNEL && PROC_FS
	help
	  If you say Y here, additional code will be inserted into the
	  scheduler and related routines to collect statistics about
	  scheduler behavior and provide them in /proc/schedstat.  These
	  stats may be useful for both tuning and debugging the scheduler
	  If you aren't debugging the scheduler or trying to tune a specific
	  application, you can say N to avoid the very slight overhead
	  this adds.

config SCHED_STACK_END_CHECK
	bool "Detect stack corruption on calls to schedule()"
	depends on DEBUG_KERNEL
	default n
	help
	  This option checks for a stack overrun on calls to schedule().
	  If the stack end location is found to be over written always panic as
	  the content of the corrupted region can no longer be trusted.
	  This is to ensure no erroneous behaviour occurs which could result in
	  data corruption or a sporadic crash at a later stage once the region
	  is examined. The runtime overhead introduced is minimal.

config DEBUG_TIMEKEEPING
	bool "Enable extra timekeeping sanity checking"
	help
	  This option will enable additional timekeeping sanity checks
	  which may be helpful when diagnosing issues where timekeeping
	  problems are suspected.

	  This may include checks in the timekeeping hotpaths, so this
	  option may have a (very small) performance impact to some
	  workloads.

	  If unsure, say N.

config TIMER_STATS
	bool "Collect kernel timers statistics"
	depends on DEBUG_KERNEL && PROC_FS
	help
	  If you say Y here, additional code will be inserted into the
	  timer routines to collect statistics about kernel timers being
	  reprogrammed. The statistics can be read from /proc/timer_stats.
	  The statistics collection is started by writing 1 to /proc/timer_stats,
	  writing 0 stops it. This feature is useful to collect information
	  about timer usage patterns in kernel and userspace. This feature
	  is lightweight if enabled in the kernel config but not activated
	  (it defaults to deactivated on bootup and will only be activated
	  if some application like powertop activates it explicitly).

config DEBUG_PREEMPT
	bool "Debug preemptible kernel"
	depends on DEBUG_KERNEL && PREEMPT && TRACE_IRQFLAGS_SUPPORT
	default y
	help
	  If you say Y here then the kernel will use a debug variant of the
	  commonly used smp_processor_id() function and will print warnings
	  if kernel code uses it in a preemption-unsafe way. Also, the kernel
	  will detect preemption count underflows.

menu "Lock Debugging (spinlocks, mutexes, etc...)"

config DEBUG_RT_MUTEXES
	bool "RT Mutex debugging, deadlock detection"
	depends on DEBUG_KERNEL && RT_MUTEXES
	help
	 This allows rt mutex semantics violations and rt mutex related
	 deadlocks (lockups) to be detected and reported automatically.

config RT_MUTEX_TESTER
	bool "Built-in scriptable tester for rt-mutexes"
	depends on DEBUG_KERNEL && RT_MUTEXES && BROKEN
	help
	  This option enables a rt-mutex tester.

config DEBUG_SPINLOCK
	bool "Spinlock and rw-lock debugging: basic checks"
	depends on DEBUG_KERNEL
	select UNINLINE_SPIN_UNLOCK
	help
	  Say Y here and build SMP to catch missing spinlock initialization
	  and certain other kinds of spinlock errors commonly made.  This is
	  best used in conjunction with the NMI watchdog so that spinlock
	  deadlocks are also debuggable.

config DEBUG_MUTEXES
	bool "Mutex debugging: basic checks"
	depends on DEBUG_KERNEL
	help
	 This feature allows mutex semantics violations to be detected and
	 reported.

config DEBUG_WW_MUTEX_SLOWPATH
	bool "Wait/wound mutex debugging: Slowpath testing"
	depends on DEBUG_KERNEL && TRACE_IRQFLAGS_SUPPORT && STACKTRACE_SUPPORT && LOCKDEP_SUPPORT
	select DEBUG_LOCK_ALLOC
	select DEBUG_SPINLOCK
	select DEBUG_MUTEXES
	help
	 This feature enables slowpath testing for w/w mutex users by
	 injecting additional -EDEADLK wound/backoff cases. Together with
	 the full mutex checks enabled with (CONFIG_PROVE_LOCKING) this
	 will test all possible w/w mutex interface abuse with the
	 exception of simply not acquiring all the required locks.
	 Note that this feature can introduce significant overhead, so
	 it really should not be enabled in a production or distro kernel,
	 even a debug kernel.  If you are a driver writer, enable it.  If
	 you are a distro, do not.

config DEBUG_LOCK_ALLOC
	bool "Lock debugging: detect incorrect freeing of live locks"
	depends on DEBUG_KERNEL && TRACE_IRQFLAGS_SUPPORT && STACKTRACE_SUPPORT && LOCKDEP_SUPPORT
	select DEBUG_SPINLOCK
	select DEBUG_MUTEXES
	select LOCKDEP
	help
	 This feature will check whether any held lock (spinlock, rwlock,
	 mutex or rwsem) is incorrectly freed by the kernel, via any of the
	 memory-freeing routines (kfree(), kmem_cache_free(), free_pages(),
	 vfree(), etc.), whether a live lock is incorrectly reinitialized via
	 spin_lock_init()/mutex_init()/etc., or whether there is any lock
	 held during task exit.

config PROVE_LOCKING
	bool "Lock debugging: prove locking correctness"
	depends on DEBUG_KERNEL && TRACE_IRQFLAGS_SUPPORT && STACKTRACE_SUPPORT && LOCKDEP_SUPPORT
	select LOCKDEP
	select DEBUG_SPINLOCK
	select DEBUG_MUTEXES
	select DEBUG_LOCK_ALLOC
	select TRACE_IRQFLAGS
	default n
	help
	 This feature enables the kernel to prove that all locking
	 that occurs in the kernel runtime is mathematically
	 correct: that under no circumstance could an arbitrary (and
	 not yet triggered) combination of observed locking
	 sequences (on an arbitrary number of CPUs, running an
	 arbitrary number of tasks and interrupt contexts) cause a
	 deadlock.

	 In short, this feature enables the kernel to report locking
	 related deadlocks before they actually occur.

	 The proof does not depend on how hard and complex a
	 deadlock scenario would be to trigger: how many
	 participant CPUs, tasks and irq-contexts would be needed
	 for it to trigger. The proof also does not depend on
	 timing: if a race and a resulting deadlock is possible
	 theoretically (no matter how unlikely the race scenario
	 is), it will be proven so and will immediately be
	 reported by the kernel (once the event is observed that
	 makes the deadlock theoretically possible).

	 If a deadlock is impossible (i.e. the locking rules, as
	 observed by the kernel, are mathematically correct), the
	 kernel reports nothing.

	 NOTE: this feature can also be enabled for rwlocks, mutexes
	 and rwsems - in which case all dependencies between these
	 different locking variants are observed and mapped too, and
	 the proof of observed correctness is also maintained for an
	 arbitrary combination of these separate locking variants.

	 For more details, see Documentation/locking/lockdep-design.txt.

config LOCKDEP
	bool
	depends on DEBUG_KERNEL && TRACE_IRQFLAGS_SUPPORT && STACKTRACE_SUPPORT && LOCKDEP_SUPPORT
	select STACKTRACE
	select FRAME_POINTER if !MIPS && !PPC && !ARM_UNWIND && !S390 && !MICROBLAZE && !ARC && !SCORE
	select KALLSYMS
	select KALLSYMS_ALL

config LOCK_STAT
	bool "Lock usage statistics"
	depends on DEBUG_KERNEL && TRACE_IRQFLAGS_SUPPORT && STACKTRACE_SUPPORT && LOCKDEP_SUPPORT
	select LOCKDEP
	select DEBUG_SPINLOCK
	select DEBUG_MUTEXES
	select DEBUG_LOCK_ALLOC
	default n
	help
	 This feature enables tracking lock contention points

	 For more details, see Documentation/locking/lockstat.txt

	 This also enables lock events required by "perf lock",
	 subcommand of perf.
	 If you want to use "perf lock", you also need to turn on
	 CONFIG_EVENT_TRACING.

	 CONFIG_LOCK_STAT defines "contended" and "acquired" lock events.
	 (CONFIG_LOCKDEP defines "acquire" and "release" events.)

config DEBUG_LOCKDEP
	bool "Lock dependency engine debugging"
	depends on DEBUG_KERNEL && LOCKDEP
	help
	  If you say Y here, the lock dependency engine will do
	  additional runtime checks to debug itself, at the price
	  of more runtime overhead.

config DEBUG_ATOMIC_SLEEP
	bool "Sleep inside atomic section checking"
	select PREEMPT_COUNT
	depends on DEBUG_KERNEL
	help
	  If you say Y here, various routines which may sleep will become very
	  noisy if they are called inside atomic sections: when a spinlock is
	  held, inside an rcu read side critical section, inside preempt disabled
	  sections, inside an interrupt, etc...

config DEBUG_LOCKING_API_SELFTESTS
	bool "Locking API boot-time self-tests"
	depends on DEBUG_KERNEL
	help
	  Say Y here if you want the kernel to run a short self-test during
	  bootup. The self-test checks whether common types of locking bugs
	  are detected by debugging mechanisms or not. (if you disable
	  lock debugging then those bugs wont be detected of course.)
	  The following locking APIs are covered: spinlocks, rwlocks,
	  mutexes and rwsems.

config LOCK_TORTURE_TEST
	tristate "torture tests for locking"
	depends on DEBUG_KERNEL
	select TORTURE_TEST
	default n
	help
	  This option provides a kernel module that runs torture tests
	  on kernel locking primitives.  The kernel module may be built
	  after the fact on the running kernel to be tested, if desired.

	  Say Y here if you want kernel locking-primitive torture tests
	  to be built into the kernel.
	  Say M if you want these torture tests to build as a module.
	  Say N if you are unsure.

endmenu # lock debugging

config TRACE_IRQFLAGS
	bool
	help
	  Enables hooks to interrupt enabling and disabling for
	  either tracing or lock debugging.

config STACKTRACE
	bool "Stack backtrace support"
	depends on STACKTRACE_SUPPORT
	help
	  This option causes the kernel to create a /proc/pid/stack for
	  every process, showing its current stack trace.
	  It is also used by various kernel debugging features that require
	  stack trace generation.

config DEBUG_KOBJECT
	bool "kobject debugging"
	depends on DEBUG_KERNEL
	help
	  If you say Y here, some extra kobject debugging messages will be sent
	  to the syslog. 

config DEBUG_KOBJECT_RELEASE
	bool "kobject release debugging"
	depends on DEBUG_OBJECTS_TIMERS
	help
	  kobjects are reference counted objects.  This means that their
	  last reference count put is not predictable, and the kobject can
	  live on past the point at which a driver decides to drop it's
	  initial reference to the kobject gained on allocation.  An
	  example of this would be a struct device which has just been
	  unregistered.

	  However, some buggy drivers assume that after such an operation,
	  the memory backing the kobject can be immediately freed.  This
	  goes completely against the principles of a refcounted object.

	  If you say Y here, the kernel will delay the release of kobjects
	  on the last reference count to improve the visibility of this
	  kind of kobject release bug.

config HAVE_DEBUG_BUGVERBOSE
	bool

config DEBUG_BUGVERBOSE
	bool "Verbose BUG() reporting (adds 70K)" if DEBUG_KERNEL && EXPERT
	depends on BUG && (GENERIC_BUG || HAVE_DEBUG_BUGVERBOSE)
	default y
	help
	  Say Y here to make BUG() panics output the file name and line number
	  of the BUG call as well as the EIP and oops trace.  This aids
	  debugging but costs about 70-100K of memory.

config DEBUG_LIST
	bool "Debug linked list manipulation"
	depends on DEBUG_KERNEL
	help
	  Enable this to turn on extended checks in the linked-list
	  walking routines.

	  If unsure, say N.

config DEBUG_PI_LIST
	bool "Debug priority linked list manipulation"
	depends on DEBUG_KERNEL
	help
	  Enable this to turn on extended checks in the priority-ordered
	  linked-list (plist) walking routines.  This checks the entire
	  list multiple times during each manipulation.

	  If unsure, say N.

config DEBUG_SG
	bool "Debug SG table operations"
	depends on DEBUG_KERNEL
	help
	  Enable this to turn on checks on scatter-gather tables. This can
	  help find problems with drivers that do not properly initialize
	  their sg tables.

	  If unsure, say N.

config DEBUG_NOTIFIERS
	bool "Debug notifier call chains"
	depends on DEBUG_KERNEL
	help
	  Enable this to turn on sanity checking for notifier call chains.
	  This is most useful for kernel developers to make sure that
	  modules properly unregister themselves from notifier chains.
	  This is a relatively cheap check but if you care about maximum
	  performance, say N.

config DEBUG_CREDENTIALS
	bool "Debug credential management"
	depends on DEBUG_KERNEL
	help
	  Enable this to turn on some debug checking for credential
	  management.  The additional code keeps track of the number of
	  pointers from task_structs to any given cred struct, and checks to
	  see that this number never exceeds the usage count of the cred
	  struct.

	  Furthermore, if SELinux is enabled, this also checks that the
	  security pointer in the cred struct is never seen to be invalid.

	  If unsure, say N.

menu "RCU Debugging"

config PROVE_RCU
	def_bool PROVE_LOCKING

config PROVE_RCU_REPEATEDLY
	bool "RCU debugging: don't disable PROVE_RCU on first splat"
	depends on PROVE_RCU
	default n
	help
	 By itself, PROVE_RCU will disable checking upon issuing the
	 first warning (or "splat").  This feature prevents such
	 disabling, allowing multiple RCU-lockdep warnings to be printed
	 on a single reboot.

	 Say Y to allow multiple RCU-lockdep warnings per boot.

	 Say N if you are unsure.

config SPARSE_RCU_POINTER
	bool "RCU debugging: sparse-based checks for pointer usage"
	default n
	help
	 This feature enables the __rcu sparse annotation for
	 RCU-protected pointers.  This annotation will cause sparse
	 to flag any non-RCU used of annotated pointers.  This can be
	 helpful when debugging RCU usage.  Please note that this feature
	 is not intended to enforce code cleanliness; it is instead merely
	 a debugging aid.

	 Say Y to make sparse flag questionable use of RCU-protected pointers

	 Say N if you are unsure.

config TORTURE_TEST
	tristate
	default n

config RCU_TORTURE_TEST
	tristate "torture tests for RCU"
	depends on DEBUG_KERNEL
	select TORTURE_TEST
	select SRCU
	select TASKS_RCU
	default n
	help
	  This option provides a kernel module that runs torture tests
	  on the RCU infrastructure.  The kernel module may be built
	  after the fact on the running kernel to be tested, if desired.

	  Say Y here if you want RCU torture tests to be built into
	  the kernel.
	  Say M if you want the RCU torture tests to build as a module.
	  Say N if you are unsure.

config RCU_TORTURE_TEST_RUNNABLE
	bool "torture tests for RCU runnable by default"
	depends on RCU_TORTURE_TEST = y
	default n
	help
	  This option provides a way to build the RCU torture tests
	  directly into the kernel without them starting up at boot
	  time.  You can use /proc/sys/kernel/rcutorture_runnable
	  to manually override this setting.  This /proc file is
	  available only when the RCU torture tests have been built
	  into the kernel.

	  Say Y here if you want the RCU torture tests to start during
	  boot (you probably don't).
	  Say N here if you want the RCU torture tests to start only
	  after being manually enabled via /proc.

<<<<<<< HEAD
=======
config RCU_TORTURE_TEST_SLOW_PREINIT
	bool "Slow down RCU grace-period pre-initialization to expose races"
	depends on RCU_TORTURE_TEST
	help
	  This option delays grace-period pre-initialization (the
	  propagation of CPU-hotplug changes up the rcu_node combining
	  tree) for a few jiffies between initializing each pair of
	  consecutive rcu_node structures.  This helps to expose races
	  involving grace-period pre-initialization, in other words, it
	  makes your kernel less stable.  It can also greatly increase
	  grace-period latency, especially on systems with large numbers
	  of CPUs.  This is useful when torture-testing RCU, but in
	  almost no other circumstance.

	  Say Y here if you want your system to crash and hang more often.
	  Say N if you want a sane system.

config RCU_TORTURE_TEST_SLOW_PREINIT_DELAY
	int "How much to slow down RCU grace-period pre-initialization"
	range 0 5
	default 3
	depends on RCU_TORTURE_TEST_SLOW_PREINIT
	help
	  This option specifies the number of jiffies to wait between
	  each rcu_node structure pre-initialization step.

>>>>>>> 4b8a8262
config RCU_TORTURE_TEST_SLOW_INIT
	bool "Slow down RCU grace-period initialization to expose races"
	depends on RCU_TORTURE_TEST
	help
<<<<<<< HEAD
	  This option makes grace-period initialization block for a
	  few jiffies between initializing each pair of consecutive
=======
	  This option delays grace-period initialization for a few
	  jiffies between initializing each pair of consecutive
>>>>>>> 4b8a8262
	  rcu_node structures.	This helps to expose races involving
	  grace-period initialization, in other words, it makes your
	  kernel less stable.  It can also greatly increase grace-period
	  latency, especially on systems with large numbers of CPUs.
	  This is useful when torture-testing RCU, but in almost no
	  other circumstance.

	  Say Y here if you want your system to crash and hang more often.
	  Say N if you want a sane system.

config RCU_TORTURE_TEST_SLOW_INIT_DELAY
	int "How much to slow down RCU grace-period initialization"
	range 0 5
	default 3
	depends on RCU_TORTURE_TEST_SLOW_INIT
	help
	  This option specifies the number of jiffies to wait between
	  each rcu_node structure initialization.

<<<<<<< HEAD
=======
config RCU_TORTURE_TEST_SLOW_CLEANUP
	bool "Slow down RCU grace-period cleanup to expose races"
	depends on RCU_TORTURE_TEST
	help
	  This option delays grace-period cleanup for a few jiffies
	  between cleaning up each pair of consecutive rcu_node
	  structures.  This helps to expose races involving grace-period
	  cleanup, in other words, it makes your kernel less stable.
	  It can also greatly increase grace-period latency, especially
	  on systems with large numbers of CPUs.  This is useful when
	  torture-testing RCU, but in almost no other circumstance.

	  Say Y here if you want your system to crash and hang more often.
	  Say N if you want a sane system.

config RCU_TORTURE_TEST_SLOW_CLEANUP_DELAY
	int "How much to slow down RCU grace-period cleanup"
	range 0 5
	default 3
	depends on RCU_TORTURE_TEST_SLOW_CLEANUP
	help
	  This option specifies the number of jiffies to wait between
	  each rcu_node structure cleanup operation.

>>>>>>> 4b8a8262
config RCU_CPU_STALL_TIMEOUT
	int "RCU CPU stall timeout in seconds"
	depends on RCU_STALL_COMMON
	range 3 300
	default 21
	help
	  If a given RCU grace period extends more than the specified
	  number of seconds, a CPU stall warning is printed.  If the
	  RCU grace period persists, additional CPU stall warnings are
	  printed at more widely spaced intervals.

config RCU_CPU_STALL_INFO
	bool "Print additional diagnostics on RCU CPU stall"
	depends on (TREE_RCU || PREEMPT_RCU) && DEBUG_KERNEL
	default y
	help
	  For each stalled CPU that is aware of the current RCU grace
	  period, print out additional per-CPU diagnostic information
	  regarding scheduling-clock ticks, idle state, and,
	  for RCU_FAST_NO_HZ kernels, idle-entry state.

	  Say N if you are unsure.

	  Say Y if you want to enable such diagnostics.

config RCU_TRACE
	bool "Enable tracing for RCU"
	depends on DEBUG_KERNEL
	select TRACE_CLOCK
	help
	  This option provides tracing in RCU which presents stats
	  in debugfs for debugging RCU implementation.

	  Say Y here if you want to enable RCU tracing
	  Say N if you are unsure.

config RCU_EQS_DEBUG
	bool "Use this when adding any sort of NO_HZ support to your arch"
	depends on DEBUG_KERNEL
	help
	  This option provides consistency checks in RCU's handling of
	  NO_HZ.  These checks have proven quite helpful in detecting
	  bugs in arch-specific NO_HZ code.

	  Say N here if you need ultimate kernel/user switch latencies
	  Say Y if you are unsure

endmenu # "RCU Debugging"

config DEBUG_BLOCK_EXT_DEVT
        bool "Force extended block device numbers and spread them"
	depends on DEBUG_KERNEL
	depends on BLOCK
	default n
	help
	  BIG FAT WARNING: ENABLING THIS OPTION MIGHT BREAK BOOTING ON
	  SOME DISTRIBUTIONS.  DO NOT ENABLE THIS UNLESS YOU KNOW WHAT
	  YOU ARE DOING.  Distros, please enable this and fix whatever
	  is broken.

	  Conventionally, block device numbers are allocated from
	  predetermined contiguous area.  However, extended block area
	  may introduce non-contiguous block device numbers.  This
	  option forces most block device numbers to be allocated from
	  the extended space and spreads them to discover kernel or
	  userland code paths which assume predetermined contiguous
	  device number allocation.

	  Note that turning on this debug option shuffles all the
	  device numbers for all IDE and SCSI devices including libata
	  ones, so root partition specified using device number
	  directly (via rdev or root=MAJ:MIN) won't work anymore.
	  Textual device names (root=/dev/sdXn) will continue to work.

	  Say N if you are unsure.

config NOTIFIER_ERROR_INJECTION
	tristate "Notifier error injection"
	depends on DEBUG_KERNEL
	select DEBUG_FS
	help
	  This option provides the ability to inject artificial errors to
	  specified notifier chain callbacks. It is useful to test the error
	  handling of notifier call chain failures.

	  Say N if unsure.

config CPU_NOTIFIER_ERROR_INJECT
	tristate "CPU notifier error injection module"
	depends on HOTPLUG_CPU && NOTIFIER_ERROR_INJECTION
	help
	  This option provides a kernel module that can be used to test
	  the error handling of the cpu notifiers by injecting artificial
	  errors to CPU notifier chain callbacks.  It is controlled through
	  debugfs interface under /sys/kernel/debug/notifier-error-inject/cpu

	  If the notifier call chain should be failed with some events
	  notified, write the error code to "actions/<notifier event>/error".

	  Example: Inject CPU offline error (-1 == -EPERM)

	  # cd /sys/kernel/debug/notifier-error-inject/cpu
	  # echo -1 > actions/CPU_DOWN_PREPARE/error
	  # echo 0 > /sys/devices/system/cpu/cpu1/online
	  bash: echo: write error: Operation not permitted

	  To compile this code as a module, choose M here: the module will
	  be called cpu-notifier-error-inject.

	  If unsure, say N.

config PM_NOTIFIER_ERROR_INJECT
	tristate "PM notifier error injection module"
	depends on PM && NOTIFIER_ERROR_INJECTION
	default m if PM_DEBUG
	help
	  This option provides the ability to inject artificial errors to
	  PM notifier chain callbacks.  It is controlled through debugfs
	  interface /sys/kernel/debug/notifier-error-inject/pm

	  If the notifier call chain should be failed with some events
	  notified, write the error code to "actions/<notifier event>/error".

	  Example: Inject PM suspend error (-12 = -ENOMEM)

	  # cd /sys/kernel/debug/notifier-error-inject/pm/
	  # echo -12 > actions/PM_SUSPEND_PREPARE/error
	  # echo mem > /sys/power/state
	  bash: echo: write error: Cannot allocate memory

	  To compile this code as a module, choose M here: the module will
	  be called pm-notifier-error-inject.

	  If unsure, say N.

config OF_RECONFIG_NOTIFIER_ERROR_INJECT
	tristate "OF reconfig notifier error injection module"
	depends on OF_DYNAMIC && NOTIFIER_ERROR_INJECTION
	help
	  This option provides the ability to inject artificial errors to
	  OF reconfig notifier chain callbacks.  It is controlled
	  through debugfs interface under
	  /sys/kernel/debug/notifier-error-inject/OF-reconfig/

	  If the notifier call chain should be failed with some events
	  notified, write the error code to "actions/<notifier event>/error".

	  To compile this code as a module, choose M here: the module will
	  be called of-reconfig-notifier-error-inject.

	  If unsure, say N.

config FAULT_INJECTION
	bool "Fault-injection framework"
	depends on DEBUG_KERNEL
	help
	  Provide fault-injection framework.
	  For more details, see Documentation/fault-injection/.

config FAILSLAB
	bool "Fault-injection capability for kmalloc"
	depends on FAULT_INJECTION
	depends on SLAB || SLUB
	help
	  Provide fault-injection capability for kmalloc.

config FAIL_PAGE_ALLOC
	bool "Fault-injection capabilitiy for alloc_pages()"
	depends on FAULT_INJECTION
	help
	  Provide fault-injection capability for alloc_pages().

config FAIL_MAKE_REQUEST
	bool "Fault-injection capability for disk IO"
	depends on FAULT_INJECTION && BLOCK
	help
	  Provide fault-injection capability for disk IO.

config FAIL_IO_TIMEOUT
	bool "Fault-injection capability for faking disk interrupts"
	depends on FAULT_INJECTION && BLOCK
	help
	  Provide fault-injection capability on end IO handling. This
	  will make the block layer "forget" an interrupt as configured,
	  thus exercising the error handling.

	  Only works with drivers that use the generic timeout handling,
	  for others it wont do anything.

config FAIL_MMC_REQUEST
	bool "Fault-injection capability for MMC IO"
	select DEBUG_FS
	depends on FAULT_INJECTION && MMC
	help
	  Provide fault-injection capability for MMC IO.
	  This will make the mmc core return data errors. This is
	  useful to test the error handling in the mmc block device
	  and to test how the mmc host driver handles retries from
	  the block device.

config FAULT_INJECTION_DEBUG_FS
	bool "Debugfs entries for fault-injection capabilities"
	depends on FAULT_INJECTION && SYSFS && DEBUG_FS
	help
	  Enable configuration of fault-injection capabilities via debugfs.

config FAULT_INJECTION_STACKTRACE_FILTER
	bool "stacktrace filter for fault-injection capabilities"
	depends on FAULT_INJECTION_DEBUG_FS && STACKTRACE_SUPPORT
	depends on !X86_64
	select STACKTRACE
	select FRAME_POINTER if !MIPS && !PPC && !S390 && !MICROBLAZE && !ARM_UNWIND && !ARC && !SCORE
	help
	  Provide stacktrace filter for fault-injection capabilities

config LATENCYTOP
	bool "Latency measuring infrastructure"
	depends on HAVE_LATENCYTOP_SUPPORT
	depends on DEBUG_KERNEL
	depends on STACKTRACE_SUPPORT
	depends on PROC_FS
	select FRAME_POINTER if !MIPS && !PPC && !S390 && !MICROBLAZE && !ARM_UNWIND && !ARC
	select KALLSYMS
	select KALLSYMS_ALL
	select STACKTRACE
	select SCHEDSTATS
	select SCHED_DEBUG
	help
	  Enable this option if you want to use the LatencyTOP tool
	  to find out which userspace is blocking on what kernel operations.

config ARCH_HAS_DEBUG_STRICT_USER_COPY_CHECKS
	bool

config DEBUG_STRICT_USER_COPY_CHECKS
	bool "Strict user copy size checks"
	depends on ARCH_HAS_DEBUG_STRICT_USER_COPY_CHECKS
	depends on DEBUG_KERNEL && !TRACE_BRANCH_PROFILING
	help
	  Enabling this option turns a certain set of sanity checks for user
	  copy operations into compile time failures.

	  The copy_from_user() etc checks are there to help test if there
	  are sufficient security checks on the length argument of
	  the copy operation, by having gcc prove that the argument is
	  within bounds.

	  If unsure, say N.

source kernel/trace/Kconfig

menu "Runtime Testing"

config LKDTM
	tristate "Linux Kernel Dump Test Tool Module"
	depends on DEBUG_FS
	depends on BLOCK
	default n
	help
	This module enables testing of the different dumping mechanisms by
	inducing system failures at predefined crash points.
	If you don't need it: say N
	Choose M here to compile this code as a module. The module will be
	called lkdtm.

	Documentation on how to use the module can be found in
	Documentation/fault-injection/provoke-crashes.txt

config TEST_LIST_SORT
	bool "Linked list sorting test"
	depends on DEBUG_KERNEL
	help
	  Enable this to turn on 'list_sort()' function test. This test is
	  executed only once during system boot, so affects only boot time.

	  If unsure, say N.

config KPROBES_SANITY_TEST
	bool "Kprobes sanity tests"
	depends on DEBUG_KERNEL
	depends on KPROBES
	default n
	help
	  This option provides for testing basic kprobes functionality on
	  boot. A sample kprobe, jprobe and kretprobe are inserted and
	  verified for functionality.

	  Say N if you are unsure.

config BACKTRACE_SELF_TEST
	tristate "Self test for the backtrace code"
	depends on DEBUG_KERNEL
	default n
	help
	  This option provides a kernel module that can be used to test
	  the kernel stack backtrace code. This option is not useful
	  for distributions or general kernels, but only for kernel
	  developers working on architecture code.

	  Note that if you want to also test saved backtraces, you will
	  have to enable STACKTRACE as well.

	  Say N if you are unsure.

config RBTREE_TEST
	tristate "Red-Black tree test"
	depends on DEBUG_KERNEL
	help
	  A benchmark measuring the performance of the rbtree library.
	  Also includes rbtree invariant checks.

config INTERVAL_TREE_TEST
	tristate "Interval tree test"
	depends on m && DEBUG_KERNEL
	select INTERVAL_TREE
	help
	  A benchmark measuring the performance of the interval tree library

config PERCPU_TEST
	tristate "Per cpu operations test"
	depends on m && DEBUG_KERNEL
	help
	  Enable this option to build test module which validates per-cpu
	  operations.

	  If unsure, say N.

config ATOMIC64_SELFTEST
	bool "Perform an atomic64_t self-test at boot"
	help
	  Enable this option to test the atomic64_t functions at boot.

	  If unsure, say N.

config ASYNC_RAID6_TEST
	tristate "Self test for hardware accelerated raid6 recovery"
	depends on ASYNC_RAID6_RECOV
	select ASYNC_MEMCPY
	---help---
	  This is a one-shot self test that permutes through the
	  recovery of all the possible two disk failure scenarios for a
	  N-disk array.  Recovery is performed with the asynchronous
	  raid6 recovery routines, and will optionally use an offload
	  engine if one is available.

	  If unsure, say N.

config TEST_HEXDUMP
	tristate "Test functions located in the hexdump module at runtime"

config TEST_STRING_HELPERS
	tristate "Test functions located in the string_helpers module at runtime"

config TEST_KSTRTOX
	tristate "Test kstrto*() family of functions at runtime"

config TEST_RHASHTABLE
	tristate "Perform selftest on resizable hash table"
	default n
	help
	  Enable this option to test the rhashtable functions at boot.

	  If unsure, say N.

endmenu # runtime tests

config PROVIDE_OHCI1394_DMA_INIT
	bool "Remote debugging over FireWire early on boot"
	depends on PCI && X86
	help
	  If you want to debug problems which hang or crash the kernel early
	  on boot and the crashing machine has a FireWire port, you can use
	  this feature to remotely access the memory of the crashed machine
	  over FireWire. This employs remote DMA as part of the OHCI1394
	  specification which is now the standard for FireWire controllers.

	  With remote DMA, you can monitor the printk buffer remotely using
	  firescope and access all memory below 4GB using fireproxy from gdb.
	  Even controlling a kernel debugger is possible using remote DMA.

	  Usage:

	  If ohci1394_dma=early is used as boot parameter, it will initialize
	  all OHCI1394 controllers which are found in the PCI config space.

	  As all changes to the FireWire bus such as enabling and disabling
	  devices cause a bus reset and thereby disable remote DMA for all
	  devices, be sure to have the cable plugged and FireWire enabled on
	  the debugging host before booting the debug target for debugging.

	  This code (~1k) is freed after boot. By then, the firewire stack
	  in charge of the OHCI-1394 controllers should be used instead.

	  See Documentation/debugging-via-ohci1394.txt for more information.

config BUILD_DOCSRC
	bool "Build targets in Documentation/ tree"
	depends on HEADERS_CHECK
	help
	  This option attempts to build objects from the source files in the
	  kernel Documentation/ tree.

	  Say N if you are unsure.

config DMA_API_DEBUG
	bool "Enable debugging of DMA-API usage"
	depends on HAVE_DMA_API_DEBUG
	help
	  Enable this option to debug the use of the DMA API by device drivers.
	  With this option you will be able to detect common bugs in device
	  drivers like double-freeing of DMA mappings or freeing mappings that
	  were never allocated.

	  This also attempts to catch cases where a page owned by DMA is
	  accessed by the cpu in a way that could cause data corruption.  For
	  example, this enables cow_user_page() to check that the source page is
	  not undergoing DMA.

	  This option causes a performance degradation.  Use only if you want to
	  debug device drivers and dma interactions.

	  If unsure, say N.

config TEST_LKM
	tristate "Test module loading with 'hello world' module"
	default n
	depends on m
	help
	  This builds the "test_module" module that emits "Hello, world"
	  on printk when loaded. It is designed to be used for basic
	  evaluation of the module loading subsystem (for example when
	  validating module verification). It lacks any extra dependencies,
	  and will not normally be loaded by the system unless explicitly
	  requested by name.

	  If unsure, say N.

config TEST_USER_COPY
	tristate "Test user/kernel boundary protections"
	default n
	depends on m
	help
	  This builds the "test_user_copy" module that runs sanity checks
	  on the copy_to/from_user infrastructure, making sure basic
	  user/kernel boundary testing is working. If it fails to load,
	  a regression has been detected in the user/kernel memory boundary
	  protections.

	  If unsure, say N.

config TEST_BPF
	tristate "Test BPF filter functionality"
	default n
	depends on m && NET
	help
	  This builds the "test_bpf" module that runs various test vectors
	  against the BPF interpreter or BPF JIT compiler depending on the
	  current setting. This is in particular useful for BPF JIT compiler
	  development, but also to run regression tests against changes in
	  the interpreter code. It also enables test stubs for eBPF maps and
	  verifier used by user space verifier testsuite.

	  If unsure, say N.

config TEST_FIRMWARE
	tristate "Test firmware loading via userspace interface"
	default n
	depends on FW_LOADER
	help
	  This builds the "test_firmware" module that creates a userspace
	  interface for testing firmware loading. This can be used to
	  control the triggering of firmware loading without needing an
	  actual firmware-using device. The contents can be rechecked by
	  userspace.

	  If unsure, say N.

config TEST_UDELAY
	tristate "udelay test driver"
	default n
	help
	  This builds the "udelay_test" module that helps to make sure
	  that udelay() is working properly.

	  If unsure, say N.

config MEMTEST
	bool "Memtest"
	depends on HAVE_MEMBLOCK
	---help---
	  This option adds a kernel parameter 'memtest', which allows memtest
	  to be set.
	        memtest=0, mean disabled; -- default
	        memtest=1, mean do 1 test pattern;
	        ...
	        memtest=17, mean do 17 test patterns.
	  If you are unsure how to answer this question, answer N.

source "samples/Kconfig"

source "lib/Kconfig.kgdb"
<|MERGE_RESOLUTION|>--- conflicted
+++ resolved
@@ -1262,8 +1262,6 @@
 	  Say N here if you want the RCU torture tests to start only
 	  after being manually enabled via /proc.
 
-<<<<<<< HEAD
-=======
 config RCU_TORTURE_TEST_SLOW_PREINIT
 	bool "Slow down RCU grace-period pre-initialization to expose races"
 	depends on RCU_TORTURE_TEST
@@ -1290,18 +1288,12 @@
 	  This option specifies the number of jiffies to wait between
 	  each rcu_node structure pre-initialization step.
 
->>>>>>> 4b8a8262
 config RCU_TORTURE_TEST_SLOW_INIT
 	bool "Slow down RCU grace-period initialization to expose races"
 	depends on RCU_TORTURE_TEST
 	help
-<<<<<<< HEAD
-	  This option makes grace-period initialization block for a
-	  few jiffies between initializing each pair of consecutive
-=======
 	  This option delays grace-period initialization for a few
 	  jiffies between initializing each pair of consecutive
->>>>>>> 4b8a8262
 	  rcu_node structures.	This helps to expose races involving
 	  grace-period initialization, in other words, it makes your
 	  kernel less stable.  It can also greatly increase grace-period
@@ -1321,8 +1313,6 @@
 	  This option specifies the number of jiffies to wait between
 	  each rcu_node structure initialization.
 
-<<<<<<< HEAD
-=======
 config RCU_TORTURE_TEST_SLOW_CLEANUP
 	bool "Slow down RCU grace-period cleanup to expose races"
 	depends on RCU_TORTURE_TEST
@@ -1347,7 +1337,6 @@
 	  This option specifies the number of jiffies to wait between
 	  each rcu_node structure cleanup operation.
 
->>>>>>> 4b8a8262
 config RCU_CPU_STALL_TIMEOUT
 	int "RCU CPU stall timeout in seconds"
 	depends on RCU_STALL_COMMON
