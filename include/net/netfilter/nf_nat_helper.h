#ifndef _NF_NAT_HELPER_H
#define _NF_NAT_HELPER_H
/* NAT protocol helper routines. */

#include <net/netfilter/nf_conntrack.h>

struct sk_buff;

/* These return true or false. */
int __nf_nat_mangle_tcp_packet(struct sk_buff *skb, struct nf_conn *ct,
			       enum ip_conntrack_info ctinfo,
			       unsigned int protoff, unsigned int match_offset,
			       unsigned int match_len, const char *rep_buffer,
			       unsigned int rep_len, bool adjust);

static inline int nf_nat_mangle_tcp_packet(struct sk_buff *skb,
					   struct nf_conn *ct,
					   enum ip_conntrack_info ctinfo,
					   unsigned int protoff,
					   unsigned int match_offset,
					   unsigned int match_len,
					   const char *rep_buffer,
					   unsigned int rep_len)
{
	return __nf_nat_mangle_tcp_packet(skb, ct, ctinfo, protoff,
					  match_offset, match_len,
					  rep_buffer, rep_len, true);
}

<<<<<<< HEAD
extern int nf_nat_mangle_udp_packet(struct sk_buff *skb,
				    struct nf_conn *ct,
				    enum ip_conntrack_info ctinfo,
				    unsigned int protoff,
				    unsigned int match_offset,
				    unsigned int match_len,
				    const char *rep_buffer,
				    unsigned int rep_len);

/* Setup NAT on this expected conntrack so it follows master, but goes
 * to port ct->master->saved_proto. */
extern void nf_nat_follow_master(struct nf_conn *ct,
				 struct nf_conntrack_expect *this);
=======
int nf_nat_mangle_udp_packet(struct sk_buff *skb, struct nf_conn *ct,
			     enum ip_conntrack_info ctinfo,
			     unsigned int protoff, unsigned int match_offset,
			     unsigned int match_len, const char *rep_buffer,
			     unsigned int rep_len);

/* Setup NAT on this expected conntrack so it follows master, but goes
 * to port ct->master->saved_proto. */
void nf_nat_follow_master(struct nf_conn *ct, struct nf_conntrack_expect *this);
>>>>>>> d8ec26d7

#endif<|MERGE_RESOLUTION|>--- conflicted
+++ resolved
@@ -27,21 +27,6 @@
 					  rep_buffer, rep_len, true);
 }
 
-<<<<<<< HEAD
-extern int nf_nat_mangle_udp_packet(struct sk_buff *skb,
-				    struct nf_conn *ct,
-				    enum ip_conntrack_info ctinfo,
-				    unsigned int protoff,
-				    unsigned int match_offset,
-				    unsigned int match_len,
-				    const char *rep_buffer,
-				    unsigned int rep_len);
-
-/* Setup NAT on this expected conntrack so it follows master, but goes
- * to port ct->master->saved_proto. */
-extern void nf_nat_follow_master(struct nf_conn *ct,
-				 struct nf_conntrack_expect *this);
-=======
 int nf_nat_mangle_udp_packet(struct sk_buff *skb, struct nf_conn *ct,
 			     enum ip_conntrack_info ctinfo,
 			     unsigned int protoff, unsigned int match_offset,
@@ -51,6 +36,5 @@
 /* Setup NAT on this expected conntrack so it follows master, but goes
  * to port ct->master->saved_proto. */
 void nf_nat_follow_master(struct nf_conn *ct, struct nf_conntrack_expect *this);
->>>>>>> d8ec26d7
 
 #endif