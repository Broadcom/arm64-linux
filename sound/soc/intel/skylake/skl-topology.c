--- conflicted
+++ resolved
@@ -49,12 +49,9 @@
 {0, 1, 2, 3},
 };
 
-<<<<<<< HEAD
-=======
 #define CHECK_HW_PARAMS(ch, freq, bps, prm_ch, prm_freq, prm_bps) \
 	((ch == prm_ch) && (bps == prm_bps) && (freq == prm_freq))
 
->>>>>>> bb176f67
 void skl_tplg_d0i3_get(struct skl *skl, enum d0i3_capability caps)
 {
 	struct skl_d0i3_data *d0i3 =  &skl->skl_sst->d0i3;
@@ -1909,8 +1906,6 @@
 	},
 };
 
-<<<<<<< HEAD
-=======
 static int skl_tplg_fill_pipe_cfg(struct device *dev,
 			struct skl_pipe *pipe, u32 tkn,
 			u32 tkn_val, int conf_idx, int dir)
@@ -1959,7 +1954,6 @@
 	return 0;
 }
 
->>>>>>> bb176f67
 static int skl_tplg_fill_pipe_tkn(struct device *dev,
 			struct skl_pipe *pipe, u32 tkn,
 			u32 tkn_val)
