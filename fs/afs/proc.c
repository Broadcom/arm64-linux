/* /proc interface for AFS
 *
 * Copyright (C) 2002 Red Hat, Inc. All Rights Reserved.
 * Written by David Howells (dhowells@redhat.com)
 *
 * This program is free software; you can redistribute it and/or
 * modify it under the terms of the GNU General Public License
 * as published by the Free Software Foundation; either version
 * 2 of the License, or (at your option) any later version.
 */

#include <linux/slab.h>
#include <linux/module.h>
#include <linux/proc_fs.h>
#include <linux/seq_file.h>
#include <linux/sched.h>
#include <linux/uaccess.h>
#include "internal.h"

struct afs_vl_seq_net_private {
	struct seq_net_private		seq;	/* Must be first */
	struct afs_vlserver_list	*vllist;
};

static inline struct afs_net *afs_seq2net(struct seq_file *m)
{
	return afs_net(seq_file_net(m));
}

static inline struct afs_net *afs_seq2net_single(struct seq_file *m)
{
	return afs_net(seq_file_single_net(m));
}

/*
 * Display the list of cells known to the namespace.
 */
static int afs_proc_cells_show(struct seq_file *m, void *v)
{
<<<<<<< HEAD
	struct afs_cell *cell = list_entry(v, struct afs_cell, proc_link);
=======
	struct afs_vlserver_list *vllist;
	struct afs_cell *cell;
>>>>>>> 0e9b4a82

	if (v == SEQ_START_TOKEN) {
		/* display header on line 1 */
		seq_puts(m, "USE    TTL SV NAME\n");
		return 0;
	}

	cell = list_entry(v, struct afs_cell, proc_link);
	vllist = rcu_dereference(cell->vl_servers);

	/* display one cell per line on subsequent lines */
	seq_printf(m, "%3u %6lld %2u %s\n",
		   atomic_read(&cell->usage),
		   cell->dns_expiry - ktime_get_real_seconds(),
		   vllist ? vllist->nr_servers : 0,
		   cell->name);
	return 0;
}

static void *afs_proc_cells_start(struct seq_file *m, loff_t *_pos)
	__acquires(rcu)
{
	rcu_read_lock();
	return seq_hlist_start_head_rcu(&afs_seq2net(m)->proc_cells, *_pos);
}

static void *afs_proc_cells_next(struct seq_file *m, void *v, loff_t *pos)
{
	return seq_hlist_next_rcu(v, &afs_seq2net(m)->proc_cells, pos);
}

static void afs_proc_cells_stop(struct seq_file *m, void *v)
	__releases(rcu)
{
	rcu_read_unlock();
}

static const struct seq_operations afs_proc_cells_ops = {
	.start	= afs_proc_cells_start,
	.next	= afs_proc_cells_next,
	.stop	= afs_proc_cells_stop,
	.show	= afs_proc_cells_show,
};

/*
 * handle writes to /proc/fs/afs/cells
 * - to add cells: echo "add <cellname> <IP>[:<IP>][:<IP>]"
 */
static int afs_proc_cells_write(struct file *file, char *buf, size_t size)
{
	struct seq_file *m = file->private_data;
	struct afs_net *net = afs_seq2net(m);
	char *name, *args;
	int ret;

	/* trim to first NL */
	name = memchr(buf, '\n', size);
	if (name)
		*name = 0;

	/* split into command, name and argslist */
	name = strchr(buf, ' ');
	if (!name)
		goto inval;
	do {
		*name++ = 0;
	} while(*name == ' ');
	if (!*name)
		goto inval;

	args = strchr(name, ' ');
	if (args) {
		do {
			*args++ = 0;
		} while(*args == ' ');
		if (!*args)
			goto inval;
	}

	/* determine command to perform */
	_debug("cmd=%s name=%s args=%s", buf, name, args);

	if (strcmp(buf, "add") == 0) {
		struct afs_cell *cell;

		cell = afs_lookup_cell(net, name, strlen(name), args, true);
		if (IS_ERR(cell)) {
			ret = PTR_ERR(cell);
			goto done;
		}

		if (test_and_set_bit(AFS_CELL_FL_NO_GC, &cell->flags))
			afs_put_cell(net, cell);
	} else {
		goto inval;
	}

	ret = 0;

done:
	_leave(" = %d", ret);
	return ret;

inval:
	ret = -EINVAL;
	printk("kAFS: Invalid Command on /proc/fs/afs/cells file\n");
	goto done;
}

/*
 * Display the name of the current workstation cell.
 */
static int afs_proc_rootcell_show(struct seq_file *m, void *v)
{
	struct afs_cell *cell;
	struct afs_net *net;

	net = afs_seq2net_single(m);
	if (rcu_access_pointer(net->ws_cell)) {
		rcu_read_lock();
		cell = rcu_dereference(net->ws_cell);
		if (cell)
			seq_printf(m, "%s\n", cell->name);
		rcu_read_unlock();
	}
	return 0;
}

/*
 * Set the current workstation cell and optionally supply its list of volume
 * location servers.
 *
 *	echo "cell.name:192.168.231.14" >/proc/fs/afs/rootcell
 */
static int afs_proc_rootcell_write(struct file *file, char *buf, size_t size)
{
	struct seq_file *m = file->private_data;
	struct afs_net *net = afs_seq2net_single(m);
	char *s;
	int ret;

	ret = -EINVAL;
	if (buf[0] == '.')
		goto out;
	if (memchr(buf, '/', size))
		goto out;

	/* trim to first NL */
	s = memchr(buf, '\n', size);
	if (s)
		*s = 0;

	/* determine command to perform */
	_debug("rootcell=%s", buf);

	ret = afs_cell_init(net, buf);

out:
	_leave(" = %d", ret);
	return ret;
}

static const char afs_vol_types[3][3] = {
	[AFSVL_RWVOL]	= "RW",
	[AFSVL_ROVOL]	= "RO",
	[AFSVL_BACKVOL]	= "BK",
};

/*
 * Display the list of volumes known to a cell.
 */
static int afs_proc_cell_volumes_show(struct seq_file *m, void *v)
{
	struct afs_cell *cell = PDE_DATA(file_inode(m->file));
	struct afs_volume *vol = list_entry(v, struct afs_volume, proc_link);

	/* Display header on line 1 */
	if (v == &cell->proc_volumes) {
		seq_puts(m, "USE VID      TY\n");
		return 0;
	}

	seq_printf(m, "%3d %08llx %s\n",
		   atomic_read(&vol->usage), vol->vid,
		   afs_vol_types[vol->type]);

	return 0;
}

static void *afs_proc_cell_volumes_start(struct seq_file *m, loff_t *_pos)
	__acquires(cell->proc_lock)
{
	struct afs_cell *cell = PDE_DATA(file_inode(m->file));

	read_lock(&cell->proc_lock);
	return seq_list_start_head(&cell->proc_volumes, *_pos);
}

static void *afs_proc_cell_volumes_next(struct seq_file *m, void *v,
					loff_t *_pos)
{
	struct afs_cell *cell = PDE_DATA(file_inode(m->file));

	return seq_list_next(v, &cell->proc_volumes, _pos);
}

static void afs_proc_cell_volumes_stop(struct seq_file *m, void *v)
	__releases(cell->proc_lock)
{
	struct afs_cell *cell = PDE_DATA(file_inode(m->file));

	read_unlock(&cell->proc_lock);
}

static const struct seq_operations afs_proc_cell_volumes_ops = {
	.start	= afs_proc_cell_volumes_start,
	.next	= afs_proc_cell_volumes_next,
	.stop	= afs_proc_cell_volumes_stop,
	.show	= afs_proc_cell_volumes_show,
};

static const char *const dns_record_sources[NR__dns_record_source + 1] = {
	[DNS_RECORD_UNAVAILABLE]	= "unav",
	[DNS_RECORD_FROM_CONFIG]	= "cfg",
	[DNS_RECORD_FROM_DNS_A]		= "A",
	[DNS_RECORD_FROM_DNS_AFSDB]	= "AFSDB",
	[DNS_RECORD_FROM_DNS_SRV]	= "SRV",
	[DNS_RECORD_FROM_NSS]		= "nss",
	[NR__dns_record_source]		= "[weird]"
};

static const char *const dns_lookup_statuses[NR__dns_lookup_status + 1] = {
	[DNS_LOOKUP_NOT_DONE]		= "no-lookup",
	[DNS_LOOKUP_GOOD]		= "good",
	[DNS_LOOKUP_GOOD_WITH_BAD]	= "good/bad",
	[DNS_LOOKUP_BAD]		= "bad",
	[DNS_LOOKUP_GOT_NOT_FOUND]	= "not-found",
	[DNS_LOOKUP_GOT_LOCAL_FAILURE]	= "local-failure",
	[DNS_LOOKUP_GOT_TEMP_FAILURE]	= "temp-failure",
	[DNS_LOOKUP_GOT_NS_FAILURE]	= "ns-failure",
	[NR__dns_lookup_status]		= "[weird]"
};

/*
 * Display the list of Volume Location servers we're using for a cell.
 */
static int afs_proc_cell_vlservers_show(struct seq_file *m, void *v)
{
	const struct afs_vl_seq_net_private *priv = m->private;
	const struct afs_vlserver_list *vllist = priv->vllist;
	const struct afs_vlserver_entry *entry;
	const struct afs_vlserver *vlserver;
	const struct afs_addr_list *alist;
	int i;

	if (v == SEQ_START_TOKEN) {
		seq_printf(m, "# source %s, status %s\n",
			   dns_record_sources[vllist->source],
			   dns_lookup_statuses[vllist->status]);
		return 0;
	}

	entry = v;
	vlserver = entry->server;
	alist = rcu_dereference(vlserver->addresses);

	seq_printf(m, "%s [p=%hu w=%hu s=%s,%s]:\n",
		   vlserver->name, entry->priority, entry->weight,
		   dns_record_sources[alist ? alist->source : entry->source],
		   dns_lookup_statuses[alist ? alist->status : entry->status]);
	if (alist) {
		for (i = 0; i < alist->nr_addrs; i++)
			seq_printf(m, " %c %pISpc\n",
				   alist->preferred == i ? '>' : '-',
				   &alist->addrs[i].transport);
	}
	return 0;
}

static void *afs_proc_cell_vlservers_start(struct seq_file *m, loff_t *_pos)
	__acquires(rcu)
{
	struct afs_vl_seq_net_private *priv = m->private;
	struct afs_vlserver_list *vllist;
	struct afs_cell *cell = PDE_DATA(file_inode(m->file));
	loff_t pos = *_pos;

	rcu_read_lock();

	vllist = rcu_dereference(cell->vl_servers);
	priv->vllist = vllist;

	if (pos < 0)
		*_pos = pos = 0;
	if (pos == 0)
		return SEQ_START_TOKEN;

	if (!vllist || pos - 1 >= vllist->nr_servers)
		return NULL;

	return &vllist->servers[pos - 1];
}

static void *afs_proc_cell_vlservers_next(struct seq_file *m, void *v,
					  loff_t *_pos)
{
	struct afs_vl_seq_net_private *priv = m->private;
	struct afs_vlserver_list *vllist = priv->vllist;
	loff_t pos;

	pos = *_pos;
	pos++;
	*_pos = pos;
	if (!vllist || pos - 1 >= vllist->nr_servers)
		return NULL;

	return &vllist->servers[pos - 1];
}

static void afs_proc_cell_vlservers_stop(struct seq_file *m, void *v)
	__releases(rcu)
{
	rcu_read_unlock();
}

static const struct seq_operations afs_proc_cell_vlservers_ops = {
	.start	= afs_proc_cell_vlservers_start,
	.next	= afs_proc_cell_vlservers_next,
	.stop	= afs_proc_cell_vlservers_stop,
	.show	= afs_proc_cell_vlservers_show,
};

/*
 * Display the list of fileservers we're using within a namespace.
 */
static int afs_proc_servers_show(struct seq_file *m, void *v)
{
	struct afs_server *server;
	struct afs_addr_list *alist;
	int i;

	if (v == SEQ_START_TOKEN) {
		seq_puts(m, "UUID                                 USE ADDR\n");
		return 0;
	}

	server = list_entry(v, struct afs_server, proc_link);
	alist = rcu_dereference(server->addresses);
	seq_printf(m, "%pU %3d %pISpc%s\n",
		   &server->uuid,
		   atomic_read(&server->usage),
		   &alist->addrs[0].transport,
		   alist->preferred == 0 ? "*" : "");
	for (i = 1; i < alist->nr_addrs; i++)
		seq_printf(m, "                                         %pISpc%s\n",
			   &alist->addrs[i].transport,
			   alist->preferred == i ? "*" : "");
	return 0;
}

static void *afs_proc_servers_start(struct seq_file *m, loff_t *_pos)
	__acquires(rcu)
{
	rcu_read_lock();
	return seq_hlist_start_head_rcu(&afs_seq2net(m)->fs_proc, *_pos);
}

static void *afs_proc_servers_next(struct seq_file *m, void *v, loff_t *_pos)
{
	return seq_hlist_next_rcu(v, &afs_seq2net(m)->fs_proc, _pos);
}

static void afs_proc_servers_stop(struct seq_file *m, void *v)
	__releases(rcu)
{
	rcu_read_unlock();
}

static const struct seq_operations afs_proc_servers_ops = {
	.start	= afs_proc_servers_start,
	.next	= afs_proc_servers_next,
	.stop	= afs_proc_servers_stop,
	.show	= afs_proc_servers_show,
};

/*
 * Display the list of strings that may be substituted for the @sys pathname
 * macro.
 */
static int afs_proc_sysname_show(struct seq_file *m, void *v)
{
	struct afs_net *net = afs_seq2net(m);
	struct afs_sysnames *sysnames = net->sysnames;
	unsigned int i = (unsigned long)v - 1;

	if (i < sysnames->nr)
		seq_printf(m, "%s\n", sysnames->subs[i]);
	return 0;
}

static void *afs_proc_sysname_start(struct seq_file *m, loff_t *pos)
	__acquires(&net->sysnames_lock)
{
	struct afs_net *net = afs_seq2net(m);
	struct afs_sysnames *names;

	read_lock(&net->sysnames_lock);

	names = net->sysnames;
	if (*pos >= names->nr)
		return NULL;
	return (void *)(unsigned long)(*pos + 1);
}

static void *afs_proc_sysname_next(struct seq_file *m, void *v, loff_t *pos)
{
	struct afs_net *net = afs_seq2net(m);
	struct afs_sysnames *names = net->sysnames;

	*pos += 1;
	if (*pos >= names->nr)
		return NULL;
	return (void *)(unsigned long)(*pos + 1);
}

static void afs_proc_sysname_stop(struct seq_file *m, void *v)
	__releases(&net->sysnames_lock)
{
	struct afs_net *net = afs_seq2net(m);

	read_unlock(&net->sysnames_lock);
}

static const struct seq_operations afs_proc_sysname_ops = {
	.start	= afs_proc_sysname_start,
	.next	= afs_proc_sysname_next,
	.stop	= afs_proc_sysname_stop,
	.show	= afs_proc_sysname_show,
};

/*
 * Allow the @sys substitution to be configured.
 */
static int afs_proc_sysname_write(struct file *file, char *buf, size_t size)
{
	struct afs_sysnames *sysnames, *kill;
	struct seq_file *m = file->private_data;
	struct afs_net *net = afs_seq2net(m);
	char *s, *p, *sub;
	int ret, len;

	sysnames = kzalloc(sizeof(*sysnames), GFP_KERNEL);
	if (!sysnames)
		return -ENOMEM;
	refcount_set(&sysnames->usage, 1);
	kill = sysnames;

	p = buf;
	while ((s = strsep(&p, " \t\n"))) {
		len = strlen(s);
		if (len == 0)
			continue;
		ret = -ENAMETOOLONG;
		if (len >= AFSNAMEMAX)
			goto error;

		if (len >= 4 &&
		    s[len - 4] == '@' &&
		    s[len - 3] == 's' &&
		    s[len - 2] == 'y' &&
		    s[len - 1] == 's')
			/* Protect against recursion */
			goto invalid;

		if (s[0] == '.' &&
		    (len < 2 || (len == 2 && s[1] == '.')))
			goto invalid;

		if (memchr(s, '/', len))
			goto invalid;

		ret = -EFBIG;
		if (sysnames->nr >= AFS_NR_SYSNAME)
			goto out;

		if (strcmp(s, afs_init_sysname) == 0) {
			sub = (char *)afs_init_sysname;
		} else {
			ret = -ENOMEM;
			sub = kmemdup(s, len + 1, GFP_KERNEL);
			if (!sub)
				goto out;
		}

		sysnames->subs[sysnames->nr] = sub;
		sysnames->nr++;
	}

	if (sysnames->nr == 0) {
		sysnames->subs[0] = sysnames->blank;
		sysnames->nr++;
	}

	write_lock(&net->sysnames_lock);
	kill = net->sysnames;
	net->sysnames = sysnames;
	write_unlock(&net->sysnames_lock);
	ret = 0;
out:
	afs_put_sysnames(kill);
	return ret;

invalid:
	ret = -EINVAL;
error:
	goto out;
}

void afs_put_sysnames(struct afs_sysnames *sysnames)
{
	int i;

	if (sysnames && refcount_dec_and_test(&sysnames->usage)) {
		for (i = 0; i < sysnames->nr; i++)
			if (sysnames->subs[i] != afs_init_sysname &&
			    sysnames->subs[i] != sysnames->blank)
				kfree(sysnames->subs[i]);
	}
}

/*
 * Display general per-net namespace statistics
 */
static int afs_proc_stats_show(struct seq_file *m, void *v)
{
	struct afs_net *net = afs_seq2net_single(m);

	seq_puts(m, "kAFS statistics\n");

	seq_printf(m, "dir-mgmt: look=%u reval=%u inval=%u relpg=%u\n",
		   atomic_read(&net->n_lookup),
		   atomic_read(&net->n_reval),
		   atomic_read(&net->n_inval),
		   atomic_read(&net->n_relpg));

	seq_printf(m, "dir-data: rdpg=%u\n",
		   atomic_read(&net->n_read_dir));

	seq_printf(m, "dir-edit: cr=%u rm=%u\n",
		   atomic_read(&net->n_dir_cr),
		   atomic_read(&net->n_dir_rm));

	seq_printf(m, "file-rd : n=%u nb=%lu\n",
		   atomic_read(&net->n_fetches),
		   atomic_long_read(&net->n_fetch_bytes));
	seq_printf(m, "file-wr : n=%u nb=%lu\n",
		   atomic_read(&net->n_stores),
		   atomic_long_read(&net->n_store_bytes));
	return 0;
}

/*
 * initialise /proc/fs/afs/<cell>/
 */
int afs_proc_cell_setup(struct afs_cell *cell)
{
	struct proc_dir_entry *dir;
	struct afs_net *net = cell->net;

	_enter("%p{%s},%p", cell, cell->name, net->proc_afs);

	dir = proc_net_mkdir(net->net, cell->name, net->proc_afs);
	if (!dir)
		goto error_dir;

	if (!proc_create_net_data("vlservers", 0444, dir,
				  &afs_proc_cell_vlservers_ops,
				  sizeof(struct afs_vl_seq_net_private),
				  cell) ||
	    !proc_create_net_data("volumes", 0444, dir,
				  &afs_proc_cell_volumes_ops,
				  sizeof(struct seq_net_private),
				  cell))
		goto error_tree;

	_leave(" = 0");
	return 0;

error_tree:
	remove_proc_subtree(cell->name, net->proc_afs);
error_dir:
	_leave(" = -ENOMEM");
	return -ENOMEM;
}

/*
 * remove /proc/fs/afs/<cell>/
 */
void afs_proc_cell_remove(struct afs_cell *cell)
{
	struct afs_net *net = cell->net;

	_enter("");
	remove_proc_subtree(cell->name, net->proc_afs);
	_leave("");
}

/*
 * initialise the /proc/fs/afs/ directory
 */
int afs_proc_init(struct afs_net *net)
{
	struct proc_dir_entry *p;

	_enter("");

	p = proc_net_mkdir(net->net, "afs", net->net->proc_net);
	if (!p)
		goto error_dir;

	if (!proc_create_net_data_write("cells", 0644, p,
					&afs_proc_cells_ops,
					afs_proc_cells_write,
					sizeof(struct seq_net_private),
					NULL) ||
	    !proc_create_net_single_write("rootcell", 0644, p,
					  afs_proc_rootcell_show,
					  afs_proc_rootcell_write,
					  NULL) ||
	    !proc_create_net("servers", 0444, p, &afs_proc_servers_ops,
			     sizeof(struct seq_net_private)) ||
	    !proc_create_net_single("stats", 0444, p, afs_proc_stats_show, NULL) ||
	    !proc_create_net_data_write("sysname", 0644, p,
					&afs_proc_sysname_ops,
					afs_proc_sysname_write,
					sizeof(struct seq_net_private),
					NULL))
		goto error_tree;

	net->proc_afs = p;
	_leave(" = 0");
	return 0;

error_tree:
	proc_remove(p);
error_dir:
	_leave(" = -ENOMEM");
	return -ENOMEM;
}

/*
 * clean up the /proc/fs/afs/ directory
 */
void afs_proc_cleanup(struct afs_net *net)
{
	proc_remove(net->proc_afs);
	net->proc_afs = NULL;
}<|MERGE_RESOLUTION|>--- conflicted
+++ resolved
@@ -37,12 +37,8 @@
  */
 static int afs_proc_cells_show(struct seq_file *m, void *v)
 {
-<<<<<<< HEAD
-	struct afs_cell *cell = list_entry(v, struct afs_cell, proc_link);
-=======
 	struct afs_vlserver_list *vllist;
 	struct afs_cell *cell;
->>>>>>> 0e9b4a82
 
 	if (v == SEQ_START_TOKEN) {
 		/* display header on line 1 */
