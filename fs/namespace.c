--- conflicted
+++ resolved
@@ -3229,19 +3229,6 @@
 		if (mnt->mnt.mnt_root != mnt->mnt.mnt_sb->s_root)
 			continue;
 
-<<<<<<< HEAD
-		/* Verify the mount flags are equal to or more permissive
-		 * than the proposed new mount.
-		 */
-		if ((mnt->mnt.mnt_flags & MNT_LOCK_READONLY) &&
-		    !(new_flags & MNT_READONLY))
-			continue;
-		if ((mnt->mnt.mnt_flags & MNT_LOCK_NODEV) &&
-		    !(new_flags & MNT_NODEV))
-			continue;
-		if ((mnt->mnt.mnt_flags & MNT_LOCK_ATIME) &&
-		    ((mnt->mnt.mnt_flags & MNT_ATIME_MASK) != (new_flags & MNT_ATIME_MASK)))
-=======
 		/* Read the mount flags and filter out flags that
 		 * may safely be ignored.
 		 */
@@ -3266,7 +3253,6 @@
 			continue;
 		if ((mnt_flags & MNT_LOCK_ATIME) &&
 		    ((mnt_flags & MNT_ATIME_MASK) != (new_flags & MNT_ATIME_MASK)))
->>>>>>> 9fe8ecca
 			continue;
 
 		/* This mount is not fully visible if there are any
@@ -3276,28 +3262,18 @@
 		list_for_each_entry(child, &mnt->mnt_mounts, mnt_child) {
 			struct inode *inode = child->mnt_mountpoint->d_inode;
 			/* Only worry about locked mounts */
-<<<<<<< HEAD
-			if (!(mnt->mnt.mnt_flags & MNT_LOCKED))
-=======
 			if (!(mnt_flags & MNT_LOCKED))
->>>>>>> 9fe8ecca
 				continue;
 			/* Is the directory permanetly empty? */
 			if (!is_empty_dir_inode(inode))
 				goto next;
 		}
 		/* Preserve the locked attributes */
-<<<<<<< HEAD
-		*new_mnt_flags |= mnt->mnt.mnt_flags & (MNT_LOCK_READONLY | \
-							MNT_LOCK_NODEV    | \
-							MNT_LOCK_ATIME);
-=======
 		*new_mnt_flags |= mnt_flags & (MNT_LOCK_READONLY | \
 					       MNT_LOCK_NODEV    | \
 					       MNT_LOCK_NOSUID   | \
 					       MNT_LOCK_NOEXEC   | \
 					       MNT_LOCK_ATIME);
->>>>>>> 9fe8ecca
 		visible = true;
 		goto found;
 	next:	;
