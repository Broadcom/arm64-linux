/*
 * Copyright (C) 2007 Oracle.  All rights reserved.
 *
 * This program is free software; you can redistribute it and/or
 * modify it under the terms of the GNU General Public
 * License v2 as published by the Free Software Foundation.
 *
 * This program is distributed in the hope that it will be useful,
 * but WITHOUT ANY WARRANTY; without even the implied warranty of
 * MERCHANTABILITY or FITNESS FOR A PARTICULAR PURPOSE.  See the GNU
 * General Public License for more details.
 *
 * You should have received a copy of the GNU General Public
 * License along with this program; if not, write to the
 * Free Software Foundation, Inc., 59 Temple Place - Suite 330,
 * Boston, MA 021110-1307, USA.
 */

#include <linux/fs.h>
#include <linux/blkdev.h>
#include <linux/scatterlist.h>
#include <linux/swap.h>
#include <linux/radix-tree.h>
#include <linux/writeback.h>
#include <linux/buffer_head.h>
#include <linux/workqueue.h>
#include <linux/kthread.h>
#include <linux/freezer.h>
#include <linux/slab.h>
#include <linux/migrate.h>
#include <linux/ratelimit.h>
#include <linux/uuid.h>
#include <linux/semaphore.h>
#include <asm/unaligned.h>
#include "ctree.h"
#include "disk-io.h"
#include "hash.h"
#include "transaction.h"
#include "btrfs_inode.h"
#include "volumes.h"
#include "print-tree.h"
#include "locking.h"
#include "tree-log.h"
#include "free-space-cache.h"
#include "inode-map.h"
#include "check-integrity.h"
#include "rcu-string.h"
#include "dev-replace.h"
#include "raid56.h"
#include "sysfs.h"
#include "qgroup.h"

#ifdef CONFIG_X86
#include <asm/cpufeature.h>
#endif

static const struct extent_io_ops btree_extent_io_ops;
static void end_workqueue_fn(struct btrfs_work *work);
static void free_fs_root(struct btrfs_root *root);
static int btrfs_check_super_valid(struct btrfs_fs_info *fs_info,
				    int read_only);
static void btrfs_destroy_ordered_extents(struct btrfs_root *root);
static int btrfs_destroy_delayed_refs(struct btrfs_transaction *trans,
				      struct btrfs_root *root);
static void btrfs_destroy_delalloc_inodes(struct btrfs_root *root);
static int btrfs_destroy_marked_extents(struct btrfs_root *root,
					struct extent_io_tree *dirty_pages,
					int mark);
static int btrfs_destroy_pinned_extent(struct btrfs_root *root,
				       struct extent_io_tree *pinned_extents);
static int btrfs_cleanup_transaction(struct btrfs_root *root);
static void btrfs_error_commit_super(struct btrfs_root *root);

/*
 * btrfs_end_io_wq structs are used to do processing in task context when an IO
 * is complete.  This is used during reads to verify checksums, and it is used
 * by writes to insert metadata for new file extents after IO is complete.
 */
struct btrfs_end_io_wq {
	struct bio *bio;
	bio_end_io_t *end_io;
	void *private;
	struct btrfs_fs_info *info;
	int error;
	enum btrfs_wq_endio_type metadata;
	struct list_head list;
	struct btrfs_work work;
};

static struct kmem_cache *btrfs_end_io_wq_cache;

int __init btrfs_end_io_wq_init(void)
{
	btrfs_end_io_wq_cache = kmem_cache_create("btrfs_end_io_wq",
					sizeof(struct btrfs_end_io_wq),
					0,
					SLAB_RECLAIM_ACCOUNT | SLAB_MEM_SPREAD,
					NULL);
	if (!btrfs_end_io_wq_cache)
		return -ENOMEM;
	return 0;
}

void btrfs_end_io_wq_exit(void)
{
	if (btrfs_end_io_wq_cache)
		kmem_cache_destroy(btrfs_end_io_wq_cache);
}

/*
 * async submit bios are used to offload expensive checksumming
 * onto the worker threads.  They checksum file and metadata bios
 * just before they are sent down the IO stack.
 */
struct async_submit_bio {
	struct inode *inode;
	struct bio *bio;
	struct list_head list;
	extent_submit_bio_hook_t *submit_bio_start;
	extent_submit_bio_hook_t *submit_bio_done;
	int rw;
	int mirror_num;
	unsigned long bio_flags;
	/*
	 * bio_offset is optional, can be used if the pages in the bio
	 * can't tell us where in the file the bio should go
	 */
	u64 bio_offset;
	struct btrfs_work work;
	int error;
};

/*
 * Lockdep class keys for extent_buffer->lock's in this root.  For a given
 * eb, the lockdep key is determined by the btrfs_root it belongs to and
 * the level the eb occupies in the tree.
 *
 * Different roots are used for different purposes and may nest inside each
 * other and they require separate keysets.  As lockdep keys should be
 * static, assign keysets according to the purpose of the root as indicated
 * by btrfs_root->objectid.  This ensures that all special purpose roots
 * have separate keysets.
 *
 * Lock-nesting across peer nodes is always done with the immediate parent
 * node locked thus preventing deadlock.  As lockdep doesn't know this, use
 * subclass to avoid triggering lockdep warning in such cases.
 *
 * The key is set by the readpage_end_io_hook after the buffer has passed
 * csum validation but before the pages are unlocked.  It is also set by
 * btrfs_init_new_buffer on freshly allocated blocks.
 *
 * We also add a check to make sure the highest level of the tree is the
 * same as our lockdep setup here.  If BTRFS_MAX_LEVEL changes, this code
 * needs update as well.
 */
#ifdef CONFIG_DEBUG_LOCK_ALLOC
# if BTRFS_MAX_LEVEL != 8
#  error
# endif

static struct btrfs_lockdep_keyset {
	u64			id;		/* root objectid */
	const char		*name_stem;	/* lock name stem */
	char			names[BTRFS_MAX_LEVEL + 1][20];
	struct lock_class_key	keys[BTRFS_MAX_LEVEL + 1];
} btrfs_lockdep_keysets[] = {
	{ .id = BTRFS_ROOT_TREE_OBJECTID,	.name_stem = "root"	},
	{ .id = BTRFS_EXTENT_TREE_OBJECTID,	.name_stem = "extent"	},
	{ .id = BTRFS_CHUNK_TREE_OBJECTID,	.name_stem = "chunk"	},
	{ .id = BTRFS_DEV_TREE_OBJECTID,	.name_stem = "dev"	},
	{ .id = BTRFS_FS_TREE_OBJECTID,		.name_stem = "fs"	},
	{ .id = BTRFS_CSUM_TREE_OBJECTID,	.name_stem = "csum"	},
	{ .id = BTRFS_QUOTA_TREE_OBJECTID,	.name_stem = "quota"	},
	{ .id = BTRFS_TREE_LOG_OBJECTID,	.name_stem = "log"	},
	{ .id = BTRFS_TREE_RELOC_OBJECTID,	.name_stem = "treloc"	},
	{ .id = BTRFS_DATA_RELOC_TREE_OBJECTID,	.name_stem = "dreloc"	},
	{ .id = BTRFS_UUID_TREE_OBJECTID,	.name_stem = "uuid"	},
	{ .id = 0,				.name_stem = "tree"	},
};

void __init btrfs_init_lockdep(void)
{
	int i, j;

	/* initialize lockdep class names */
	for (i = 0; i < ARRAY_SIZE(btrfs_lockdep_keysets); i++) {
		struct btrfs_lockdep_keyset *ks = &btrfs_lockdep_keysets[i];

		for (j = 0; j < ARRAY_SIZE(ks->names); j++)
			snprintf(ks->names[j], sizeof(ks->names[j]),
				 "btrfs-%s-%02d", ks->name_stem, j);
	}
}

void btrfs_set_buffer_lockdep_class(u64 objectid, struct extent_buffer *eb,
				    int level)
{
	struct btrfs_lockdep_keyset *ks;

	BUG_ON(level >= ARRAY_SIZE(ks->keys));

	/* find the matching keyset, id 0 is the default entry */
	for (ks = btrfs_lockdep_keysets; ks->id; ks++)
		if (ks->id == objectid)
			break;

	lockdep_set_class_and_name(&eb->lock,
				   &ks->keys[level], ks->names[level]);
}

#endif

/*
 * extents on the btree inode are pretty simple, there's one extent
 * that covers the entire device
 */
static struct extent_map *btree_get_extent(struct inode *inode,
		struct page *page, size_t pg_offset, u64 start, u64 len,
		int create)
{
	struct extent_map_tree *em_tree = &BTRFS_I(inode)->extent_tree;
	struct extent_map *em;
	int ret;

	read_lock(&em_tree->lock);
	em = lookup_extent_mapping(em_tree, start, len);
	if (em) {
		em->bdev =
			BTRFS_I(inode)->root->fs_info->fs_devices->latest_bdev;
		read_unlock(&em_tree->lock);
		goto out;
	}
	read_unlock(&em_tree->lock);

	em = alloc_extent_map();
	if (!em) {
		em = ERR_PTR(-ENOMEM);
		goto out;
	}
	em->start = 0;
	em->len = (u64)-1;
	em->block_len = (u64)-1;
	em->block_start = 0;
	em->bdev = BTRFS_I(inode)->root->fs_info->fs_devices->latest_bdev;

	write_lock(&em_tree->lock);
	ret = add_extent_mapping(em_tree, em, 0);
	if (ret == -EEXIST) {
		free_extent_map(em);
		em = lookup_extent_mapping(em_tree, start, len);
		if (!em)
			em = ERR_PTR(-EIO);
	} else if (ret) {
		free_extent_map(em);
		em = ERR_PTR(ret);
	}
	write_unlock(&em_tree->lock);

out:
	return em;
}

u32 btrfs_csum_data(char *data, u32 seed, size_t len)
{
	return btrfs_crc32c(seed, data, len);
}

void btrfs_csum_final(u32 crc, char *result)
{
	put_unaligned_le32(~crc, result);
}

/*
 * compute the csum for a btree block, and either verify it or write it
 * into the csum field of the block.
 */
static int csum_tree_block(struct btrfs_fs_info *fs_info,
			   struct extent_buffer *buf,
			   int verify)
{
	u16 csum_size = btrfs_super_csum_size(fs_info->super_copy);
	char *result = NULL;
	unsigned long len;
	unsigned long cur_len;
	unsigned long offset = BTRFS_CSUM_SIZE;
	char *kaddr;
	unsigned long map_start;
	unsigned long map_len;
	int err;
	u32 crc = ~(u32)0;
	unsigned long inline_result;

	len = buf->len - offset;
	while (len > 0) {
		err = map_private_extent_buffer(buf, offset, 32,
					&kaddr, &map_start, &map_len);
		if (err)
			return 1;
		cur_len = min(len, map_len - (offset - map_start));
		crc = btrfs_csum_data(kaddr + offset - map_start,
				      crc, cur_len);
		len -= cur_len;
		offset += cur_len;
	}
	if (csum_size > sizeof(inline_result)) {
		result = kzalloc(csum_size, GFP_NOFS);
		if (!result)
			return 1;
	} else {
		result = (char *)&inline_result;
	}

	btrfs_csum_final(crc, result);

	if (verify) {
		if (memcmp_extent_buffer(buf, result, 0, csum_size)) {
			u32 val;
			u32 found = 0;
			memcpy(&found, result, csum_size);

			read_extent_buffer(buf, &val, 0, csum_size);
			printk_ratelimited(KERN_WARNING
				"BTRFS: %s checksum verify failed on %llu wanted %X found %X "
				"level %d\n",
				fs_info->sb->s_id, buf->start,
				val, found, btrfs_header_level(buf));
			if (result != (char *)&inline_result)
				kfree(result);
			return 1;
		}
	} else {
		write_extent_buffer(buf, result, 0, csum_size);
	}
	if (result != (char *)&inline_result)
		kfree(result);
	return 0;
}

/*
 * we can't consider a given block up to date unless the transid of the
 * block matches the transid in the parent node's pointer.  This is how we
 * detect blocks that either didn't get written at all or got written
 * in the wrong place.
 */
static int verify_parent_transid(struct extent_io_tree *io_tree,
				 struct extent_buffer *eb, u64 parent_transid,
				 int atomic)
{
	struct extent_state *cached_state = NULL;
	int ret;
	bool need_lock = (current->journal_info == BTRFS_SEND_TRANS_STUB);

	if (!parent_transid || btrfs_header_generation(eb) == parent_transid)
		return 0;

	if (atomic)
		return -EAGAIN;

	if (need_lock) {
		btrfs_tree_read_lock(eb);
		btrfs_set_lock_blocking_rw(eb, BTRFS_READ_LOCK);
	}

	lock_extent_bits(io_tree, eb->start, eb->start + eb->len - 1,
			 0, &cached_state);
	if (extent_buffer_uptodate(eb) &&
	    btrfs_header_generation(eb) == parent_transid) {
		ret = 0;
		goto out;
	}
	printk_ratelimited(KERN_ERR
	    "BTRFS (device %s): parent transid verify failed on %llu wanted %llu found %llu\n",
			eb->fs_info->sb->s_id, eb->start,
			parent_transid, btrfs_header_generation(eb));
	ret = 1;

	/*
	 * Things reading via commit roots that don't have normal protection,
	 * like send, can have a really old block in cache that may point at a
	 * block that has been free'd and re-allocated.  So don't clear uptodate
	 * if we find an eb that is under IO (dirty/writeback) because we could
	 * end up reading in the stale data and then writing it back out and
	 * making everybody very sad.
	 */
	if (!extent_buffer_under_io(eb))
		clear_extent_buffer_uptodate(eb);
out:
	unlock_extent_cached(io_tree, eb->start, eb->start + eb->len - 1,
			     &cached_state, GFP_NOFS);
	if (need_lock)
		btrfs_tree_read_unlock_blocking(eb);
	return ret;
}

/*
 * Return 0 if the superblock checksum type matches the checksum value of that
 * algorithm. Pass the raw disk superblock data.
 */
static int btrfs_check_super_csum(char *raw_disk_sb)
{
	struct btrfs_super_block *disk_sb =
		(struct btrfs_super_block *)raw_disk_sb;
	u16 csum_type = btrfs_super_csum_type(disk_sb);
	int ret = 0;

	if (csum_type == BTRFS_CSUM_TYPE_CRC32) {
		u32 crc = ~(u32)0;
		const int csum_size = sizeof(crc);
		char result[csum_size];

		/*
		 * The super_block structure does not span the whole
		 * BTRFS_SUPER_INFO_SIZE range, we expect that the unused space
		 * is filled with zeros and is included in the checkum.
		 */
		crc = btrfs_csum_data(raw_disk_sb + BTRFS_CSUM_SIZE,
				crc, BTRFS_SUPER_INFO_SIZE - BTRFS_CSUM_SIZE);
		btrfs_csum_final(crc, result);

		if (memcmp(raw_disk_sb, result, csum_size))
			ret = 1;
	}

	if (csum_type >= ARRAY_SIZE(btrfs_csum_sizes)) {
		printk(KERN_ERR "BTRFS: unsupported checksum algorithm %u\n",
				csum_type);
		ret = 1;
	}

	return ret;
}

/*
 * helper to read a given tree block, doing retries as required when
 * the checksums don't match and we have alternate mirrors to try.
 */
static int btree_read_extent_buffer_pages(struct btrfs_root *root,
					  struct extent_buffer *eb,
					  u64 start, u64 parent_transid)
{
	struct extent_io_tree *io_tree;
	int failed = 0;
	int ret;
	int num_copies = 0;
	int mirror_num = 0;
	int failed_mirror = 0;

	clear_bit(EXTENT_BUFFER_CORRUPT, &eb->bflags);
	io_tree = &BTRFS_I(root->fs_info->btree_inode)->io_tree;
	while (1) {
		ret = read_extent_buffer_pages(io_tree, eb, start,
					       WAIT_COMPLETE,
					       btree_get_extent, mirror_num);
		if (!ret) {
			if (!verify_parent_transid(io_tree, eb,
						   parent_transid, 0))
				break;
			else
				ret = -EIO;
		}

		/*
		 * This buffer's crc is fine, but its contents are corrupted, so
		 * there is no reason to read the other copies, they won't be
		 * any less wrong.
		 */
		if (test_bit(EXTENT_BUFFER_CORRUPT, &eb->bflags))
			break;

		num_copies = btrfs_num_copies(root->fs_info,
					      eb->start, eb->len);
		if (num_copies == 1)
			break;

		if (!failed_mirror) {
			failed = 1;
			failed_mirror = eb->read_mirror;
		}

		mirror_num++;
		if (mirror_num == failed_mirror)
			mirror_num++;

		if (mirror_num > num_copies)
			break;
	}

	if (failed && !ret && failed_mirror)
		repair_eb_io_failure(root, eb, failed_mirror);

	return ret;
}

/*
 * checksum a dirty tree block before IO.  This has extra checks to make sure
 * we only fill in the checksum field in the first page of a multi-page block
 */

static int csum_dirty_buffer(struct btrfs_fs_info *fs_info, struct page *page)
{
	u64 start = page_offset(page);
	u64 found_start;
	struct extent_buffer *eb;

	eb = (struct extent_buffer *)page->private;
	if (page != eb->pages[0])
		return 0;
	found_start = btrfs_header_bytenr(eb);
	if (WARN_ON(found_start != start || !PageUptodate(page)))
		return 0;
	csum_tree_block(fs_info, eb, 0);
	return 0;
}

static int check_tree_block_fsid(struct btrfs_fs_info *fs_info,
				 struct extent_buffer *eb)
{
	struct btrfs_fs_devices *fs_devices = fs_info->fs_devices;
	u8 fsid[BTRFS_UUID_SIZE];
	int ret = 1;

	read_extent_buffer(eb, fsid, btrfs_header_fsid(), BTRFS_FSID_SIZE);
	while (fs_devices) {
		if (!memcmp(fsid, fs_devices->fsid, BTRFS_FSID_SIZE)) {
			ret = 0;
			break;
		}
		fs_devices = fs_devices->seed;
	}
	return ret;
}

#define CORRUPT(reason, eb, root, slot)				\
	btrfs_crit(root->fs_info, "corrupt leaf, %s: block=%llu,"	\
		   "root=%llu, slot=%d", reason,			\
	       btrfs_header_bytenr(eb),	root->objectid, slot)

static noinline int check_leaf(struct btrfs_root *root,
			       struct extent_buffer *leaf)
{
	struct btrfs_key key;
	struct btrfs_key leaf_key;
	u32 nritems = btrfs_header_nritems(leaf);
	int slot;

	if (nritems == 0)
		return 0;

	/* Check the 0 item */
	if (btrfs_item_offset_nr(leaf, 0) + btrfs_item_size_nr(leaf, 0) !=
	    BTRFS_LEAF_DATA_SIZE(root)) {
		CORRUPT("invalid item offset size pair", leaf, root, 0);
		return -EIO;
	}

	/*
	 * Check to make sure each items keys are in the correct order and their
	 * offsets make sense.  We only have to loop through nritems-1 because
	 * we check the current slot against the next slot, which verifies the
	 * next slot's offset+size makes sense and that the current's slot
	 * offset is correct.
	 */
	for (slot = 0; slot < nritems - 1; slot++) {
		btrfs_item_key_to_cpu(leaf, &leaf_key, slot);
		btrfs_item_key_to_cpu(leaf, &key, slot + 1);

		/* Make sure the keys are in the right order */
		if (btrfs_comp_cpu_keys(&leaf_key, &key) >= 0) {
			CORRUPT("bad key order", leaf, root, slot);
			return -EIO;
		}

		/*
		 * Make sure the offset and ends are right, remember that the
		 * item data starts at the end of the leaf and grows towards the
		 * front.
		 */
		if (btrfs_item_offset_nr(leaf, slot) !=
			btrfs_item_end_nr(leaf, slot + 1)) {
			CORRUPT("slot offset bad", leaf, root, slot);
			return -EIO;
		}

		/*
		 * Check to make sure that we don't point outside of the leaf,
		 * just incase all the items are consistent to eachother, but
		 * all point outside of the leaf.
		 */
		if (btrfs_item_end_nr(leaf, slot) >
		    BTRFS_LEAF_DATA_SIZE(root)) {
			CORRUPT("slot end outside of leaf", leaf, root, slot);
			return -EIO;
		}
	}

	return 0;
}

static int btree_readpage_end_io_hook(struct btrfs_io_bio *io_bio,
				      u64 phy_offset, struct page *page,
				      u64 start, u64 end, int mirror)
{
	u64 found_start;
	int found_level;
	struct extent_buffer *eb;
	struct btrfs_root *root = BTRFS_I(page->mapping->host)->root;
	int ret = 0;
	int reads_done;

	if (!page->private)
		goto out;

	eb = (struct extent_buffer *)page->private;

	/* the pending IO might have been the only thing that kept this buffer
	 * in memory.  Make sure we have a ref for all this other checks
	 */
	extent_buffer_get(eb);

	reads_done = atomic_dec_and_test(&eb->io_pages);
	if (!reads_done)
		goto err;

	eb->read_mirror = mirror;
	if (test_bit(EXTENT_BUFFER_READ_ERR, &eb->bflags)) {
		ret = -EIO;
		goto err;
	}

	found_start = btrfs_header_bytenr(eb);
	if (found_start != eb->start) {
		printk_ratelimited(KERN_ERR "BTRFS (device %s): bad tree block start "
			       "%llu %llu\n",
			       eb->fs_info->sb->s_id, found_start, eb->start);
		ret = -EIO;
		goto err;
	}
	if (check_tree_block_fsid(root->fs_info, eb)) {
		printk_ratelimited(KERN_ERR "BTRFS (device %s): bad fsid on block %llu\n",
			       eb->fs_info->sb->s_id, eb->start);
		ret = -EIO;
		goto err;
	}
	found_level = btrfs_header_level(eb);
	if (found_level >= BTRFS_MAX_LEVEL) {
		btrfs_err(root->fs_info, "bad tree block level %d",
			   (int)btrfs_header_level(eb));
		ret = -EIO;
		goto err;
	}

	btrfs_set_buffer_lockdep_class(btrfs_header_owner(eb),
				       eb, found_level);

	ret = csum_tree_block(root->fs_info, eb, 1);
	if (ret) {
		ret = -EIO;
		goto err;
	}

	/*
	 * If this is a leaf block and it is corrupt, set the corrupt bit so
	 * that we don't try and read the other copies of this block, just
	 * return -EIO.
	 */
	if (found_level == 0 && check_leaf(root, eb)) {
		set_bit(EXTENT_BUFFER_CORRUPT, &eb->bflags);
		ret = -EIO;
	}

	if (!ret)
		set_extent_buffer_uptodate(eb);
err:
	if (reads_done &&
	    test_and_clear_bit(EXTENT_BUFFER_READAHEAD, &eb->bflags))
		btree_readahead_hook(root, eb, eb->start, ret);

	if (ret) {
		/*
		 * our io error hook is going to dec the io pages
		 * again, we have to make sure it has something
		 * to decrement
		 */
		atomic_inc(&eb->io_pages);
		clear_extent_buffer_uptodate(eb);
	}
	free_extent_buffer(eb);
out:
	return ret;
}

static int btree_io_failed_hook(struct page *page, int failed_mirror)
{
	struct extent_buffer *eb;
	struct btrfs_root *root = BTRFS_I(page->mapping->host)->root;

	eb = (struct extent_buffer *)page->private;
	set_bit(EXTENT_BUFFER_READ_ERR, &eb->bflags);
	eb->read_mirror = failed_mirror;
	atomic_dec(&eb->io_pages);
	if (test_and_clear_bit(EXTENT_BUFFER_READAHEAD, &eb->bflags))
		btree_readahead_hook(root, eb, eb->start, -EIO);
	return -EIO;	/* we fixed nothing */
}

static void end_workqueue_bio(struct bio *bio)
{
	struct btrfs_end_io_wq *end_io_wq = bio->bi_private;
	struct btrfs_fs_info *fs_info;
	struct btrfs_workqueue *wq;
	btrfs_work_func_t func;

	fs_info = end_io_wq->info;
	end_io_wq->error = bio->bi_error;

	if (bio->bi_rw & REQ_WRITE) {
		if (end_io_wq->metadata == BTRFS_WQ_ENDIO_METADATA) {
			wq = fs_info->endio_meta_write_workers;
			func = btrfs_endio_meta_write_helper;
		} else if (end_io_wq->metadata == BTRFS_WQ_ENDIO_FREE_SPACE) {
			wq = fs_info->endio_freespace_worker;
			func = btrfs_freespace_write_helper;
		} else if (end_io_wq->metadata == BTRFS_WQ_ENDIO_RAID56) {
			wq = fs_info->endio_raid56_workers;
			func = btrfs_endio_raid56_helper;
		} else {
			wq = fs_info->endio_write_workers;
			func = btrfs_endio_write_helper;
		}
	} else {
		if (unlikely(end_io_wq->metadata ==
			     BTRFS_WQ_ENDIO_DIO_REPAIR)) {
			wq = fs_info->endio_repair_workers;
			func = btrfs_endio_repair_helper;
		} else if (end_io_wq->metadata == BTRFS_WQ_ENDIO_RAID56) {
			wq = fs_info->endio_raid56_workers;
			func = btrfs_endio_raid56_helper;
		} else if (end_io_wq->metadata) {
			wq = fs_info->endio_meta_workers;
			func = btrfs_endio_meta_helper;
		} else {
			wq = fs_info->endio_workers;
			func = btrfs_endio_helper;
		}
	}

	btrfs_init_work(&end_io_wq->work, func, end_workqueue_fn, NULL, NULL);
	btrfs_queue_work(wq, &end_io_wq->work);
}

int btrfs_bio_wq_end_io(struct btrfs_fs_info *info, struct bio *bio,
			enum btrfs_wq_endio_type metadata)
{
	struct btrfs_end_io_wq *end_io_wq;

	end_io_wq = kmem_cache_alloc(btrfs_end_io_wq_cache, GFP_NOFS);
	if (!end_io_wq)
		return -ENOMEM;

	end_io_wq->private = bio->bi_private;
	end_io_wq->end_io = bio->bi_end_io;
	end_io_wq->info = info;
	end_io_wq->error = 0;
	end_io_wq->bio = bio;
	end_io_wq->metadata = metadata;

	bio->bi_private = end_io_wq;
	bio->bi_end_io = end_workqueue_bio;
	return 0;
}

unsigned long btrfs_async_submit_limit(struct btrfs_fs_info *info)
{
	unsigned long limit = min_t(unsigned long,
				    info->thread_pool_size,
				    info->fs_devices->open_devices);
	return 256 * limit;
}

static void run_one_async_start(struct btrfs_work *work)
{
	struct async_submit_bio *async;
	int ret;

	async = container_of(work, struct  async_submit_bio, work);
	ret = async->submit_bio_start(async->inode, async->rw, async->bio,
				      async->mirror_num, async->bio_flags,
				      async->bio_offset);
	if (ret)
		async->error = ret;
}

static void run_one_async_done(struct btrfs_work *work)
{
	struct btrfs_fs_info *fs_info;
	struct async_submit_bio *async;
	int limit;

	async = container_of(work, struct  async_submit_bio, work);
	fs_info = BTRFS_I(async->inode)->root->fs_info;

	limit = btrfs_async_submit_limit(fs_info);
	limit = limit * 2 / 3;

	if (atomic_dec_return(&fs_info->nr_async_submits) < limit &&
	    waitqueue_active(&fs_info->async_submit_wait))
		wake_up(&fs_info->async_submit_wait);

	/* If an error occured we just want to clean up the bio and move on */
	if (async->error) {
		async->bio->bi_error = async->error;
		bio_endio(async->bio);
		return;
	}

	async->submit_bio_done(async->inode, async->rw, async->bio,
			       async->mirror_num, async->bio_flags,
			       async->bio_offset);
}

static void run_one_async_free(struct btrfs_work *work)
{
	struct async_submit_bio *async;

	async = container_of(work, struct  async_submit_bio, work);
	kfree(async);
}

int btrfs_wq_submit_bio(struct btrfs_fs_info *fs_info, struct inode *inode,
			int rw, struct bio *bio, int mirror_num,
			unsigned long bio_flags,
			u64 bio_offset,
			extent_submit_bio_hook_t *submit_bio_start,
			extent_submit_bio_hook_t *submit_bio_done)
{
	struct async_submit_bio *async;

	async = kmalloc(sizeof(*async), GFP_NOFS);
	if (!async)
		return -ENOMEM;

	async->inode = inode;
	async->rw = rw;
	async->bio = bio;
	async->mirror_num = mirror_num;
	async->submit_bio_start = submit_bio_start;
	async->submit_bio_done = submit_bio_done;

	btrfs_init_work(&async->work, btrfs_worker_helper, run_one_async_start,
			run_one_async_done, run_one_async_free);

	async->bio_flags = bio_flags;
	async->bio_offset = bio_offset;

	async->error = 0;

	atomic_inc(&fs_info->nr_async_submits);

	if (rw & REQ_SYNC)
		btrfs_set_work_high_priority(&async->work);

	btrfs_queue_work(fs_info->workers, &async->work);

	while (atomic_read(&fs_info->async_submit_draining) &&
	      atomic_read(&fs_info->nr_async_submits)) {
		wait_event(fs_info->async_submit_wait,
			   (atomic_read(&fs_info->nr_async_submits) == 0));
	}

	return 0;
}

static int btree_csum_one_bio(struct bio *bio)
{
	struct bio_vec *bvec;
	struct btrfs_root *root;
	int i, ret = 0;

	bio_for_each_segment_all(bvec, bio, i) {
		root = BTRFS_I(bvec->bv_page->mapping->host)->root;
		ret = csum_dirty_buffer(root->fs_info, bvec->bv_page);
		if (ret)
			break;
	}

	return ret;
}

static int __btree_submit_bio_start(struct inode *inode, int rw,
				    struct bio *bio, int mirror_num,
				    unsigned long bio_flags,
				    u64 bio_offset)
{
	/*
	 * when we're called for a write, we're already in the async
	 * submission context.  Just jump into btrfs_map_bio
	 */
	return btree_csum_one_bio(bio);
}

static int __btree_submit_bio_done(struct inode *inode, int rw, struct bio *bio,
				 int mirror_num, unsigned long bio_flags,
				 u64 bio_offset)
{
	int ret;

	/*
	 * when we're called for a write, we're already in the async
	 * submission context.  Just jump into btrfs_map_bio
	 */
	ret = btrfs_map_bio(BTRFS_I(inode)->root, rw, bio, mirror_num, 1);
	if (ret) {
		bio->bi_error = ret;
		bio_endio(bio);
	}
	return ret;
}

static int check_async_write(struct inode *inode, unsigned long bio_flags)
{
	if (bio_flags & EXTENT_BIO_TREE_LOG)
		return 0;
#ifdef CONFIG_X86
	if (cpu_has_xmm4_2)
		return 0;
#endif
	return 1;
}

static int btree_submit_bio_hook(struct inode *inode, int rw, struct bio *bio,
				 int mirror_num, unsigned long bio_flags,
				 u64 bio_offset)
{
	int async = check_async_write(inode, bio_flags);
	int ret;

	if (!(rw & REQ_WRITE)) {
		/*
		 * called for a read, do the setup so that checksum validation
		 * can happen in the async kernel threads
		 */
		ret = btrfs_bio_wq_end_io(BTRFS_I(inode)->root->fs_info,
					  bio, BTRFS_WQ_ENDIO_METADATA);
		if (ret)
			goto out_w_error;
		ret = btrfs_map_bio(BTRFS_I(inode)->root, rw, bio,
				    mirror_num, 0);
	} else if (!async) {
		ret = btree_csum_one_bio(bio);
		if (ret)
			goto out_w_error;
		ret = btrfs_map_bio(BTRFS_I(inode)->root, rw, bio,
				    mirror_num, 0);
	} else {
		/*
		 * kthread helpers are used to submit writes so that
		 * checksumming can happen in parallel across all CPUs
		 */
		ret = btrfs_wq_submit_bio(BTRFS_I(inode)->root->fs_info,
					  inode, rw, bio, mirror_num, 0,
					  bio_offset,
					  __btree_submit_bio_start,
					  __btree_submit_bio_done);
	}

	if (ret)
		goto out_w_error;
	return 0;

out_w_error:
	bio->bi_error = ret;
	bio_endio(bio);
	return ret;
}

#ifdef CONFIG_MIGRATION
static int btree_migratepage(struct address_space *mapping,
			struct page *newpage, struct page *page,
			enum migrate_mode mode)
{
	/*
	 * we can't safely write a btree page from here,
	 * we haven't done the locking hook
	 */
	if (PageDirty(page))
		return -EAGAIN;
	/*
	 * Buffers may be managed in a filesystem specific way.
	 * We must have no buffers or drop them.
	 */
	if (page_has_private(page) &&
	    !try_to_release_page(page, GFP_KERNEL))
		return -EAGAIN;
	return migrate_page(mapping, newpage, page, mode);
}
#endif


static int btree_writepages(struct address_space *mapping,
			    struct writeback_control *wbc)
{
	struct btrfs_fs_info *fs_info;
	int ret;

	if (wbc->sync_mode == WB_SYNC_NONE) {

		if (wbc->for_kupdate)
			return 0;

		fs_info = BTRFS_I(mapping->host)->root->fs_info;
		/* this is a bit racy, but that's ok */
		ret = percpu_counter_compare(&fs_info->dirty_metadata_bytes,
					     BTRFS_DIRTY_METADATA_THRESH);
		if (ret < 0)
			return 0;
	}
	return btree_write_cache_pages(mapping, wbc);
}

static int btree_readpage(struct file *file, struct page *page)
{
	struct extent_io_tree *tree;
	tree = &BTRFS_I(page->mapping->host)->io_tree;
	return extent_read_full_page(tree, page, btree_get_extent, 0);
}

static int btree_releasepage(struct page *page, gfp_t gfp_flags)
{
	if (PageWriteback(page) || PageDirty(page))
		return 0;

	return try_release_extent_buffer(page);
}

static void btree_invalidatepage(struct page *page, unsigned int offset,
				 unsigned int length)
{
	struct extent_io_tree *tree;
	tree = &BTRFS_I(page->mapping->host)->io_tree;
	extent_invalidatepage(tree, page, offset);
	btree_releasepage(page, GFP_NOFS);
	if (PagePrivate(page)) {
		btrfs_warn(BTRFS_I(page->mapping->host)->root->fs_info,
			   "page private not zero on page %llu",
			   (unsigned long long)page_offset(page));
		ClearPagePrivate(page);
		set_page_private(page, 0);
		page_cache_release(page);
	}
}

static int btree_set_page_dirty(struct page *page)
{
#ifdef DEBUG
	struct extent_buffer *eb;

	BUG_ON(!PagePrivate(page));
	eb = (struct extent_buffer *)page->private;
	BUG_ON(!eb);
	BUG_ON(!test_bit(EXTENT_BUFFER_DIRTY, &eb->bflags));
	BUG_ON(!atomic_read(&eb->refs));
	btrfs_assert_tree_locked(eb);
#endif
	return __set_page_dirty_nobuffers(page);
}

static const struct address_space_operations btree_aops = {
	.readpage	= btree_readpage,
	.writepages	= btree_writepages,
	.releasepage	= btree_releasepage,
	.invalidatepage = btree_invalidatepage,
#ifdef CONFIG_MIGRATION
	.migratepage	= btree_migratepage,
#endif
	.set_page_dirty = btree_set_page_dirty,
};

void readahead_tree_block(struct btrfs_root *root, u64 bytenr)
{
	struct extent_buffer *buf = NULL;
	struct inode *btree_inode = root->fs_info->btree_inode;

	buf = btrfs_find_create_tree_block(root, bytenr);
	if (!buf)
		return;
	read_extent_buffer_pages(&BTRFS_I(btree_inode)->io_tree,
				 buf, 0, WAIT_NONE, btree_get_extent, 0);
	free_extent_buffer(buf);
}

int reada_tree_block_flagged(struct btrfs_root *root, u64 bytenr,
			 int mirror_num, struct extent_buffer **eb)
{
	struct extent_buffer *buf = NULL;
	struct inode *btree_inode = root->fs_info->btree_inode;
	struct extent_io_tree *io_tree = &BTRFS_I(btree_inode)->io_tree;
	int ret;

	buf = btrfs_find_create_tree_block(root, bytenr);
	if (!buf)
		return 0;

	set_bit(EXTENT_BUFFER_READAHEAD, &buf->bflags);

	ret = read_extent_buffer_pages(io_tree, buf, 0, WAIT_PAGE_LOCK,
				       btree_get_extent, mirror_num);
	if (ret) {
		free_extent_buffer(buf);
		return ret;
	}

	if (test_bit(EXTENT_BUFFER_CORRUPT, &buf->bflags)) {
		free_extent_buffer(buf);
		return -EIO;
	} else if (extent_buffer_uptodate(buf)) {
		*eb = buf;
	} else {
		free_extent_buffer(buf);
	}
	return 0;
}

struct extent_buffer *btrfs_find_tree_block(struct btrfs_fs_info *fs_info,
					    u64 bytenr)
{
	return find_extent_buffer(fs_info, bytenr);
}

struct extent_buffer *btrfs_find_create_tree_block(struct btrfs_root *root,
						 u64 bytenr)
{
	if (btrfs_test_is_dummy_root(root))
		return alloc_test_extent_buffer(root->fs_info, bytenr);
	return alloc_extent_buffer(root->fs_info, bytenr);
}


int btrfs_write_tree_block(struct extent_buffer *buf)
{
	return filemap_fdatawrite_range(buf->pages[0]->mapping, buf->start,
					buf->start + buf->len - 1);
}

int btrfs_wait_tree_block_writeback(struct extent_buffer *buf)
{
	return filemap_fdatawait_range(buf->pages[0]->mapping,
				       buf->start, buf->start + buf->len - 1);
}

struct extent_buffer *read_tree_block(struct btrfs_root *root, u64 bytenr,
				      u64 parent_transid)
{
	struct extent_buffer *buf = NULL;
	int ret;

	buf = btrfs_find_create_tree_block(root, bytenr);
	if (!buf)
		return ERR_PTR(-ENOMEM);

	ret = btree_read_extent_buffer_pages(root, buf, 0, parent_transid);
	if (ret) {
		free_extent_buffer(buf);
		return ERR_PTR(ret);
	}
	return buf;

}

void clean_tree_block(struct btrfs_trans_handle *trans,
		      struct btrfs_fs_info *fs_info,
		      struct extent_buffer *buf)
{
	if (btrfs_header_generation(buf) ==
	    fs_info->running_transaction->transid) {
		btrfs_assert_tree_locked(buf);

		if (test_and_clear_bit(EXTENT_BUFFER_DIRTY, &buf->bflags)) {
			__percpu_counter_add(&fs_info->dirty_metadata_bytes,
					     -buf->len,
					     fs_info->dirty_metadata_batch);
			/* ugh, clear_extent_buffer_dirty needs to lock the page */
			btrfs_set_lock_blocking(buf);
			clear_extent_buffer_dirty(buf);
		}
	}
}

static struct btrfs_subvolume_writers *btrfs_alloc_subvolume_writers(void)
{
	struct btrfs_subvolume_writers *writers;
	int ret;

	writers = kmalloc(sizeof(*writers), GFP_NOFS);
	if (!writers)
		return ERR_PTR(-ENOMEM);

	ret = percpu_counter_init(&writers->counter, 0, GFP_KERNEL);
	if (ret < 0) {
		kfree(writers);
		return ERR_PTR(ret);
	}

	init_waitqueue_head(&writers->wait);
	return writers;
}

static void
btrfs_free_subvolume_writers(struct btrfs_subvolume_writers *writers)
{
	percpu_counter_destroy(&writers->counter);
	kfree(writers);
}

static void __setup_root(u32 nodesize, u32 sectorsize, u32 stripesize,
			 struct btrfs_root *root, struct btrfs_fs_info *fs_info,
			 u64 objectid)
{
	root->node = NULL;
	root->commit_root = NULL;
	root->sectorsize = sectorsize;
	root->nodesize = nodesize;
	root->stripesize = stripesize;
	root->state = 0;
	root->orphan_cleanup_state = 0;

	root->objectid = objectid;
	root->last_trans = 0;
	root->highest_objectid = 0;
	root->nr_delalloc_inodes = 0;
	root->nr_ordered_extents = 0;
	root->name = NULL;
	root->inode_tree = RB_ROOT;
	INIT_RADIX_TREE(&root->delayed_nodes_tree, GFP_ATOMIC);
	root->block_rsv = NULL;
	root->orphan_block_rsv = NULL;

	INIT_LIST_HEAD(&root->dirty_list);
	INIT_LIST_HEAD(&root->root_list);
	INIT_LIST_HEAD(&root->delalloc_inodes);
	INIT_LIST_HEAD(&root->delalloc_root);
	INIT_LIST_HEAD(&root->ordered_extents);
	INIT_LIST_HEAD(&root->ordered_root);
	INIT_LIST_HEAD(&root->logged_list[0]);
	INIT_LIST_HEAD(&root->logged_list[1]);
	spin_lock_init(&root->orphan_lock);
	spin_lock_init(&root->inode_lock);
	spin_lock_init(&root->delalloc_lock);
	spin_lock_init(&root->ordered_extent_lock);
	spin_lock_init(&root->accounting_lock);
	spin_lock_init(&root->log_extents_lock[0]);
	spin_lock_init(&root->log_extents_lock[1]);
	mutex_init(&root->objectid_mutex);
	mutex_init(&root->log_mutex);
	mutex_init(&root->ordered_extent_mutex);
	mutex_init(&root->delalloc_mutex);
	init_waitqueue_head(&root->log_writer_wait);
	init_waitqueue_head(&root->log_commit_wait[0]);
	init_waitqueue_head(&root->log_commit_wait[1]);
	INIT_LIST_HEAD(&root->log_ctxs[0]);
	INIT_LIST_HEAD(&root->log_ctxs[1]);
	atomic_set(&root->log_commit[0], 0);
	atomic_set(&root->log_commit[1], 0);
	atomic_set(&root->log_writers, 0);
	atomic_set(&root->log_batch, 0);
	atomic_set(&root->orphan_inodes, 0);
	atomic_set(&root->refs, 1);
	atomic_set(&root->will_be_snapshoted, 0);
	root->log_transid = 0;
	root->log_transid_committed = -1;
	root->last_log_commit = 0;
	if (fs_info)
		extent_io_tree_init(&root->dirty_log_pages,
				     fs_info->btree_inode->i_mapping);

	memset(&root->root_key, 0, sizeof(root->root_key));
	memset(&root->root_item, 0, sizeof(root->root_item));
	memset(&root->defrag_progress, 0, sizeof(root->defrag_progress));
	if (fs_info)
		root->defrag_trans_start = fs_info->generation;
	else
		root->defrag_trans_start = 0;
	root->root_key.objectid = objectid;
	root->anon_dev = 0;

	spin_lock_init(&root->root_item_lock);
}

static struct btrfs_root *btrfs_alloc_root(struct btrfs_fs_info *fs_info)
{
	struct btrfs_root *root = kzalloc(sizeof(*root), GFP_NOFS);
	if (root)
		root->fs_info = fs_info;
	return root;
}

#ifdef CONFIG_BTRFS_FS_RUN_SANITY_TESTS
/* Should only be used by the testing infrastructure */
struct btrfs_root *btrfs_alloc_dummy_root(void)
{
	struct btrfs_root *root;

	root = btrfs_alloc_root(NULL);
	if (!root)
		return ERR_PTR(-ENOMEM);
	__setup_root(4096, 4096, 4096, root, NULL, 1);
	set_bit(BTRFS_ROOT_DUMMY_ROOT, &root->state);
	root->alloc_bytenr = 0;

	return root;
}
#endif

struct btrfs_root *btrfs_create_tree(struct btrfs_trans_handle *trans,
				     struct btrfs_fs_info *fs_info,
				     u64 objectid)
{
	struct extent_buffer *leaf;
	struct btrfs_root *tree_root = fs_info->tree_root;
	struct btrfs_root *root;
	struct btrfs_key key;
	int ret = 0;
	uuid_le uuid;

	root = btrfs_alloc_root(fs_info);
	if (!root)
		return ERR_PTR(-ENOMEM);

	__setup_root(tree_root->nodesize, tree_root->sectorsize,
		tree_root->stripesize, root, fs_info, objectid);
	root->root_key.objectid = objectid;
	root->root_key.type = BTRFS_ROOT_ITEM_KEY;
	root->root_key.offset = 0;

	leaf = btrfs_alloc_tree_block(trans, root, 0, objectid, NULL, 0, 0, 0);
	if (IS_ERR(leaf)) {
		ret = PTR_ERR(leaf);
		leaf = NULL;
		goto fail;
	}

	memset_extent_buffer(leaf, 0, 0, sizeof(struct btrfs_header));
	btrfs_set_header_bytenr(leaf, leaf->start);
	btrfs_set_header_generation(leaf, trans->transid);
	btrfs_set_header_backref_rev(leaf, BTRFS_MIXED_BACKREF_REV);
	btrfs_set_header_owner(leaf, objectid);
	root->node = leaf;

	write_extent_buffer(leaf, fs_info->fsid, btrfs_header_fsid(),
			    BTRFS_FSID_SIZE);
	write_extent_buffer(leaf, fs_info->chunk_tree_uuid,
			    btrfs_header_chunk_tree_uuid(leaf),
			    BTRFS_UUID_SIZE);
	btrfs_mark_buffer_dirty(leaf);

	root->commit_root = btrfs_root_node(root);
	set_bit(BTRFS_ROOT_TRACK_DIRTY, &root->state);

	root->root_item.flags = 0;
	root->root_item.byte_limit = 0;
	btrfs_set_root_bytenr(&root->root_item, leaf->start);
	btrfs_set_root_generation(&root->root_item, trans->transid);
	btrfs_set_root_level(&root->root_item, 0);
	btrfs_set_root_refs(&root->root_item, 1);
	btrfs_set_root_used(&root->root_item, leaf->len);
	btrfs_set_root_last_snapshot(&root->root_item, 0);
	btrfs_set_root_dirid(&root->root_item, 0);
	uuid_le_gen(&uuid);
	memcpy(root->root_item.uuid, uuid.b, BTRFS_UUID_SIZE);
	root->root_item.drop_level = 0;

	key.objectid = objectid;
	key.type = BTRFS_ROOT_ITEM_KEY;
	key.offset = 0;
	ret = btrfs_insert_root(trans, tree_root, &key, &root->root_item);
	if (ret)
		goto fail;

	btrfs_tree_unlock(leaf);

	return root;

fail:
	if (leaf) {
		btrfs_tree_unlock(leaf);
		free_extent_buffer(root->commit_root);
		free_extent_buffer(leaf);
	}
	kfree(root);

	return ERR_PTR(ret);
}

static struct btrfs_root *alloc_log_tree(struct btrfs_trans_handle *trans,
					 struct btrfs_fs_info *fs_info)
{
	struct btrfs_root *root;
	struct btrfs_root *tree_root = fs_info->tree_root;
	struct extent_buffer *leaf;

	root = btrfs_alloc_root(fs_info);
	if (!root)
		return ERR_PTR(-ENOMEM);

	__setup_root(tree_root->nodesize, tree_root->sectorsize,
		     tree_root->stripesize, root, fs_info,
		     BTRFS_TREE_LOG_OBJECTID);

	root->root_key.objectid = BTRFS_TREE_LOG_OBJECTID;
	root->root_key.type = BTRFS_ROOT_ITEM_KEY;
	root->root_key.offset = BTRFS_TREE_LOG_OBJECTID;

	/*
	 * DON'T set REF_COWS for log trees
	 *
	 * log trees do not get reference counted because they go away
	 * before a real commit is actually done.  They do store pointers
	 * to file data extents, and those reference counts still get
	 * updated (along with back refs to the log tree).
	 */

	leaf = btrfs_alloc_tree_block(trans, root, 0, BTRFS_TREE_LOG_OBJECTID,
			NULL, 0, 0, 0);
	if (IS_ERR(leaf)) {
		kfree(root);
		return ERR_CAST(leaf);
	}

	memset_extent_buffer(leaf, 0, 0, sizeof(struct btrfs_header));
	btrfs_set_header_bytenr(leaf, leaf->start);
	btrfs_set_header_generation(leaf, trans->transid);
	btrfs_set_header_backref_rev(leaf, BTRFS_MIXED_BACKREF_REV);
	btrfs_set_header_owner(leaf, BTRFS_TREE_LOG_OBJECTID);
	root->node = leaf;

	write_extent_buffer(root->node, root->fs_info->fsid,
			    btrfs_header_fsid(), BTRFS_FSID_SIZE);
	btrfs_mark_buffer_dirty(root->node);
	btrfs_tree_unlock(root->node);
	return root;
}

int btrfs_init_log_root_tree(struct btrfs_trans_handle *trans,
			     struct btrfs_fs_info *fs_info)
{
	struct btrfs_root *log_root;

	log_root = alloc_log_tree(trans, fs_info);
	if (IS_ERR(log_root))
		return PTR_ERR(log_root);
	WARN_ON(fs_info->log_root_tree);
	fs_info->log_root_tree = log_root;
	return 0;
}

int btrfs_add_log_tree(struct btrfs_trans_handle *trans,
		       struct btrfs_root *root)
{
	struct btrfs_root *log_root;
	struct btrfs_inode_item *inode_item;

	log_root = alloc_log_tree(trans, root->fs_info);
	if (IS_ERR(log_root))
		return PTR_ERR(log_root);

	log_root->last_trans = trans->transid;
	log_root->root_key.offset = root->root_key.objectid;

	inode_item = &log_root->root_item.inode;
	btrfs_set_stack_inode_generation(inode_item, 1);
	btrfs_set_stack_inode_size(inode_item, 3);
	btrfs_set_stack_inode_nlink(inode_item, 1);
	btrfs_set_stack_inode_nbytes(inode_item, root->nodesize);
	btrfs_set_stack_inode_mode(inode_item, S_IFDIR | 0755);

	btrfs_set_root_node(&log_root->root_item, log_root->node);

	WARN_ON(root->log_root);
	root->log_root = log_root;
	root->log_transid = 0;
	root->log_transid_committed = -1;
	root->last_log_commit = 0;
	return 0;
}

static struct btrfs_root *btrfs_read_tree_root(struct btrfs_root *tree_root,
					       struct btrfs_key *key)
{
	struct btrfs_root *root;
	struct btrfs_fs_info *fs_info = tree_root->fs_info;
	struct btrfs_path *path;
	u64 generation;
	int ret;

	path = btrfs_alloc_path();
	if (!path)
		return ERR_PTR(-ENOMEM);

	root = btrfs_alloc_root(fs_info);
	if (!root) {
		ret = -ENOMEM;
		goto alloc_fail;
	}

	__setup_root(tree_root->nodesize, tree_root->sectorsize,
		tree_root->stripesize, root, fs_info, key->objectid);

	ret = btrfs_find_root(tree_root, key, path,
			      &root->root_item, &root->root_key);
	if (ret) {
		if (ret > 0)
			ret = -ENOENT;
		goto find_fail;
	}

	generation = btrfs_root_generation(&root->root_item);
	root->node = read_tree_block(root, btrfs_root_bytenr(&root->root_item),
				     generation);
	if (IS_ERR(root->node)) {
		ret = PTR_ERR(root->node);
		goto find_fail;
	} else if (!btrfs_buffer_uptodate(root->node, generation, 0)) {
		ret = -EIO;
		free_extent_buffer(root->node);
		goto find_fail;
	}
	root->commit_root = btrfs_root_node(root);
out:
	btrfs_free_path(path);
	return root;

find_fail:
	kfree(root);
alloc_fail:
	root = ERR_PTR(ret);
	goto out;
}

struct btrfs_root *btrfs_read_fs_root(struct btrfs_root *tree_root,
				      struct btrfs_key *location)
{
	struct btrfs_root *root;

	root = btrfs_read_tree_root(tree_root, location);
	if (IS_ERR(root))
		return root;

	if (root->root_key.objectid != BTRFS_TREE_LOG_OBJECTID) {
		set_bit(BTRFS_ROOT_REF_COWS, &root->state);
		btrfs_check_and_init_root_item(&root->root_item);
	}

	return root;
}

int btrfs_init_fs_root(struct btrfs_root *root)
{
	int ret;
	struct btrfs_subvolume_writers *writers;

	root->free_ino_ctl = kzalloc(sizeof(*root->free_ino_ctl), GFP_NOFS);
	root->free_ino_pinned = kzalloc(sizeof(*root->free_ino_pinned),
					GFP_NOFS);
	if (!root->free_ino_pinned || !root->free_ino_ctl) {
		ret = -ENOMEM;
		goto fail;
	}

	writers = btrfs_alloc_subvolume_writers();
	if (IS_ERR(writers)) {
		ret = PTR_ERR(writers);
		goto fail;
	}
	root->subv_writers = writers;

	btrfs_init_free_ino_ctl(root);
	spin_lock_init(&root->ino_cache_lock);
	init_waitqueue_head(&root->ino_cache_wait);

	ret = get_anon_bdev(&root->anon_dev);
	if (ret)
		goto free_writers;
	return 0;

free_writers:
	btrfs_free_subvolume_writers(root->subv_writers);
fail:
	kfree(root->free_ino_ctl);
	kfree(root->free_ino_pinned);
	return ret;
}

static struct btrfs_root *btrfs_lookup_fs_root(struct btrfs_fs_info *fs_info,
					       u64 root_id)
{
	struct btrfs_root *root;

	spin_lock(&fs_info->fs_roots_radix_lock);
	root = radix_tree_lookup(&fs_info->fs_roots_radix,
				 (unsigned long)root_id);
	spin_unlock(&fs_info->fs_roots_radix_lock);
	return root;
}

int btrfs_insert_fs_root(struct btrfs_fs_info *fs_info,
			 struct btrfs_root *root)
{
	int ret;

	ret = radix_tree_preload(GFP_NOFS & ~__GFP_HIGHMEM);
	if (ret)
		return ret;

	spin_lock(&fs_info->fs_roots_radix_lock);
	ret = radix_tree_insert(&fs_info->fs_roots_radix,
				(unsigned long)root->root_key.objectid,
				root);
	if (ret == 0)
		set_bit(BTRFS_ROOT_IN_RADIX, &root->state);
	spin_unlock(&fs_info->fs_roots_radix_lock);
	radix_tree_preload_end();

	return ret;
}

struct btrfs_root *btrfs_get_fs_root(struct btrfs_fs_info *fs_info,
				     struct btrfs_key *location,
				     bool check_ref)
{
	struct btrfs_root *root;
	struct btrfs_path *path;
	struct btrfs_key key;
	int ret;

	if (location->objectid == BTRFS_ROOT_TREE_OBJECTID)
		return fs_info->tree_root;
	if (location->objectid == BTRFS_EXTENT_TREE_OBJECTID)
		return fs_info->extent_root;
	if (location->objectid == BTRFS_CHUNK_TREE_OBJECTID)
		return fs_info->chunk_root;
	if (location->objectid == BTRFS_DEV_TREE_OBJECTID)
		return fs_info->dev_root;
	if (location->objectid == BTRFS_CSUM_TREE_OBJECTID)
		return fs_info->csum_root;
	if (location->objectid == BTRFS_QUOTA_TREE_OBJECTID)
		return fs_info->quota_root ? fs_info->quota_root :
					     ERR_PTR(-ENOENT);
	if (location->objectid == BTRFS_UUID_TREE_OBJECTID)
		return fs_info->uuid_root ? fs_info->uuid_root :
					    ERR_PTR(-ENOENT);
again:
	root = btrfs_lookup_fs_root(fs_info, location->objectid);
	if (root) {
		if (check_ref && btrfs_root_refs(&root->root_item) == 0)
			return ERR_PTR(-ENOENT);
		return root;
	}

	root = btrfs_read_fs_root(fs_info->tree_root, location);
	if (IS_ERR(root))
		return root;

	if (check_ref && btrfs_root_refs(&root->root_item) == 0) {
		ret = -ENOENT;
		goto fail;
	}

	ret = btrfs_init_fs_root(root);
	if (ret)
		goto fail;

	path = btrfs_alloc_path();
	if (!path) {
		ret = -ENOMEM;
		goto fail;
	}
	key.objectid = BTRFS_ORPHAN_OBJECTID;
	key.type = BTRFS_ORPHAN_ITEM_KEY;
	key.offset = location->objectid;

	ret = btrfs_search_slot(NULL, fs_info->tree_root, &key, path, 0, 0);
	btrfs_free_path(path);
	if (ret < 0)
		goto fail;
	if (ret == 0)
		set_bit(BTRFS_ROOT_ORPHAN_ITEM_INSERTED, &root->state);

	ret = btrfs_insert_fs_root(fs_info, root);
	if (ret) {
		if (ret == -EEXIST) {
			free_fs_root(root);
			goto again;
		}
		goto fail;
	}
	return root;
fail:
	free_fs_root(root);
	return ERR_PTR(ret);
}

static int btrfs_congested_fn(void *congested_data, int bdi_bits)
{
	struct btrfs_fs_info *info = (struct btrfs_fs_info *)congested_data;
	int ret = 0;
	struct btrfs_device *device;
	struct backing_dev_info *bdi;

	rcu_read_lock();
	list_for_each_entry_rcu(device, &info->fs_devices->devices, dev_list) {
		if (!device->bdev)
			continue;
		bdi = blk_get_backing_dev_info(device->bdev);
		if (bdi_congested(bdi, bdi_bits)) {
			ret = 1;
			break;
		}
	}
	rcu_read_unlock();
	return ret;
}

static int setup_bdi(struct btrfs_fs_info *info, struct backing_dev_info *bdi)
{
	int err;

	err = bdi_setup_and_register(bdi, "btrfs");
	if (err)
		return err;

	bdi->ra_pages = VM_MAX_READAHEAD * 1024 / PAGE_CACHE_SIZE;
	bdi->congested_fn	= btrfs_congested_fn;
	bdi->congested_data	= info;
	bdi->capabilities |= BDI_CAP_CGROUP_WRITEBACK;
	return 0;
}

/*
 * called by the kthread helper functions to finally call the bio end_io
 * functions.  This is where read checksum verification actually happens
 */
static void end_workqueue_fn(struct btrfs_work *work)
{
	struct bio *bio;
	struct btrfs_end_io_wq *end_io_wq;

	end_io_wq = container_of(work, struct btrfs_end_io_wq, work);
	bio = end_io_wq->bio;

	bio->bi_error = end_io_wq->error;
	bio->bi_private = end_io_wq->private;
	bio->bi_end_io = end_io_wq->end_io;
	kmem_cache_free(btrfs_end_io_wq_cache, end_io_wq);
	bio_endio(bio);
}

static int cleaner_kthread(void *arg)
{
	struct btrfs_root *root = arg;
	int again;
	struct btrfs_trans_handle *trans;

	do {
		again = 0;

		/* Make the cleaner go to sleep early. */
		if (btrfs_need_cleaner_sleep(root))
			goto sleep;

		if (!mutex_trylock(&root->fs_info->cleaner_mutex))
			goto sleep;

		/*
		 * Avoid the problem that we change the status of the fs
		 * during the above check and trylock.
		 */
		if (btrfs_need_cleaner_sleep(root)) {
			mutex_unlock(&root->fs_info->cleaner_mutex);
			goto sleep;
		}

		btrfs_run_delayed_iputs(root);
		again = btrfs_clean_one_deleted_snapshot(root);
		mutex_unlock(&root->fs_info->cleaner_mutex);

		/*
		 * The defragger has dealt with the R/O remount and umount,
		 * needn't do anything special here.
		 */
		btrfs_run_defrag_inodes(root->fs_info);

		/*
		 * Acquires fs_info->delete_unused_bgs_mutex to avoid racing
		 * with relocation (btrfs_relocate_chunk) and relocation
		 * acquires fs_info->cleaner_mutex (btrfs_relocate_block_group)
		 * after acquiring fs_info->delete_unused_bgs_mutex. So we
		 * can't hold, nor need to, fs_info->cleaner_mutex when deleting
		 * unused block groups.
		 */
		btrfs_delete_unused_bgs(root->fs_info);
sleep:
		if (!try_to_freeze() && !again) {
			set_current_state(TASK_INTERRUPTIBLE);
			if (!kthread_should_stop())
				schedule();
			__set_current_state(TASK_RUNNING);
		}
	} while (!kthread_should_stop());

	/*
	 * Transaction kthread is stopped before us and wakes us up.
	 * However we might have started a new transaction and COWed some
	 * tree blocks when deleting unused block groups for example. So
	 * make sure we commit the transaction we started to have a clean
	 * shutdown when evicting the btree inode - if it has dirty pages
	 * when we do the final iput() on it, eviction will trigger a
	 * writeback for it which will fail with null pointer dereferences
	 * since work queues and other resources were already released and
	 * destroyed by the time the iput/eviction/writeback is made.
	 */
	trans = btrfs_attach_transaction(root);
	if (IS_ERR(trans)) {
		if (PTR_ERR(trans) != -ENOENT)
			btrfs_err(root->fs_info,
				  "cleaner transaction attach returned %ld",
				  PTR_ERR(trans));
	} else {
		int ret;

		ret = btrfs_commit_transaction(trans, root);
		if (ret)
			btrfs_err(root->fs_info,
				  "cleaner open transaction commit returned %d",
				  ret);
	}

	return 0;
}

static int transaction_kthread(void *arg)
{
	struct btrfs_root *root = arg;
	struct btrfs_trans_handle *trans;
	struct btrfs_transaction *cur;
	u64 transid;
	unsigned long now;
	unsigned long delay;
	bool cannot_commit;

	do {
		cannot_commit = false;
		delay = HZ * root->fs_info->commit_interval;
		mutex_lock(&root->fs_info->transaction_kthread_mutex);

		spin_lock(&root->fs_info->trans_lock);
		cur = root->fs_info->running_transaction;
		if (!cur) {
			spin_unlock(&root->fs_info->trans_lock);
			goto sleep;
		}

		now = get_seconds();
		if (cur->state < TRANS_STATE_BLOCKED &&
		    (now < cur->start_time ||
		     now - cur->start_time < root->fs_info->commit_interval)) {
			spin_unlock(&root->fs_info->trans_lock);
			delay = HZ * 5;
			goto sleep;
		}
		transid = cur->transid;
		spin_unlock(&root->fs_info->trans_lock);

		/* If the file system is aborted, this will always fail. */
		trans = btrfs_attach_transaction(root);
		if (IS_ERR(trans)) {
			if (PTR_ERR(trans) != -ENOENT)
				cannot_commit = true;
			goto sleep;
		}
		if (transid == trans->transid) {
			btrfs_commit_transaction(trans, root);
		} else {
			btrfs_end_transaction(trans, root);
		}
sleep:
		wake_up_process(root->fs_info->cleaner_kthread);
		mutex_unlock(&root->fs_info->transaction_kthread_mutex);

		if (unlikely(test_bit(BTRFS_FS_STATE_ERROR,
				      &root->fs_info->fs_state)))
			btrfs_cleanup_transaction(root);
		if (!try_to_freeze()) {
			set_current_state(TASK_INTERRUPTIBLE);
			if (!kthread_should_stop() &&
			    (!btrfs_transaction_blocked(root->fs_info) ||
			     cannot_commit))
				schedule_timeout(delay);
			__set_current_state(TASK_RUNNING);
		}
	} while (!kthread_should_stop());
	return 0;
}

/*
 * this will find the highest generation in the array of
 * root backups.  The index of the highest array is returned,
 * or -1 if we can't find anything.
 *
 * We check to make sure the array is valid by comparing the
 * generation of the latest  root in the array with the generation
 * in the super block.  If they don't match we pitch it.
 */
static int find_newest_super_backup(struct btrfs_fs_info *info, u64 newest_gen)
{
	u64 cur;
	int newest_index = -1;
	struct btrfs_root_backup *root_backup;
	int i;

	for (i = 0; i < BTRFS_NUM_BACKUP_ROOTS; i++) {
		root_backup = info->super_copy->super_roots + i;
		cur = btrfs_backup_tree_root_gen(root_backup);
		if (cur == newest_gen)
			newest_index = i;
	}

	/* check to see if we actually wrapped around */
	if (newest_index == BTRFS_NUM_BACKUP_ROOTS - 1) {
		root_backup = info->super_copy->super_roots;
		cur = btrfs_backup_tree_root_gen(root_backup);
		if (cur == newest_gen)
			newest_index = 0;
	}
	return newest_index;
}


/*
 * find the oldest backup so we know where to store new entries
 * in the backup array.  This will set the backup_root_index
 * field in the fs_info struct
 */
static void find_oldest_super_backup(struct btrfs_fs_info *info,
				     u64 newest_gen)
{
	int newest_index = -1;

	newest_index = find_newest_super_backup(info, newest_gen);
	/* if there was garbage in there, just move along */
	if (newest_index == -1) {
		info->backup_root_index = 0;
	} else {
		info->backup_root_index = (newest_index + 1) % BTRFS_NUM_BACKUP_ROOTS;
	}
}

/*
 * copy all the root pointers into the super backup array.
 * this will bump the backup pointer by one when it is
 * done
 */
static void backup_super_roots(struct btrfs_fs_info *info)
{
	int next_backup;
	struct btrfs_root_backup *root_backup;
	int last_backup;

	next_backup = info->backup_root_index;
	last_backup = (next_backup + BTRFS_NUM_BACKUP_ROOTS - 1) %
		BTRFS_NUM_BACKUP_ROOTS;

	/*
	 * just overwrite the last backup if we're at the same generation
	 * this happens only at umount
	 */
	root_backup = info->super_for_commit->super_roots + last_backup;
	if (btrfs_backup_tree_root_gen(root_backup) ==
	    btrfs_header_generation(info->tree_root->node))
		next_backup = last_backup;

	root_backup = info->super_for_commit->super_roots + next_backup;

	/*
	 * make sure all of our padding and empty slots get zero filled
	 * regardless of which ones we use today
	 */
	memset(root_backup, 0, sizeof(*root_backup));

	info->backup_root_index = (next_backup + 1) % BTRFS_NUM_BACKUP_ROOTS;

	btrfs_set_backup_tree_root(root_backup, info->tree_root->node->start);
	btrfs_set_backup_tree_root_gen(root_backup,
			       btrfs_header_generation(info->tree_root->node));

	btrfs_set_backup_tree_root_level(root_backup,
			       btrfs_header_level(info->tree_root->node));

	btrfs_set_backup_chunk_root(root_backup, info->chunk_root->node->start);
	btrfs_set_backup_chunk_root_gen(root_backup,
			       btrfs_header_generation(info->chunk_root->node));
	btrfs_set_backup_chunk_root_level(root_backup,
			       btrfs_header_level(info->chunk_root->node));

	btrfs_set_backup_extent_root(root_backup, info->extent_root->node->start);
	btrfs_set_backup_extent_root_gen(root_backup,
			       btrfs_header_generation(info->extent_root->node));
	btrfs_set_backup_extent_root_level(root_backup,
			       btrfs_header_level(info->extent_root->node));

	/*
	 * we might commit during log recovery, which happens before we set
	 * the fs_root.  Make sure it is valid before we fill it in.
	 */
	if (info->fs_root && info->fs_root->node) {
		btrfs_set_backup_fs_root(root_backup,
					 info->fs_root->node->start);
		btrfs_set_backup_fs_root_gen(root_backup,
			       btrfs_header_generation(info->fs_root->node));
		btrfs_set_backup_fs_root_level(root_backup,
			       btrfs_header_level(info->fs_root->node));
	}

	btrfs_set_backup_dev_root(root_backup, info->dev_root->node->start);
	btrfs_set_backup_dev_root_gen(root_backup,
			       btrfs_header_generation(info->dev_root->node));
	btrfs_set_backup_dev_root_level(root_backup,
				       btrfs_header_level(info->dev_root->node));

	btrfs_set_backup_csum_root(root_backup, info->csum_root->node->start);
	btrfs_set_backup_csum_root_gen(root_backup,
			       btrfs_header_generation(info->csum_root->node));
	btrfs_set_backup_csum_root_level(root_backup,
			       btrfs_header_level(info->csum_root->node));

	btrfs_set_backup_total_bytes(root_backup,
			     btrfs_super_total_bytes(info->super_copy));
	btrfs_set_backup_bytes_used(root_backup,
			     btrfs_super_bytes_used(info->super_copy));
	btrfs_set_backup_num_devices(root_backup,
			     btrfs_super_num_devices(info->super_copy));

	/*
	 * if we don't copy this out to the super_copy, it won't get remembered
	 * for the next commit
	 */
	memcpy(&info->super_copy->super_roots,
	       &info->super_for_commit->super_roots,
	       sizeof(*root_backup) * BTRFS_NUM_BACKUP_ROOTS);
}

/*
 * this copies info out of the root backup array and back into
 * the in-memory super block.  It is meant to help iterate through
 * the array, so you send it the number of backups you've already
 * tried and the last backup index you used.
 *
 * this returns -1 when it has tried all the backups
 */
static noinline int next_root_backup(struct btrfs_fs_info *info,
				     struct btrfs_super_block *super,
				     int *num_backups_tried, int *backup_index)
{
	struct btrfs_root_backup *root_backup;
	int newest = *backup_index;

	if (*num_backups_tried == 0) {
		u64 gen = btrfs_super_generation(super);

		newest = find_newest_super_backup(info, gen);
		if (newest == -1)
			return -1;

		*backup_index = newest;
		*num_backups_tried = 1;
	} else if (*num_backups_tried == BTRFS_NUM_BACKUP_ROOTS) {
		/* we've tried all the backups, all done */
		return -1;
	} else {
		/* jump to the next oldest backup */
		newest = (*backup_index + BTRFS_NUM_BACKUP_ROOTS - 1) %
			BTRFS_NUM_BACKUP_ROOTS;
		*backup_index = newest;
		*num_backups_tried += 1;
	}
	root_backup = super->super_roots + newest;

	btrfs_set_super_generation(super,
				   btrfs_backup_tree_root_gen(root_backup));
	btrfs_set_super_root(super, btrfs_backup_tree_root(root_backup));
	btrfs_set_super_root_level(super,
				   btrfs_backup_tree_root_level(root_backup));
	btrfs_set_super_bytes_used(super, btrfs_backup_bytes_used(root_backup));

	/*
	 * fixme: the total bytes and num_devices need to match or we should
	 * need a fsck
	 */
	btrfs_set_super_total_bytes(super, btrfs_backup_total_bytes(root_backup));
	btrfs_set_super_num_devices(super, btrfs_backup_num_devices(root_backup));
	return 0;
}

/* helper to cleanup workers */
static void btrfs_stop_all_workers(struct btrfs_fs_info *fs_info)
{
	btrfs_destroy_workqueue(fs_info->fixup_workers);
	btrfs_destroy_workqueue(fs_info->delalloc_workers);
	btrfs_destroy_workqueue(fs_info->workers);
	btrfs_destroy_workqueue(fs_info->endio_workers);
	btrfs_destroy_workqueue(fs_info->endio_meta_workers);
	btrfs_destroy_workqueue(fs_info->endio_raid56_workers);
	btrfs_destroy_workqueue(fs_info->endio_repair_workers);
	btrfs_destroy_workqueue(fs_info->rmw_workers);
	btrfs_destroy_workqueue(fs_info->endio_meta_write_workers);
	btrfs_destroy_workqueue(fs_info->endio_write_workers);
	btrfs_destroy_workqueue(fs_info->endio_freespace_worker);
	btrfs_destroy_workqueue(fs_info->submit_workers);
	btrfs_destroy_workqueue(fs_info->delayed_workers);
	btrfs_destroy_workqueue(fs_info->caching_workers);
	btrfs_destroy_workqueue(fs_info->readahead_workers);
	btrfs_destroy_workqueue(fs_info->flush_workers);
	btrfs_destroy_workqueue(fs_info->qgroup_rescan_workers);
	btrfs_destroy_workqueue(fs_info->extent_workers);
}

static void free_root_extent_buffers(struct btrfs_root *root)
{
	if (root) {
		free_extent_buffer(root->node);
		free_extent_buffer(root->commit_root);
		root->node = NULL;
		root->commit_root = NULL;
	}
}

/* helper to cleanup tree roots */
static void free_root_pointers(struct btrfs_fs_info *info, int chunk_root)
{
	free_root_extent_buffers(info->tree_root);

	free_root_extent_buffers(info->dev_root);
	free_root_extent_buffers(info->extent_root);
	free_root_extent_buffers(info->csum_root);
	free_root_extent_buffers(info->quota_root);
	free_root_extent_buffers(info->uuid_root);
	if (chunk_root)
		free_root_extent_buffers(info->chunk_root);
}

void btrfs_free_fs_roots(struct btrfs_fs_info *fs_info)
{
	int ret;
	struct btrfs_root *gang[8];
	int i;

	while (!list_empty(&fs_info->dead_roots)) {
		gang[0] = list_entry(fs_info->dead_roots.next,
				     struct btrfs_root, root_list);
		list_del(&gang[0]->root_list);

		if (test_bit(BTRFS_ROOT_IN_RADIX, &gang[0]->state)) {
			btrfs_drop_and_free_fs_root(fs_info, gang[0]);
		} else {
			free_extent_buffer(gang[0]->node);
			free_extent_buffer(gang[0]->commit_root);
			btrfs_put_fs_root(gang[0]);
		}
	}

	while (1) {
		ret = radix_tree_gang_lookup(&fs_info->fs_roots_radix,
					     (void **)gang, 0,
					     ARRAY_SIZE(gang));
		if (!ret)
			break;
		for (i = 0; i < ret; i++)
			btrfs_drop_and_free_fs_root(fs_info, gang[i]);
	}

	if (test_bit(BTRFS_FS_STATE_ERROR, &fs_info->fs_state)) {
		btrfs_free_log_root_tree(NULL, fs_info);
		btrfs_destroy_pinned_extent(fs_info->tree_root,
					    fs_info->pinned_extents);
	}
}

static void btrfs_init_scrub(struct btrfs_fs_info *fs_info)
{
	mutex_init(&fs_info->scrub_lock);
	atomic_set(&fs_info->scrubs_running, 0);
	atomic_set(&fs_info->scrub_pause_req, 0);
	atomic_set(&fs_info->scrubs_paused, 0);
	atomic_set(&fs_info->scrub_cancel_req, 0);
	init_waitqueue_head(&fs_info->scrub_pause_wait);
	fs_info->scrub_workers_refcnt = 0;
}

static void btrfs_init_balance(struct btrfs_fs_info *fs_info)
{
	spin_lock_init(&fs_info->balance_lock);
	mutex_init(&fs_info->balance_mutex);
	atomic_set(&fs_info->balance_running, 0);
	atomic_set(&fs_info->balance_pause_req, 0);
	atomic_set(&fs_info->balance_cancel_req, 0);
	fs_info->balance_ctl = NULL;
	init_waitqueue_head(&fs_info->balance_wait_q);
}

static void btrfs_init_btree_inode(struct btrfs_fs_info *fs_info,
				   struct btrfs_root *tree_root)
{
	fs_info->btree_inode->i_ino = BTRFS_BTREE_INODE_OBJECTID;
	set_nlink(fs_info->btree_inode, 1);
	/*
	 * we set the i_size on the btree inode to the max possible int.
	 * the real end of the address space is determined by all of
	 * the devices in the system
	 */
	fs_info->btree_inode->i_size = OFFSET_MAX;
	fs_info->btree_inode->i_mapping->a_ops = &btree_aops;

	RB_CLEAR_NODE(&BTRFS_I(fs_info->btree_inode)->rb_node);
	extent_io_tree_init(&BTRFS_I(fs_info->btree_inode)->io_tree,
			     fs_info->btree_inode->i_mapping);
	BTRFS_I(fs_info->btree_inode)->io_tree.track_uptodate = 0;
	extent_map_tree_init(&BTRFS_I(fs_info->btree_inode)->extent_tree);

	BTRFS_I(fs_info->btree_inode)->io_tree.ops = &btree_extent_io_ops;

	BTRFS_I(fs_info->btree_inode)->root = tree_root;
	memset(&BTRFS_I(fs_info->btree_inode)->location, 0,
	       sizeof(struct btrfs_key));
	set_bit(BTRFS_INODE_DUMMY,
		&BTRFS_I(fs_info->btree_inode)->runtime_flags);
	btrfs_insert_inode_hash(fs_info->btree_inode);
}

static void btrfs_init_dev_replace_locks(struct btrfs_fs_info *fs_info)
{
	fs_info->dev_replace.lock_owner = 0;
	atomic_set(&fs_info->dev_replace.nesting_level, 0);
	mutex_init(&fs_info->dev_replace.lock_finishing_cancel_unmount);
	mutex_init(&fs_info->dev_replace.lock_management_lock);
	mutex_init(&fs_info->dev_replace.lock);
	init_waitqueue_head(&fs_info->replace_wait);
}

static void btrfs_init_qgroup(struct btrfs_fs_info *fs_info)
{
	spin_lock_init(&fs_info->qgroup_lock);
	mutex_init(&fs_info->qgroup_ioctl_lock);
	fs_info->qgroup_tree = RB_ROOT;
	fs_info->qgroup_op_tree = RB_ROOT;
	INIT_LIST_HEAD(&fs_info->dirty_qgroups);
	fs_info->qgroup_seq = 1;
	fs_info->quota_enabled = 0;
	fs_info->pending_quota_state = 0;
	fs_info->qgroup_ulist = NULL;
	mutex_init(&fs_info->qgroup_rescan_lock);
}

static int btrfs_init_workqueues(struct btrfs_fs_info *fs_info,
		struct btrfs_fs_devices *fs_devices)
{
	int max_active = fs_info->thread_pool_size;
	unsigned int flags = WQ_MEM_RECLAIM | WQ_FREEZABLE | WQ_UNBOUND;

	fs_info->workers =
		btrfs_alloc_workqueue("worker", flags | WQ_HIGHPRI,
				      max_active, 16);

	fs_info->delalloc_workers =
		btrfs_alloc_workqueue("delalloc", flags, max_active, 2);

	fs_info->flush_workers =
		btrfs_alloc_workqueue("flush_delalloc", flags, max_active, 0);

	fs_info->caching_workers =
		btrfs_alloc_workqueue("cache", flags, max_active, 0);

	/*
	 * a higher idle thresh on the submit workers makes it much more
	 * likely that bios will be send down in a sane order to the
	 * devices
	 */
	fs_info->submit_workers =
		btrfs_alloc_workqueue("submit", flags,
				      min_t(u64, fs_devices->num_devices,
					    max_active), 64);

	fs_info->fixup_workers =
		btrfs_alloc_workqueue("fixup", flags, 1, 0);

	/*
	 * endios are largely parallel and should have a very
	 * low idle thresh
	 */
	fs_info->endio_workers =
		btrfs_alloc_workqueue("endio", flags, max_active, 4);
	fs_info->endio_meta_workers =
		btrfs_alloc_workqueue("endio-meta", flags, max_active, 4);
	fs_info->endio_meta_write_workers =
		btrfs_alloc_workqueue("endio-meta-write", flags, max_active, 2);
	fs_info->endio_raid56_workers =
		btrfs_alloc_workqueue("endio-raid56", flags, max_active, 4);
	fs_info->endio_repair_workers =
		btrfs_alloc_workqueue("endio-repair", flags, 1, 0);
	fs_info->rmw_workers =
		btrfs_alloc_workqueue("rmw", flags, max_active, 2);
	fs_info->endio_write_workers =
		btrfs_alloc_workqueue("endio-write", flags, max_active, 2);
	fs_info->endio_freespace_worker =
		btrfs_alloc_workqueue("freespace-write", flags, max_active, 0);
	fs_info->delayed_workers =
		btrfs_alloc_workqueue("delayed-meta", flags, max_active, 0);
	fs_info->readahead_workers =
		btrfs_alloc_workqueue("readahead", flags, max_active, 2);
	fs_info->qgroup_rescan_workers =
		btrfs_alloc_workqueue("qgroup-rescan", flags, 1, 0);
	fs_info->extent_workers =
		btrfs_alloc_workqueue("extent-refs", flags,
				      min_t(u64, fs_devices->num_devices,
					    max_active), 8);

	if (!(fs_info->workers && fs_info->delalloc_workers &&
	      fs_info->submit_workers && fs_info->flush_workers &&
	      fs_info->endio_workers && fs_info->endio_meta_workers &&
	      fs_info->endio_meta_write_workers &&
	      fs_info->endio_repair_workers &&
	      fs_info->endio_write_workers && fs_info->endio_raid56_workers &&
	      fs_info->endio_freespace_worker && fs_info->rmw_workers &&
	      fs_info->caching_workers && fs_info->readahead_workers &&
	      fs_info->fixup_workers && fs_info->delayed_workers &&
	      fs_info->extent_workers &&
	      fs_info->qgroup_rescan_workers)) {
		return -ENOMEM;
	}

	return 0;
}

static int btrfs_replay_log(struct btrfs_fs_info *fs_info,
			    struct btrfs_fs_devices *fs_devices)
{
	int ret;
	struct btrfs_root *tree_root = fs_info->tree_root;
	struct btrfs_root *log_tree_root;
	struct btrfs_super_block *disk_super = fs_info->super_copy;
	u64 bytenr = btrfs_super_log_root(disk_super);

	if (fs_devices->rw_devices == 0) {
		printk(KERN_WARNING "BTRFS: log replay required "
		       "on RO media\n");
		return -EIO;
	}

	log_tree_root = btrfs_alloc_root(fs_info);
	if (!log_tree_root)
		return -ENOMEM;

	__setup_root(tree_root->nodesize, tree_root->sectorsize,
			tree_root->stripesize, log_tree_root, fs_info,
			BTRFS_TREE_LOG_OBJECTID);

	log_tree_root->node = read_tree_block(tree_root, bytenr,
			fs_info->generation + 1);
	if (IS_ERR(log_tree_root->node)) {
		printk(KERN_ERR "BTRFS: failed to read log tree\n");
		ret = PTR_ERR(log_tree_root->node);
		kfree(log_tree_root);
		return ret;
	} else if (!extent_buffer_uptodate(log_tree_root->node)) {
		printk(KERN_ERR "BTRFS: failed to read log tree\n");
		free_extent_buffer(log_tree_root->node);
		kfree(log_tree_root);
		return -EIO;
	}
	/* returns with log_tree_root freed on success */
	ret = btrfs_recover_log_trees(log_tree_root);
	if (ret) {
		btrfs_error(tree_root->fs_info, ret,
			    "Failed to recover log tree");
		free_extent_buffer(log_tree_root->node);
		kfree(log_tree_root);
		return ret;
	}

	if (fs_info->sb->s_flags & MS_RDONLY) {
		ret = btrfs_commit_super(tree_root);
		if (ret)
			return ret;
	}

	return 0;
}

static int btrfs_read_roots(struct btrfs_fs_info *fs_info,
			    struct btrfs_root *tree_root)
{
	struct btrfs_root *root;
	struct btrfs_key location;
	int ret;

	location.objectid = BTRFS_EXTENT_TREE_OBJECTID;
	location.type = BTRFS_ROOT_ITEM_KEY;
	location.offset = 0;

	root = btrfs_read_tree_root(tree_root, &location);
	if (IS_ERR(root))
		return PTR_ERR(root);
	set_bit(BTRFS_ROOT_TRACK_DIRTY, &root->state);
	fs_info->extent_root = root;

	location.objectid = BTRFS_DEV_TREE_OBJECTID;
	root = btrfs_read_tree_root(tree_root, &location);
	if (IS_ERR(root))
		return PTR_ERR(root);
	set_bit(BTRFS_ROOT_TRACK_DIRTY, &root->state);
	fs_info->dev_root = root;
	btrfs_init_devices_late(fs_info);

	location.objectid = BTRFS_CSUM_TREE_OBJECTID;
	root = btrfs_read_tree_root(tree_root, &location);
	if (IS_ERR(root))
		return PTR_ERR(root);
	set_bit(BTRFS_ROOT_TRACK_DIRTY, &root->state);
	fs_info->csum_root = root;

	location.objectid = BTRFS_QUOTA_TREE_OBJECTID;
	root = btrfs_read_tree_root(tree_root, &location);
	if (!IS_ERR(root)) {
		set_bit(BTRFS_ROOT_TRACK_DIRTY, &root->state);
		fs_info->quota_enabled = 1;
		fs_info->pending_quota_state = 1;
		fs_info->quota_root = root;
	}

	location.objectid = BTRFS_UUID_TREE_OBJECTID;
	root = btrfs_read_tree_root(tree_root, &location);
	if (IS_ERR(root)) {
		ret = PTR_ERR(root);
		if (ret != -ENOENT)
			return ret;
	} else {
		set_bit(BTRFS_ROOT_TRACK_DIRTY, &root->state);
		fs_info->uuid_root = root;
	}

	return 0;
}

int open_ctree(struct super_block *sb,
	       struct btrfs_fs_devices *fs_devices,
	       char *options)
{
	u32 sectorsize;
	u32 nodesize;
	u32 stripesize;
	u64 generation;
	u64 features;
	struct btrfs_key location;
	struct buffer_head *bh;
	struct btrfs_super_block *disk_super;
	struct btrfs_fs_info *fs_info = btrfs_sb(sb);
	struct btrfs_root *tree_root;
	struct btrfs_root *chunk_root;
	int ret;
	int err = -EINVAL;
	int num_backups_tried = 0;
	int backup_index = 0;
	int max_active;

	tree_root = fs_info->tree_root = btrfs_alloc_root(fs_info);
	chunk_root = fs_info->chunk_root = btrfs_alloc_root(fs_info);
	if (!tree_root || !chunk_root) {
		err = -ENOMEM;
		goto fail;
	}

	ret = init_srcu_struct(&fs_info->subvol_srcu);
	if (ret) {
		err = ret;
		goto fail;
	}

	ret = setup_bdi(fs_info, &fs_info->bdi);
	if (ret) {
		err = ret;
		goto fail_srcu;
	}

	ret = percpu_counter_init(&fs_info->dirty_metadata_bytes, 0, GFP_KERNEL);
	if (ret) {
		err = ret;
		goto fail_bdi;
	}
	fs_info->dirty_metadata_batch = PAGE_CACHE_SIZE *
					(1 + ilog2(nr_cpu_ids));

	ret = percpu_counter_init(&fs_info->delalloc_bytes, 0, GFP_KERNEL);
	if (ret) {
		err = ret;
		goto fail_dirty_metadata_bytes;
	}

	ret = percpu_counter_init(&fs_info->bio_counter, 0, GFP_KERNEL);
	if (ret) {
		err = ret;
		goto fail_delalloc_bytes;
	}

	fs_info->btree_inode = new_inode(sb);
	if (!fs_info->btree_inode) {
		err = -ENOMEM;
		goto fail_bio_counter;
	}

	mapping_set_gfp_mask(fs_info->btree_inode->i_mapping, GFP_NOFS);

	INIT_RADIX_TREE(&fs_info->fs_roots_radix, GFP_ATOMIC);
	INIT_RADIX_TREE(&fs_info->buffer_radix, GFP_ATOMIC);
	INIT_LIST_HEAD(&fs_info->trans_list);
	INIT_LIST_HEAD(&fs_info->dead_roots);
	INIT_LIST_HEAD(&fs_info->delayed_iputs);
	INIT_LIST_HEAD(&fs_info->delalloc_roots);
	INIT_LIST_HEAD(&fs_info->caching_block_groups);
	spin_lock_init(&fs_info->delalloc_root_lock);
	spin_lock_init(&fs_info->trans_lock);
	spin_lock_init(&fs_info->fs_roots_radix_lock);
	spin_lock_init(&fs_info->delayed_iput_lock);
	spin_lock_init(&fs_info->defrag_inodes_lock);
	spin_lock_init(&fs_info->free_chunk_lock);
	spin_lock_init(&fs_info->tree_mod_seq_lock);
	spin_lock_init(&fs_info->super_lock);
	spin_lock_init(&fs_info->qgroup_op_lock);
	spin_lock_init(&fs_info->buffer_lock);
	spin_lock_init(&fs_info->unused_bgs_lock);
	rwlock_init(&fs_info->tree_mod_log_lock);
	mutex_init(&fs_info->unused_bg_unpin_mutex);
	mutex_init(&fs_info->delete_unused_bgs_mutex);
	mutex_init(&fs_info->reloc_mutex);
	mutex_init(&fs_info->delalloc_root_mutex);
	seqlock_init(&fs_info->profiles_lock);
	init_rwsem(&fs_info->delayed_iput_sem);

	INIT_LIST_HEAD(&fs_info->dirty_cowonly_roots);
	INIT_LIST_HEAD(&fs_info->space_info);
	INIT_LIST_HEAD(&fs_info->tree_mod_seq_list);
	INIT_LIST_HEAD(&fs_info->unused_bgs);
	btrfs_mapping_init(&fs_info->mapping_tree);
	btrfs_init_block_rsv(&fs_info->global_block_rsv,
			     BTRFS_BLOCK_RSV_GLOBAL);
	btrfs_init_block_rsv(&fs_info->delalloc_block_rsv,
			     BTRFS_BLOCK_RSV_DELALLOC);
	btrfs_init_block_rsv(&fs_info->trans_block_rsv, BTRFS_BLOCK_RSV_TRANS);
	btrfs_init_block_rsv(&fs_info->chunk_block_rsv, BTRFS_BLOCK_RSV_CHUNK);
	btrfs_init_block_rsv(&fs_info->empty_block_rsv, BTRFS_BLOCK_RSV_EMPTY);
	btrfs_init_block_rsv(&fs_info->delayed_block_rsv,
			     BTRFS_BLOCK_RSV_DELOPS);
	atomic_set(&fs_info->nr_async_submits, 0);
	atomic_set(&fs_info->async_delalloc_pages, 0);
	atomic_set(&fs_info->async_submit_draining, 0);
	atomic_set(&fs_info->nr_async_bios, 0);
	atomic_set(&fs_info->defrag_running, 0);
	atomic_set(&fs_info->qgroup_op_seq, 0);
	atomic64_set(&fs_info->tree_mod_seq, 0);
	fs_info->sb = sb;
	fs_info->max_inline = BTRFS_DEFAULT_MAX_INLINE;
	fs_info->metadata_ratio = 0;
	fs_info->defrag_inodes = RB_ROOT;
	fs_info->free_chunk_space = 0;
	fs_info->tree_mod_log = RB_ROOT;
	fs_info->commit_interval = BTRFS_DEFAULT_COMMIT_INTERVAL;
	fs_info->avg_delayed_ref_runtime = NSEC_PER_SEC >> 6; /* div by 64 */
	/* readahead state */
	INIT_RADIX_TREE(&fs_info->reada_tree, GFP_NOFS & ~__GFP_WAIT);
	spin_lock_init(&fs_info->reada_lock);

	fs_info->thread_pool_size = min_t(unsigned long,
					  num_online_cpus() + 2, 8);

	INIT_LIST_HEAD(&fs_info->ordered_roots);
	spin_lock_init(&fs_info->ordered_root_lock);
	fs_info->delayed_root = kmalloc(sizeof(struct btrfs_delayed_root),
					GFP_NOFS);
	if (!fs_info->delayed_root) {
		err = -ENOMEM;
		goto fail_iput;
	}
	btrfs_init_delayed_root(fs_info->delayed_root);

	btrfs_init_scrub(fs_info);
#ifdef CONFIG_BTRFS_FS_CHECK_INTEGRITY
	fs_info->check_integrity_print_mask = 0;
#endif
	btrfs_init_balance(fs_info);
	btrfs_init_async_reclaim_work(&fs_info->async_reclaim_work);

	sb->s_blocksize = 4096;
	sb->s_blocksize_bits = blksize_bits(4096);
	sb->s_bdi = &fs_info->bdi;

	btrfs_init_btree_inode(fs_info, tree_root);

	spin_lock_init(&fs_info->block_group_cache_lock);
	fs_info->block_group_cache_tree = RB_ROOT;
	fs_info->first_logical_byte = (u64)-1;

	extent_io_tree_init(&fs_info->freed_extents[0],
			     fs_info->btree_inode->i_mapping);
	extent_io_tree_init(&fs_info->freed_extents[1],
			     fs_info->btree_inode->i_mapping);
	fs_info->pinned_extents = &fs_info->freed_extents[0];
	fs_info->do_barriers = 1;


	mutex_init(&fs_info->ordered_operations_mutex);
	mutex_init(&fs_info->tree_log_mutex);
	mutex_init(&fs_info->chunk_mutex);
	mutex_init(&fs_info->transaction_kthread_mutex);
	mutex_init(&fs_info->cleaner_mutex);
	mutex_init(&fs_info->volume_mutex);
	mutex_init(&fs_info->ro_block_group_mutex);
	init_rwsem(&fs_info->commit_root_sem);
	init_rwsem(&fs_info->cleanup_work_sem);
	init_rwsem(&fs_info->subvol_sem);
	sema_init(&fs_info->uuid_tree_rescan_sem, 1);

	btrfs_init_dev_replace_locks(fs_info);
	btrfs_init_qgroup(fs_info);

	btrfs_init_free_cluster(&fs_info->meta_alloc_cluster);
	btrfs_init_free_cluster(&fs_info->data_alloc_cluster);

	init_waitqueue_head(&fs_info->transaction_throttle);
	init_waitqueue_head(&fs_info->transaction_wait);
	init_waitqueue_head(&fs_info->transaction_blocked_wait);
	init_waitqueue_head(&fs_info->async_submit_wait);

	INIT_LIST_HEAD(&fs_info->pinned_chunks);

	ret = btrfs_alloc_stripe_hash_table(fs_info);
	if (ret) {
		err = ret;
		goto fail_alloc;
	}

	__setup_root(4096, 4096, 4096, tree_root,
		     fs_info, BTRFS_ROOT_TREE_OBJECTID);

	invalidate_bdev(fs_devices->latest_bdev);

	/*
	 * Read super block and check the signature bytes only
	 */
	bh = btrfs_read_dev_super(fs_devices->latest_bdev);
	if (!bh) {
		err = -EINVAL;
		goto fail_alloc;
	}

	/*
	 * We want to check superblock checksum, the type is stored inside.
	 * Pass the whole disk block of size BTRFS_SUPER_INFO_SIZE (4k).
	 */
	if (btrfs_check_super_csum(bh->b_data)) {
		printk(KERN_ERR "BTRFS: superblock checksum mismatch\n");
		err = -EINVAL;
		goto fail_alloc;
	}

	/*
	 * super_copy is zeroed at allocation time and we never touch the
	 * following bytes up to INFO_SIZE, the checksum is calculated from
	 * the whole block of INFO_SIZE
	 */
	memcpy(fs_info->super_copy, bh->b_data, sizeof(*fs_info->super_copy));
	memcpy(fs_info->super_for_commit, fs_info->super_copy,
	       sizeof(*fs_info->super_for_commit));
	brelse(bh);

	memcpy(fs_info->fsid, fs_info->super_copy->fsid, BTRFS_FSID_SIZE);

	ret = btrfs_check_super_valid(fs_info, sb->s_flags & MS_RDONLY);
	if (ret) {
		printk(KERN_ERR "BTRFS: superblock contains fatal errors\n");
		err = -EINVAL;
		goto fail_alloc;
	}

	disk_super = fs_info->super_copy;
	if (!btrfs_super_root(disk_super))
		goto fail_alloc;

	/* check FS state, whether FS is broken. */
	if (btrfs_super_flags(disk_super) & BTRFS_SUPER_FLAG_ERROR)
		set_bit(BTRFS_FS_STATE_ERROR, &fs_info->fs_state);

	/*
	 * run through our array of backup supers and setup
	 * our ring pointer to the oldest one
	 */
	generation = btrfs_super_generation(disk_super);
	find_oldest_super_backup(fs_info, generation);

	/*
	 * In the long term, we'll store the compression type in the super
	 * block, and it'll be used for per file compression control.
	 */
	fs_info->compress_type = BTRFS_COMPRESS_ZLIB;

	ret = btrfs_parse_options(tree_root, options);
	if (ret) {
		err = ret;
		goto fail_alloc;
	}

	features = btrfs_super_incompat_flags(disk_super) &
		~BTRFS_FEATURE_INCOMPAT_SUPP;
	if (features) {
		printk(KERN_ERR "BTRFS: couldn't mount because of "
		       "unsupported optional features (%Lx).\n",
		       features);
		err = -EINVAL;
		goto fail_alloc;
	}

	/*
	 * Leafsize and nodesize were always equal, this is only a sanity check.
	 */
	if (le32_to_cpu(disk_super->__unused_leafsize) !=
	    btrfs_super_nodesize(disk_super)) {
		printk(KERN_ERR "BTRFS: couldn't mount because metadata "
		       "blocksizes don't match.  node %d leaf %d\n",
		       btrfs_super_nodesize(disk_super),
		       le32_to_cpu(disk_super->__unused_leafsize));
		err = -EINVAL;
		goto fail_alloc;
	}
	if (btrfs_super_nodesize(disk_super) > BTRFS_MAX_METADATA_BLOCKSIZE) {
		printk(KERN_ERR "BTRFS: couldn't mount because metadata "
		       "blocksize (%d) was too large\n",
		       btrfs_super_nodesize(disk_super));
		err = -EINVAL;
		goto fail_alloc;
	}

	features = btrfs_super_incompat_flags(disk_super);
	features |= BTRFS_FEATURE_INCOMPAT_MIXED_BACKREF;
	if (tree_root->fs_info->compress_type == BTRFS_COMPRESS_LZO)
		features |= BTRFS_FEATURE_INCOMPAT_COMPRESS_LZO;

	if (features & BTRFS_FEATURE_INCOMPAT_SKINNY_METADATA)
		printk(KERN_INFO "BTRFS: has skinny extents\n");

	/*
	 * flag our filesystem as having big metadata blocks if
	 * they are bigger than the page size
	 */
	if (btrfs_super_nodesize(disk_super) > PAGE_CACHE_SIZE) {
		if (!(features & BTRFS_FEATURE_INCOMPAT_BIG_METADATA))
			printk(KERN_INFO "BTRFS: flagging fs with big metadata feature\n");
		features |= BTRFS_FEATURE_INCOMPAT_BIG_METADATA;
	}

	nodesize = btrfs_super_nodesize(disk_super);
	sectorsize = btrfs_super_sectorsize(disk_super);
	stripesize = btrfs_super_stripesize(disk_super);
	fs_info->dirty_metadata_batch = nodesize * (1 + ilog2(nr_cpu_ids));
	fs_info->delalloc_batch = sectorsize * 512 * (1 + ilog2(nr_cpu_ids));

	/*
	 * mixed block groups end up with duplicate but slightly offset
	 * extent buffers for the same range.  It leads to corruptions
	 */
	if ((features & BTRFS_FEATURE_INCOMPAT_MIXED_GROUPS) &&
	    (sectorsize != nodesize)) {
		printk(KERN_ERR "BTRFS: unequal leaf/node/sector sizes "
				"are not allowed for mixed block groups on %s\n",
				sb->s_id);
		goto fail_alloc;
	}

	/*
	 * Needn't use the lock because there is no other task which will
	 * update the flag.
	 */
	btrfs_set_super_incompat_flags(disk_super, features);

	features = btrfs_super_compat_ro_flags(disk_super) &
		~BTRFS_FEATURE_COMPAT_RO_SUPP;
	if (!(sb->s_flags & MS_RDONLY) && features) {
		printk(KERN_ERR "BTRFS: couldn't mount RDWR because of "
		       "unsupported option features (%Lx).\n",
		       features);
		err = -EINVAL;
		goto fail_alloc;
	}

	max_active = fs_info->thread_pool_size;

	ret = btrfs_init_workqueues(fs_info, fs_devices);
	if (ret) {
		err = ret;
		goto fail_sb_buffer;
	}

	fs_info->bdi.ra_pages *= btrfs_super_num_devices(disk_super);
	fs_info->bdi.ra_pages = max(fs_info->bdi.ra_pages,
				    4 * 1024 * 1024 / PAGE_CACHE_SIZE);

	tree_root->nodesize = nodesize;
	tree_root->sectorsize = sectorsize;
	tree_root->stripesize = stripesize;

	sb->s_blocksize = sectorsize;
	sb->s_blocksize_bits = blksize_bits(sectorsize);

	if (btrfs_super_magic(disk_super) != BTRFS_MAGIC) {
		printk(KERN_ERR "BTRFS: valid FS not found on %s\n", sb->s_id);
		goto fail_sb_buffer;
	}

	if (sectorsize != PAGE_SIZE) {
		printk(KERN_ERR "BTRFS: incompatible sector size (%lu) "
		       "found on %s\n", (unsigned long)sectorsize, sb->s_id);
		goto fail_sb_buffer;
	}

	mutex_lock(&fs_info->chunk_mutex);
	ret = btrfs_read_sys_array(tree_root);
	mutex_unlock(&fs_info->chunk_mutex);
	if (ret) {
		printk(KERN_ERR "BTRFS: failed to read the system "
		       "array on %s\n", sb->s_id);
		goto fail_sb_buffer;
	}

	generation = btrfs_super_chunk_root_generation(disk_super);

	__setup_root(nodesize, sectorsize, stripesize, chunk_root,
		     fs_info, BTRFS_CHUNK_TREE_OBJECTID);

	chunk_root->node = read_tree_block(chunk_root,
					   btrfs_super_chunk_root(disk_super),
					   generation);
	if (IS_ERR(chunk_root->node) ||
	    !extent_buffer_uptodate(chunk_root->node)) {
		printk(KERN_ERR "BTRFS: failed to read chunk root on %s\n",
		       sb->s_id);
		chunk_root->node = NULL;
		goto fail_tree_roots;
	}
	btrfs_set_root_node(&chunk_root->root_item, chunk_root->node);
	chunk_root->commit_root = btrfs_root_node(chunk_root);

	read_extent_buffer(chunk_root->node, fs_info->chunk_tree_uuid,
	   btrfs_header_chunk_tree_uuid(chunk_root->node), BTRFS_UUID_SIZE);

	ret = btrfs_read_chunk_tree(chunk_root);
	if (ret) {
		printk(KERN_ERR "BTRFS: failed to read chunk tree on %s\n",
		       sb->s_id);
		goto fail_tree_roots;
	}

	/*
	 * keep the device that is marked to be the target device for the
	 * dev_replace procedure
	 */
	btrfs_close_extra_devices(fs_devices, 0);

	if (!fs_devices->latest_bdev) {
		printk(KERN_ERR "BTRFS: failed to read devices on %s\n",
		       sb->s_id);
		goto fail_tree_roots;
	}

retry_root_backup:
	generation = btrfs_super_generation(disk_super);

	tree_root->node = read_tree_block(tree_root,
					  btrfs_super_root(disk_super),
					  generation);
	if (IS_ERR(tree_root->node) ||
	    !extent_buffer_uptodate(tree_root->node)) {
		printk(KERN_WARNING "BTRFS: failed to read tree root on %s\n",
		       sb->s_id);
		tree_root->node = NULL;
		goto recovery_tree_root;
	}

	btrfs_set_root_node(&tree_root->root_item, tree_root->node);
	tree_root->commit_root = btrfs_root_node(tree_root);
	btrfs_set_root_refs(&tree_root->root_item, 1);

	ret = btrfs_read_roots(fs_info, tree_root);
	if (ret)
		goto recovery_tree_root;

	fs_info->generation = generation;
	fs_info->last_trans_committed = generation;

	ret = btrfs_recover_balance(fs_info);
	if (ret) {
		printk(KERN_ERR "BTRFS: failed to recover balance\n");
		goto fail_block_groups;
	}

	ret = btrfs_init_dev_stats(fs_info);
	if (ret) {
		printk(KERN_ERR "BTRFS: failed to init dev_stats: %d\n",
		       ret);
		goto fail_block_groups;
	}

	ret = btrfs_init_dev_replace(fs_info);
	if (ret) {
		pr_err("BTRFS: failed to init dev_replace: %d\n", ret);
		goto fail_block_groups;
	}

	btrfs_close_extra_devices(fs_devices, 1);

	ret = btrfs_sysfs_add_fsid(fs_devices, NULL);
	if (ret) {
		pr_err("BTRFS: failed to init sysfs fsid interface: %d\n", ret);
		goto fail_block_groups;
	}

	ret = btrfs_sysfs_add_device(fs_devices);
	if (ret) {
		pr_err("BTRFS: failed to init sysfs device interface: %d\n", ret);
		goto fail_fsdev_sysfs;
	}

	ret = btrfs_sysfs_add_one(fs_info);
	if (ret) {
		pr_err("BTRFS: failed to init sysfs interface: %d\n", ret);
		goto fail_fsdev_sysfs;
	}

	ret = btrfs_init_space_info(fs_info);
	if (ret) {
		printk(KERN_ERR "BTRFS: Failed to initial space info: %d\n", ret);
		goto fail_sysfs;
	}

	ret = btrfs_read_block_groups(fs_info->extent_root);
	if (ret) {
		printk(KERN_ERR "BTRFS: Failed to read block groups: %d\n", ret);
		goto fail_sysfs;
	}
	fs_info->num_tolerated_disk_barrier_failures =
		btrfs_calc_num_tolerated_disk_barrier_failures(fs_info);
	if (fs_info->fs_devices->missing_devices >
	     fs_info->num_tolerated_disk_barrier_failures &&
	    !(sb->s_flags & MS_RDONLY)) {
		pr_warn("BTRFS: missing devices(%llu) exceeds the limit(%d), writeable mount is not allowed\n",
			fs_info->fs_devices->missing_devices,
			fs_info->num_tolerated_disk_barrier_failures);
		goto fail_sysfs;
	}

	fs_info->cleaner_kthread = kthread_run(cleaner_kthread, tree_root,
					       "btrfs-cleaner");
	if (IS_ERR(fs_info->cleaner_kthread))
		goto fail_sysfs;

	fs_info->transaction_kthread = kthread_run(transaction_kthread,
						   tree_root,
						   "btrfs-transaction");
	if (IS_ERR(fs_info->transaction_kthread))
		goto fail_cleaner;

	if (!btrfs_test_opt(tree_root, SSD) &&
	    !btrfs_test_opt(tree_root, NOSSD) &&
	    !fs_info->fs_devices->rotating) {
		printk(KERN_INFO "BTRFS: detected SSD devices, enabling SSD "
		       "mode\n");
		btrfs_set_opt(fs_info->mount_opt, SSD);
	}

	/*
	 * Mount does not set all options immediatelly, we can do it now and do
	 * not have to wait for transaction commit
	 */
	btrfs_apply_pending_changes(fs_info);

#ifdef CONFIG_BTRFS_FS_CHECK_INTEGRITY
	if (btrfs_test_opt(tree_root, CHECK_INTEGRITY)) {
		ret = btrfsic_mount(tree_root, fs_devices,
				    btrfs_test_opt(tree_root,
					CHECK_INTEGRITY_INCLUDING_EXTENT_DATA) ?
				    1 : 0,
				    fs_info->check_integrity_print_mask);
		if (ret)
			printk(KERN_WARNING "BTRFS: failed to initialize"
			       " integrity check module %s\n", sb->s_id);
	}
#endif
	ret = btrfs_read_qgroup_config(fs_info);
	if (ret)
		goto fail_trans_kthread;

	/* do not make disk changes in broken FS */
	if (btrfs_super_log_root(disk_super) != 0) {
		ret = btrfs_replay_log(fs_info, fs_devices);
		if (ret) {
			err = ret;
			goto fail_qgroup;
		}
	}

	ret = btrfs_find_orphan_roots(tree_root);
	if (ret)
		goto fail_qgroup;

	if (!(sb->s_flags & MS_RDONLY)) {
		ret = btrfs_cleanup_fs_roots(fs_info);
		if (ret)
			goto fail_qgroup;

		mutex_lock(&fs_info->cleaner_mutex);
		ret = btrfs_recover_relocation(tree_root);
		mutex_unlock(&fs_info->cleaner_mutex);
		if (ret < 0) {
			printk(KERN_WARNING
			       "BTRFS: failed to recover relocation\n");
			err = -EINVAL;
			goto fail_qgroup;
		}
	}

	location.objectid = BTRFS_FS_TREE_OBJECTID;
	location.type = BTRFS_ROOT_ITEM_KEY;
	location.offset = 0;

	fs_info->fs_root = btrfs_read_fs_root_no_name(fs_info, &location);
	if (IS_ERR(fs_info->fs_root)) {
		err = PTR_ERR(fs_info->fs_root);
		goto fail_qgroup;
	}

	if (sb->s_flags & MS_RDONLY)
		return 0;

	down_read(&fs_info->cleanup_work_sem);
	if ((ret = btrfs_orphan_cleanup(fs_info->fs_root)) ||
	    (ret = btrfs_orphan_cleanup(fs_info->tree_root))) {
		up_read(&fs_info->cleanup_work_sem);
		close_ctree(tree_root);
		return ret;
	}
	up_read(&fs_info->cleanup_work_sem);

	ret = btrfs_resume_balance_async(fs_info);
	if (ret) {
		printk(KERN_WARNING "BTRFS: failed to resume balance\n");
		close_ctree(tree_root);
		return ret;
	}

	ret = btrfs_resume_dev_replace_async(fs_info);
	if (ret) {
		pr_warn("BTRFS: failed to resume dev_replace\n");
		close_ctree(tree_root);
		return ret;
	}

	btrfs_qgroup_rescan_resume(fs_info);

	if (!fs_info->uuid_root) {
		pr_info("BTRFS: creating UUID tree\n");
		ret = btrfs_create_uuid_tree(fs_info);
		if (ret) {
			pr_warn("BTRFS: failed to create the UUID tree %d\n",
				ret);
			close_ctree(tree_root);
			return ret;
		}
	} else if (btrfs_test_opt(tree_root, RESCAN_UUID_TREE) ||
		   fs_info->generation !=
				btrfs_super_uuid_tree_generation(disk_super)) {
		pr_info("BTRFS: checking UUID tree\n");
		ret = btrfs_check_uuid_tree(fs_info);
		if (ret) {
			pr_warn("BTRFS: failed to check the UUID tree %d\n",
				ret);
			close_ctree(tree_root);
			return ret;
		}
	} else {
		fs_info->update_uuid_tree_gen = 1;
	}

	fs_info->open = 1;

	return 0;

fail_qgroup:
	btrfs_free_qgroup_config(fs_info);
fail_trans_kthread:
	kthread_stop(fs_info->transaction_kthread);
	btrfs_cleanup_transaction(fs_info->tree_root);
	btrfs_free_fs_roots(fs_info);
fail_cleaner:
	kthread_stop(fs_info->cleaner_kthread);

	/*
	 * make sure we're done with the btree inode before we stop our
	 * kthreads
	 */
	filemap_write_and_wait(fs_info->btree_inode->i_mapping);

fail_sysfs:
	btrfs_sysfs_remove_one(fs_info);

fail_fsdev_sysfs:
	btrfs_sysfs_remove_fsid(fs_info->fs_devices);

fail_block_groups:
	btrfs_put_block_group_cache(fs_info);
	btrfs_free_block_groups(fs_info);

fail_tree_roots:
	free_root_pointers(fs_info, 1);
	invalidate_inode_pages2(fs_info->btree_inode->i_mapping);

fail_sb_buffer:
	btrfs_stop_all_workers(fs_info);
fail_alloc:
fail_iput:
	btrfs_mapping_tree_free(&fs_info->mapping_tree);

	iput(fs_info->btree_inode);
fail_bio_counter:
	percpu_counter_destroy(&fs_info->bio_counter);
fail_delalloc_bytes:
	percpu_counter_destroy(&fs_info->delalloc_bytes);
fail_dirty_metadata_bytes:
	percpu_counter_destroy(&fs_info->dirty_metadata_bytes);
fail_bdi:
	bdi_destroy(&fs_info->bdi);
fail_srcu:
	cleanup_srcu_struct(&fs_info->subvol_srcu);
fail:
	btrfs_free_stripe_hash_table(fs_info);
	btrfs_close_devices(fs_info->fs_devices);
	return err;

recovery_tree_root:
	if (!btrfs_test_opt(tree_root, RECOVERY))
		goto fail_tree_roots;

	free_root_pointers(fs_info, 0);

	/* don't use the log in recovery mode, it won't be valid */
	btrfs_set_super_log_root(disk_super, 0);

	/* we can't trust the free space cache either */
	btrfs_set_opt(fs_info->mount_opt, CLEAR_CACHE);

	ret = next_root_backup(fs_info, fs_info->super_copy,
			       &num_backups_tried, &backup_index);
	if (ret == -1)
		goto fail_block_groups;
	goto retry_root_backup;
}

static void btrfs_end_buffer_write_sync(struct buffer_head *bh, int uptodate)
{
	if (uptodate) {
		set_buffer_uptodate(bh);
	} else {
		struct btrfs_device *device = (struct btrfs_device *)
			bh->b_private;

		printk_ratelimited_in_rcu(KERN_WARNING "BTRFS: lost page write due to "
					  "I/O error on %s\n",
					  rcu_str_deref(device->name));
		/* note, we dont' set_buffer_write_io_error because we have
		 * our own ways of dealing with the IO errors
		 */
		clear_buffer_uptodate(bh);
		btrfs_dev_stat_inc_and_print(device, BTRFS_DEV_STAT_WRITE_ERRS);
	}
	unlock_buffer(bh);
	put_bh(bh);
}

struct buffer_head *btrfs_read_dev_super(struct block_device *bdev)
{
	struct buffer_head *bh;
	struct buffer_head *latest = NULL;
	struct btrfs_super_block *super;
	int i;
	u64 transid = 0;
	u64 bytenr;

	/* we would like to check all the supers, but that would make
	 * a btrfs mount succeed after a mkfs from a different FS.
	 * So, we need to add a special mount option to scan for
	 * later supers, using BTRFS_SUPER_MIRROR_MAX instead
	 */
	for (i = 0; i < 1; i++) {
		bytenr = btrfs_sb_offset(i);
		if (bytenr + BTRFS_SUPER_INFO_SIZE >=
					i_size_read(bdev->bd_inode))
			break;
		bh = __bread(bdev, bytenr / 4096,
					BTRFS_SUPER_INFO_SIZE);
		if (!bh)
			continue;

		super = (struct btrfs_super_block *)bh->b_data;
		if (btrfs_super_bytenr(super) != bytenr ||
		    btrfs_super_magic(super) != BTRFS_MAGIC) {
			brelse(bh);
			continue;
		}

		if (!latest || btrfs_super_generation(super) > transid) {
			brelse(latest);
			latest = bh;
			transid = btrfs_super_generation(super);
		} else {
			brelse(bh);
		}
	}
	return latest;
}

/*
 * this should be called twice, once with wait == 0 and
 * once with wait == 1.  When wait == 0 is done, all the buffer heads
 * we write are pinned.
 *
 * They are released when wait == 1 is done.
 * max_mirrors must be the same for both runs, and it indicates how
 * many supers on this one device should be written.
 *
 * max_mirrors == 0 means to write them all.
 */
static int write_dev_supers(struct btrfs_device *device,
			    struct btrfs_super_block *sb,
			    int do_barriers, int wait, int max_mirrors)
{
	struct buffer_head *bh;
	int i;
	int ret;
	int errors = 0;
	u32 crc;
	u64 bytenr;

	if (max_mirrors == 0)
		max_mirrors = BTRFS_SUPER_MIRROR_MAX;

	for (i = 0; i < max_mirrors; i++) {
		bytenr = btrfs_sb_offset(i);
		if (bytenr + BTRFS_SUPER_INFO_SIZE >=
		    device->commit_total_bytes)
			break;

		if (wait) {
			bh = __find_get_block(device->bdev, bytenr / 4096,
					      BTRFS_SUPER_INFO_SIZE);
			if (!bh) {
				errors++;
				continue;
			}
			wait_on_buffer(bh);
			if (!buffer_uptodate(bh))
				errors++;

			/* drop our reference */
			brelse(bh);

			/* drop the reference from the wait == 0 run */
			brelse(bh);
			continue;
		} else {
			btrfs_set_super_bytenr(sb, bytenr);

			crc = ~(u32)0;
			crc = btrfs_csum_data((char *)sb +
					      BTRFS_CSUM_SIZE, crc,
					      BTRFS_SUPER_INFO_SIZE -
					      BTRFS_CSUM_SIZE);
			btrfs_csum_final(crc, sb->csum);

			/*
			 * one reference for us, and we leave it for the
			 * caller
			 */
			bh = __getblk(device->bdev, bytenr / 4096,
				      BTRFS_SUPER_INFO_SIZE);
			if (!bh) {
				printk(KERN_ERR "BTRFS: couldn't get super "
				       "buffer head for bytenr %Lu\n", bytenr);
				errors++;
				continue;
			}

			memcpy(bh->b_data, sb, BTRFS_SUPER_INFO_SIZE);

			/* one reference for submit_bh */
			get_bh(bh);

			set_buffer_uptodate(bh);
			lock_buffer(bh);
			bh->b_end_io = btrfs_end_buffer_write_sync;
			bh->b_private = device;
		}

		/*
		 * we fua the first super.  The others we allow
		 * to go down lazy.
		 */
		if (i == 0)
			ret = btrfsic_submit_bh(WRITE_FUA, bh);
		else
			ret = btrfsic_submit_bh(WRITE_SYNC, bh);
		if (ret)
			errors++;
	}
	return errors < i ? 0 : -1;
}

/*
 * endio for the write_dev_flush, this will wake anyone waiting
 * for the barrier when it is done
 */
static void btrfs_end_empty_barrier(struct bio *bio)
{
	if (bio->bi_private)
		complete(bio->bi_private);
	bio_put(bio);
}

/*
 * trigger flushes for one the devices.  If you pass wait == 0, the flushes are
 * sent down.  With wait == 1, it waits for the previous flush.
 *
 * any device where the flush fails with eopnotsupp are flagged as not-barrier
 * capable
 */
static int write_dev_flush(struct btrfs_device *device, int wait)
{
	struct bio *bio;
	int ret = 0;

	if (device->nobarriers)
		return 0;

	if (wait) {
		bio = device->flush_bio;
		if (!bio)
			return 0;

		wait_for_completion(&device->flush_wait);

		if (bio->bi_error) {
			ret = bio->bi_error;
			btrfs_dev_stat_inc_and_print(device,
				BTRFS_DEV_STAT_FLUSH_ERRS);
		}

		/* drop the reference from the wait == 0 run */
		bio_put(bio);
		device->flush_bio = NULL;

		return ret;
	}

	/*
	 * one reference for us, and we leave it for the
	 * caller
	 */
	device->flush_bio = NULL;
	bio = btrfs_io_bio_alloc(GFP_NOFS, 0);
	if (!bio)
		return -ENOMEM;

	bio->bi_end_io = btrfs_end_empty_barrier;
	bio->bi_bdev = device->bdev;
	init_completion(&device->flush_wait);
	bio->bi_private = &device->flush_wait;
	device->flush_bio = bio;

	bio_get(bio);
	btrfsic_submit_bio(WRITE_FLUSH, bio);

	return 0;
}

/*
 * send an empty flush down to each device in parallel,
 * then wait for them
 */
static int barrier_all_devices(struct btrfs_fs_info *info)
{
	struct list_head *head;
	struct btrfs_device *dev;
	int errors_send = 0;
	int errors_wait = 0;
	int ret;

	/* send down all the barriers */
	head = &info->fs_devices->devices;
	list_for_each_entry_rcu(dev, head, dev_list) {
		if (dev->missing)
			continue;
		if (!dev->bdev) {
			errors_send++;
			continue;
		}
		if (!dev->in_fs_metadata || !dev->writeable)
			continue;

		ret = write_dev_flush(dev, 0);
		if (ret)
			errors_send++;
	}

	/* wait for all the barriers */
	list_for_each_entry_rcu(dev, head, dev_list) {
		if (dev->missing)
			continue;
		if (!dev->bdev) {
			errors_wait++;
			continue;
		}
		if (!dev->in_fs_metadata || !dev->writeable)
			continue;

		ret = write_dev_flush(dev, 1);
		if (ret)
			errors_wait++;
	}
	if (errors_send > info->num_tolerated_disk_barrier_failures ||
	    errors_wait > info->num_tolerated_disk_barrier_failures)
		return -EIO;
	return 0;
}

int btrfs_get_num_tolerated_disk_barrier_failures(u64 flags)
{
	if ((flags & (BTRFS_BLOCK_GROUP_DUP |
		      BTRFS_BLOCK_GROUP_RAID0 |
		      BTRFS_AVAIL_ALLOC_BIT_SINGLE)) ||
	    ((flags & BTRFS_BLOCK_GROUP_PROFILE_MASK) == 0))
		return 0;

	if (flags & (BTRFS_BLOCK_GROUP_RAID1 |
		     BTRFS_BLOCK_GROUP_RAID5 |
		     BTRFS_BLOCK_GROUP_RAID10))
		return 1;

	if (flags & BTRFS_BLOCK_GROUP_RAID6)
		return 2;

	pr_warn("BTRFS: unknown raid type: %llu\n", flags);
	return 0;
}

int btrfs_calc_num_tolerated_disk_barrier_failures(
	struct btrfs_fs_info *fs_info)
{
	struct btrfs_ioctl_space_info space;
	struct btrfs_space_info *sinfo;
	u64 types[] = {BTRFS_BLOCK_GROUP_DATA,
		       BTRFS_BLOCK_GROUP_SYSTEM,
		       BTRFS_BLOCK_GROUP_METADATA,
		       BTRFS_BLOCK_GROUP_DATA | BTRFS_BLOCK_GROUP_METADATA};
	int i;
	int c;
	int num_tolerated_disk_barrier_failures =
		(int)fs_info->fs_devices->num_devices;

	for (i = 0; i < ARRAY_SIZE(types); i++) {
		struct btrfs_space_info *tmp;

		sinfo = NULL;
		rcu_read_lock();
		list_for_each_entry_rcu(tmp, &fs_info->space_info, list) {
			if (tmp->flags == types[i]) {
				sinfo = tmp;
				break;
			}
		}
		rcu_read_unlock();

		if (!sinfo)
			continue;

		down_read(&sinfo->groups_sem);
		for (c = 0; c < BTRFS_NR_RAID_TYPES; c++) {
			u64 flags;

			if (list_empty(&sinfo->block_groups[c]))
				continue;

			btrfs_get_block_group_info(&sinfo->block_groups[c],
						   &space);
			if (space.total_bytes == 0 || space.used_bytes == 0)
				continue;
			flags = space.flags;

			num_tolerated_disk_barrier_failures = min(
				num_tolerated_disk_barrier_failures,
				btrfs_get_num_tolerated_disk_barrier_failures(
					flags));
		}
		up_read(&sinfo->groups_sem);
	}

	return num_tolerated_disk_barrier_failures;
}

static int write_all_supers(struct btrfs_root *root, int max_mirrors)
{
	struct list_head *head;
	struct btrfs_device *dev;
	struct btrfs_super_block *sb;
	struct btrfs_dev_item *dev_item;
	int ret;
	int do_barriers;
	int max_errors;
	int total_errors = 0;
	u64 flags;

	do_barriers = !btrfs_test_opt(root, NOBARRIER);
	backup_super_roots(root->fs_info);

	sb = root->fs_info->super_for_commit;
	dev_item = &sb->dev_item;

	mutex_lock(&root->fs_info->fs_devices->device_list_mutex);
	head = &root->fs_info->fs_devices->devices;
	max_errors = btrfs_super_num_devices(root->fs_info->super_copy) - 1;

	if (do_barriers) {
		ret = barrier_all_devices(root->fs_info);
		if (ret) {
			mutex_unlock(
				&root->fs_info->fs_devices->device_list_mutex);
			btrfs_error(root->fs_info, ret,
				    "errors while submitting device barriers.");
			return ret;
		}
	}

	list_for_each_entry_rcu(dev, head, dev_list) {
		if (!dev->bdev) {
			total_errors++;
			continue;
		}
		if (!dev->in_fs_metadata || !dev->writeable)
			continue;

		btrfs_set_stack_device_generation(dev_item, 0);
		btrfs_set_stack_device_type(dev_item, dev->type);
		btrfs_set_stack_device_id(dev_item, dev->devid);
		btrfs_set_stack_device_total_bytes(dev_item,
						   dev->commit_total_bytes);
		btrfs_set_stack_device_bytes_used(dev_item,
						  dev->commit_bytes_used);
		btrfs_set_stack_device_io_align(dev_item, dev->io_align);
		btrfs_set_stack_device_io_width(dev_item, dev->io_width);
		btrfs_set_stack_device_sector_size(dev_item, dev->sector_size);
		memcpy(dev_item->uuid, dev->uuid, BTRFS_UUID_SIZE);
		memcpy(dev_item->fsid, dev->fs_devices->fsid, BTRFS_UUID_SIZE);

		flags = btrfs_super_flags(sb);
		btrfs_set_super_flags(sb, flags | BTRFS_HEADER_FLAG_WRITTEN);

		ret = write_dev_supers(dev, sb, do_barriers, 0, max_mirrors);
		if (ret)
			total_errors++;
	}
	if (total_errors > max_errors) {
		btrfs_err(root->fs_info, "%d errors while writing supers",
		       total_errors);
		mutex_unlock(&root->fs_info->fs_devices->device_list_mutex);

		/* FUA is masked off if unsupported and can't be the reason */
		btrfs_error(root->fs_info, -EIO,
			    "%d errors while writing supers", total_errors);
		return -EIO;
	}

	total_errors = 0;
	list_for_each_entry_rcu(dev, head, dev_list) {
		if (!dev->bdev)
			continue;
		if (!dev->in_fs_metadata || !dev->writeable)
			continue;

		ret = write_dev_supers(dev, sb, do_barriers, 1, max_mirrors);
		if (ret)
			total_errors++;
	}
	mutex_unlock(&root->fs_info->fs_devices->device_list_mutex);
	if (total_errors > max_errors) {
		btrfs_error(root->fs_info, -EIO,
			    "%d errors while writing supers", total_errors);
		return -EIO;
	}
	return 0;
}

int write_ctree_super(struct btrfs_trans_handle *trans,
		      struct btrfs_root *root, int max_mirrors)
{
	return write_all_supers(root, max_mirrors);
}

/* Drop a fs root from the radix tree and free it. */
void btrfs_drop_and_free_fs_root(struct btrfs_fs_info *fs_info,
				  struct btrfs_root *root)
{
	spin_lock(&fs_info->fs_roots_radix_lock);
	radix_tree_delete(&fs_info->fs_roots_radix,
			  (unsigned long)root->root_key.objectid);
	spin_unlock(&fs_info->fs_roots_radix_lock);

	if (btrfs_root_refs(&root->root_item) == 0)
		synchronize_srcu(&fs_info->subvol_srcu);

	if (test_bit(BTRFS_FS_STATE_ERROR, &fs_info->fs_state))
		btrfs_free_log(NULL, root);

	if (root->free_ino_pinned)
		__btrfs_remove_free_space_cache(root->free_ino_pinned);
	if (root->free_ino_ctl)
		__btrfs_remove_free_space_cache(root->free_ino_ctl);
	free_fs_root(root);
}

static void free_fs_root(struct btrfs_root *root)
{
	iput(root->ino_cache_inode);
	WARN_ON(!RB_EMPTY_ROOT(&root->inode_tree));
	btrfs_free_block_rsv(root, root->orphan_block_rsv);
	root->orphan_block_rsv = NULL;
	if (root->anon_dev)
		free_anon_bdev(root->anon_dev);
	if (root->subv_writers)
		btrfs_free_subvolume_writers(root->subv_writers);
	free_extent_buffer(root->node);
	free_extent_buffer(root->commit_root);
	kfree(root->free_ino_ctl);
	kfree(root->free_ino_pinned);
	kfree(root->name);
	btrfs_put_fs_root(root);
}

void btrfs_free_fs_root(struct btrfs_root *root)
{
	free_fs_root(root);
}

int btrfs_cleanup_fs_roots(struct btrfs_fs_info *fs_info)
{
	u64 root_objectid = 0;
	struct btrfs_root *gang[8];
	int i = 0;
	int err = 0;
	unsigned int ret = 0;
	int index;

	while (1) {
		index = srcu_read_lock(&fs_info->subvol_srcu);
		ret = radix_tree_gang_lookup(&fs_info->fs_roots_radix,
					     (void **)gang, root_objectid,
					     ARRAY_SIZE(gang));
		if (!ret) {
			srcu_read_unlock(&fs_info->subvol_srcu, index);
			break;
		}
		root_objectid = gang[ret - 1]->root_key.objectid + 1;

		for (i = 0; i < ret; i++) {
			/* Avoid to grab roots in dead_roots */
			if (btrfs_root_refs(&gang[i]->root_item) == 0) {
				gang[i] = NULL;
				continue;
			}
			/* grab all the search result for later use */
			gang[i] = btrfs_grab_fs_root(gang[i]);
		}
		srcu_read_unlock(&fs_info->subvol_srcu, index);

		for (i = 0; i < ret; i++) {
			if (!gang[i])
				continue;
			root_objectid = gang[i]->root_key.objectid;
			err = btrfs_orphan_cleanup(gang[i]);
			if (err)
				break;
			btrfs_put_fs_root(gang[i]);
		}
		root_objectid++;
	}

	/* release the uncleaned roots due to error */
	for (; i < ret; i++) {
		if (gang[i])
			btrfs_put_fs_root(gang[i]);
	}
	return err;
}

int btrfs_commit_super(struct btrfs_root *root)
{
	struct btrfs_trans_handle *trans;

	mutex_lock(&root->fs_info->cleaner_mutex);
	btrfs_run_delayed_iputs(root);
	mutex_unlock(&root->fs_info->cleaner_mutex);
	wake_up_process(root->fs_info->cleaner_kthread);

	/* wait until ongoing cleanup work done */
	down_write(&root->fs_info->cleanup_work_sem);
	up_write(&root->fs_info->cleanup_work_sem);

	trans = btrfs_join_transaction(root);
	if (IS_ERR(trans))
		return PTR_ERR(trans);
	return btrfs_commit_transaction(trans, root);
}

void close_ctree(struct btrfs_root *root)
{
	struct btrfs_fs_info *fs_info = root->fs_info;
	int ret;

	fs_info->closing = 1;
	smp_mb();

	/* wait for the uuid_scan task to finish */
	down(&fs_info->uuid_tree_rescan_sem);
	/* avoid complains from lockdep et al., set sem back to initial state */
	up(&fs_info->uuid_tree_rescan_sem);

	/* pause restriper - we want to resume on mount */
	btrfs_pause_balance(fs_info);

	btrfs_dev_replace_suspend_for_unmount(fs_info);

	btrfs_scrub_cancel(fs_info);

	/* wait for any defraggers to finish */
	wait_event(fs_info->transaction_wait,
		   (atomic_read(&fs_info->defrag_running) == 0));

	/* clear out the rbtree of defraggable inodes */
	btrfs_cleanup_defrag_inodes(fs_info);

	cancel_work_sync(&fs_info->async_reclaim_work);

	if (!(fs_info->sb->s_flags & MS_RDONLY)) {
		/*
		 * If the cleaner thread is stopped and there are
		 * block groups queued for removal, the deletion will be
		 * skipped when we quit the cleaner thread.
		 */
<<<<<<< HEAD
		mutex_lock(&root->fs_info->cleaner_mutex);
		btrfs_delete_unused_bgs(root->fs_info);
		mutex_unlock(&root->fs_info->cleaner_mutex);
=======
		btrfs_delete_unused_bgs(root->fs_info);
>>>>>>> 9f30a04d

		ret = btrfs_commit_super(root);
		if (ret)
			btrfs_err(fs_info, "commit super ret %d", ret);
	}

	if (test_bit(BTRFS_FS_STATE_ERROR, &fs_info->fs_state))
		btrfs_error_commit_super(root);

	kthread_stop(fs_info->transaction_kthread);
	kthread_stop(fs_info->cleaner_kthread);

	fs_info->closing = 2;
	smp_mb();

	btrfs_free_qgroup_config(fs_info);

	if (percpu_counter_sum(&fs_info->delalloc_bytes)) {
		btrfs_info(fs_info, "at unmount delalloc count %lld",
		       percpu_counter_sum(&fs_info->delalloc_bytes));
	}

	btrfs_sysfs_remove_one(fs_info);
	btrfs_sysfs_remove_fsid(fs_info->fs_devices);

	btrfs_free_fs_roots(fs_info);

	btrfs_put_block_group_cache(fs_info);

	btrfs_free_block_groups(fs_info);

	/*
	 * we must make sure there is not any read request to
	 * submit after we stopping all workers.
	 */
	invalidate_inode_pages2(fs_info->btree_inode->i_mapping);
	btrfs_stop_all_workers(fs_info);

	fs_info->open = 0;
	free_root_pointers(fs_info, 1);

	iput(fs_info->btree_inode);

#ifdef CONFIG_BTRFS_FS_CHECK_INTEGRITY
	if (btrfs_test_opt(root, CHECK_INTEGRITY))
		btrfsic_unmount(root, fs_info->fs_devices);
#endif

	btrfs_close_devices(fs_info->fs_devices);
	btrfs_mapping_tree_free(&fs_info->mapping_tree);

	percpu_counter_destroy(&fs_info->dirty_metadata_bytes);
	percpu_counter_destroy(&fs_info->delalloc_bytes);
	percpu_counter_destroy(&fs_info->bio_counter);
	bdi_destroy(&fs_info->bdi);
	cleanup_srcu_struct(&fs_info->subvol_srcu);

	btrfs_free_stripe_hash_table(fs_info);

	__btrfs_free_block_rsv(root->orphan_block_rsv);
	root->orphan_block_rsv = NULL;

	lock_chunks(root);
	while (!list_empty(&fs_info->pinned_chunks)) {
		struct extent_map *em;

		em = list_first_entry(&fs_info->pinned_chunks,
				      struct extent_map, list);
		list_del_init(&em->list);
		free_extent_map(em);
	}
	unlock_chunks(root);
}

int btrfs_buffer_uptodate(struct extent_buffer *buf, u64 parent_transid,
			  int atomic)
{
	int ret;
	struct inode *btree_inode = buf->pages[0]->mapping->host;

	ret = extent_buffer_uptodate(buf);
	if (!ret)
		return ret;

	ret = verify_parent_transid(&BTRFS_I(btree_inode)->io_tree, buf,
				    parent_transid, atomic);
	if (ret == -EAGAIN)
		return ret;
	return !ret;
}

int btrfs_set_buffer_uptodate(struct extent_buffer *buf)
{
	return set_extent_buffer_uptodate(buf);
}

void btrfs_mark_buffer_dirty(struct extent_buffer *buf)
{
	struct btrfs_root *root;
	u64 transid = btrfs_header_generation(buf);
	int was_dirty;

#ifdef CONFIG_BTRFS_FS_RUN_SANITY_TESTS
	/*
	 * This is a fast path so only do this check if we have sanity tests
	 * enabled.  Normal people shouldn't be marking dummy buffers as dirty
	 * outside of the sanity tests.
	 */
	if (unlikely(test_bit(EXTENT_BUFFER_DUMMY, &buf->bflags)))
		return;
#endif
	root = BTRFS_I(buf->pages[0]->mapping->host)->root;
	btrfs_assert_tree_locked(buf);
	if (transid != root->fs_info->generation)
		WARN(1, KERN_CRIT "btrfs transid mismatch buffer %llu, "
		       "found %llu running %llu\n",
			buf->start, transid, root->fs_info->generation);
	was_dirty = set_extent_buffer_dirty(buf);
	if (!was_dirty)
		__percpu_counter_add(&root->fs_info->dirty_metadata_bytes,
				     buf->len,
				     root->fs_info->dirty_metadata_batch);
#ifdef CONFIG_BTRFS_FS_CHECK_INTEGRITY
	if (btrfs_header_level(buf) == 0 && check_leaf(root, buf)) {
		btrfs_print_leaf(root, buf);
		ASSERT(0);
	}
#endif
}

static void __btrfs_btree_balance_dirty(struct btrfs_root *root,
					int flush_delayed)
{
	/*
	 * looks as though older kernels can get into trouble with
	 * this code, they end up stuck in balance_dirty_pages forever
	 */
	int ret;

	if (current->flags & PF_MEMALLOC)
		return;

	if (flush_delayed)
		btrfs_balance_delayed_items(root);

	ret = percpu_counter_compare(&root->fs_info->dirty_metadata_bytes,
				     BTRFS_DIRTY_METADATA_THRESH);
	if (ret > 0) {
		balance_dirty_pages_ratelimited(
				   root->fs_info->btree_inode->i_mapping);
	}
	return;
}

void btrfs_btree_balance_dirty(struct btrfs_root *root)
{
	__btrfs_btree_balance_dirty(root, 1);
}

void btrfs_btree_balance_dirty_nodelay(struct btrfs_root *root)
{
	__btrfs_btree_balance_dirty(root, 0);
}

int btrfs_read_buffer(struct extent_buffer *buf, u64 parent_transid)
{
	struct btrfs_root *root = BTRFS_I(buf->pages[0]->mapping->host)->root;
	return btree_read_extent_buffer_pages(root, buf, 0, parent_transid);
}

static int btrfs_check_super_valid(struct btrfs_fs_info *fs_info,
			      int read_only)
{
	struct btrfs_super_block *sb = fs_info->super_copy;
	int ret = 0;

	if (btrfs_super_root_level(sb) >= BTRFS_MAX_LEVEL) {
		printk(KERN_ERR "BTRFS: tree_root level too big: %d >= %d\n",
				btrfs_super_root_level(sb), BTRFS_MAX_LEVEL);
		ret = -EINVAL;
	}
	if (btrfs_super_chunk_root_level(sb) >= BTRFS_MAX_LEVEL) {
		printk(KERN_ERR "BTRFS: chunk_root level too big: %d >= %d\n",
				btrfs_super_chunk_root_level(sb), BTRFS_MAX_LEVEL);
		ret = -EINVAL;
	}
	if (btrfs_super_log_root_level(sb) >= BTRFS_MAX_LEVEL) {
		printk(KERN_ERR "BTRFS: log_root level too big: %d >= %d\n",
				btrfs_super_log_root_level(sb), BTRFS_MAX_LEVEL);
		ret = -EINVAL;
	}

	/*
	 * The common minimum, we don't know if we can trust the nodesize/sectorsize
	 * items yet, they'll be verified later. Issue just a warning.
	 */
	if (!IS_ALIGNED(btrfs_super_root(sb), 4096))
		printk(KERN_WARNING "BTRFS: tree_root block unaligned: %llu\n",
				btrfs_super_root(sb));
	if (!IS_ALIGNED(btrfs_super_chunk_root(sb), 4096))
		printk(KERN_WARNING "BTRFS: chunk_root block unaligned: %llu\n",
				btrfs_super_chunk_root(sb));
	if (!IS_ALIGNED(btrfs_super_log_root(sb), 4096))
		printk(KERN_WARNING "BTRFS: log_root block unaligned: %llu\n",
				btrfs_super_log_root(sb));

	/*
	 * Check the lower bound, the alignment and other constraints are
	 * checked later.
	 */
	if (btrfs_super_nodesize(sb) < 4096) {
		printk(KERN_ERR "BTRFS: nodesize too small: %u < 4096\n",
				btrfs_super_nodesize(sb));
		ret = -EINVAL;
	}
	if (btrfs_super_sectorsize(sb) < 4096) {
		printk(KERN_ERR "BTRFS: sectorsize too small: %u < 4096\n",
				btrfs_super_sectorsize(sb));
		ret = -EINVAL;
	}

	if (memcmp(fs_info->fsid, sb->dev_item.fsid, BTRFS_UUID_SIZE) != 0) {
		printk(KERN_ERR "BTRFS: dev_item UUID does not match fsid: %pU != %pU\n",
				fs_info->fsid, sb->dev_item.fsid);
		ret = -EINVAL;
	}

	/*
	 * Hint to catch really bogus numbers, bitflips or so, more exact checks are
	 * done later
	 */
	if (btrfs_super_num_devices(sb) > (1UL << 31))
		printk(KERN_WARNING "BTRFS: suspicious number of devices: %llu\n",
				btrfs_super_num_devices(sb));
	if (btrfs_super_num_devices(sb) == 0) {
		printk(KERN_ERR "BTRFS: number of devices is 0\n");
		ret = -EINVAL;
	}

	if (btrfs_super_bytenr(sb) != BTRFS_SUPER_INFO_OFFSET) {
		printk(KERN_ERR "BTRFS: super offset mismatch %llu != %u\n",
				btrfs_super_bytenr(sb), BTRFS_SUPER_INFO_OFFSET);
		ret = -EINVAL;
	}

	/*
	 * Obvious sys_chunk_array corruptions, it must hold at least one key
	 * and one chunk
	 */
	if (btrfs_super_sys_array_size(sb) > BTRFS_SYSTEM_CHUNK_ARRAY_SIZE) {
		printk(KERN_ERR "BTRFS: system chunk array too big %u > %u\n",
				btrfs_super_sys_array_size(sb),
				BTRFS_SYSTEM_CHUNK_ARRAY_SIZE);
		ret = -EINVAL;
	}
	if (btrfs_super_sys_array_size(sb) < sizeof(struct btrfs_disk_key)
			+ sizeof(struct btrfs_chunk)) {
		printk(KERN_ERR "BTRFS: system chunk array too small %u < %zu\n",
				btrfs_super_sys_array_size(sb),
				sizeof(struct btrfs_disk_key)
				+ sizeof(struct btrfs_chunk));
		ret = -EINVAL;
	}

	/*
	 * The generation is a global counter, we'll trust it more than the others
	 * but it's still possible that it's the one that's wrong.
	 */
	if (btrfs_super_generation(sb) < btrfs_super_chunk_root_generation(sb))
		printk(KERN_WARNING
			"BTRFS: suspicious: generation < chunk_root_generation: %llu < %llu\n",
			btrfs_super_generation(sb), btrfs_super_chunk_root_generation(sb));
	if (btrfs_super_generation(sb) < btrfs_super_cache_generation(sb)
	    && btrfs_super_cache_generation(sb) != (u64)-1)
		printk(KERN_WARNING
			"BTRFS: suspicious: generation < cache_generation: %llu < %llu\n",
			btrfs_super_generation(sb), btrfs_super_cache_generation(sb));

	return ret;
}

static void btrfs_error_commit_super(struct btrfs_root *root)
{
	mutex_lock(&root->fs_info->cleaner_mutex);
	btrfs_run_delayed_iputs(root);
	mutex_unlock(&root->fs_info->cleaner_mutex);

	down_write(&root->fs_info->cleanup_work_sem);
	up_write(&root->fs_info->cleanup_work_sem);

	/* cleanup FS via transaction */
	btrfs_cleanup_transaction(root);
}

static void btrfs_destroy_ordered_extents(struct btrfs_root *root)
{
	struct btrfs_ordered_extent *ordered;

	spin_lock(&root->ordered_extent_lock);
	/*
	 * This will just short circuit the ordered completion stuff which will
	 * make sure the ordered extent gets properly cleaned up.
	 */
	list_for_each_entry(ordered, &root->ordered_extents,
			    root_extent_list)
		set_bit(BTRFS_ORDERED_IOERR, &ordered->flags);
	spin_unlock(&root->ordered_extent_lock);
}

static void btrfs_destroy_all_ordered_extents(struct btrfs_fs_info *fs_info)
{
	struct btrfs_root *root;
	struct list_head splice;

	INIT_LIST_HEAD(&splice);

	spin_lock(&fs_info->ordered_root_lock);
	list_splice_init(&fs_info->ordered_roots, &splice);
	while (!list_empty(&splice)) {
		root = list_first_entry(&splice, struct btrfs_root,
					ordered_root);
		list_move_tail(&root->ordered_root,
			       &fs_info->ordered_roots);

		spin_unlock(&fs_info->ordered_root_lock);
		btrfs_destroy_ordered_extents(root);

		cond_resched();
		spin_lock(&fs_info->ordered_root_lock);
	}
	spin_unlock(&fs_info->ordered_root_lock);
}

static int btrfs_destroy_delayed_refs(struct btrfs_transaction *trans,
				      struct btrfs_root *root)
{
	struct rb_node *node;
	struct btrfs_delayed_ref_root *delayed_refs;
	struct btrfs_delayed_ref_node *ref;
	int ret = 0;

	delayed_refs = &trans->delayed_refs;

	spin_lock(&delayed_refs->lock);
	if (atomic_read(&delayed_refs->num_entries) == 0) {
		spin_unlock(&delayed_refs->lock);
		btrfs_info(root->fs_info, "delayed_refs has NO entry");
		return ret;
	}

	while ((node = rb_first(&delayed_refs->href_root)) != NULL) {
		struct btrfs_delayed_ref_head *head;
		struct btrfs_delayed_ref_node *tmp;
		bool pin_bytes = false;

		head = rb_entry(node, struct btrfs_delayed_ref_head,
				href_node);
		if (!mutex_trylock(&head->mutex)) {
			atomic_inc(&head->node.refs);
			spin_unlock(&delayed_refs->lock);

			mutex_lock(&head->mutex);
			mutex_unlock(&head->mutex);
			btrfs_put_delayed_ref(&head->node);
			spin_lock(&delayed_refs->lock);
			continue;
		}
		spin_lock(&head->lock);
		list_for_each_entry_safe_reverse(ref, tmp, &head->ref_list,
						 list) {
			ref->in_tree = 0;
			list_del(&ref->list);
			atomic_dec(&delayed_refs->num_entries);
			btrfs_put_delayed_ref(ref);
		}
		if (head->must_insert_reserved)
			pin_bytes = true;
		btrfs_free_delayed_extent_op(head->extent_op);
		delayed_refs->num_heads--;
		if (head->processing == 0)
			delayed_refs->num_heads_ready--;
		atomic_dec(&delayed_refs->num_entries);
		head->node.in_tree = 0;
		rb_erase(&head->href_node, &delayed_refs->href_root);
		spin_unlock(&head->lock);
		spin_unlock(&delayed_refs->lock);
		mutex_unlock(&head->mutex);

		if (pin_bytes)
			btrfs_pin_extent(root, head->node.bytenr,
					 head->node.num_bytes, 1);
		btrfs_put_delayed_ref(&head->node);
		cond_resched();
		spin_lock(&delayed_refs->lock);
	}

	spin_unlock(&delayed_refs->lock);

	return ret;
}

static void btrfs_destroy_delalloc_inodes(struct btrfs_root *root)
{
	struct btrfs_inode *btrfs_inode;
	struct list_head splice;

	INIT_LIST_HEAD(&splice);

	spin_lock(&root->delalloc_lock);
	list_splice_init(&root->delalloc_inodes, &splice);

	while (!list_empty(&splice)) {
		btrfs_inode = list_first_entry(&splice, struct btrfs_inode,
					       delalloc_inodes);

		list_del_init(&btrfs_inode->delalloc_inodes);
		clear_bit(BTRFS_INODE_IN_DELALLOC_LIST,
			  &btrfs_inode->runtime_flags);
		spin_unlock(&root->delalloc_lock);

		btrfs_invalidate_inodes(btrfs_inode->root);

		spin_lock(&root->delalloc_lock);
	}

	spin_unlock(&root->delalloc_lock);
}

static void btrfs_destroy_all_delalloc_inodes(struct btrfs_fs_info *fs_info)
{
	struct btrfs_root *root;
	struct list_head splice;

	INIT_LIST_HEAD(&splice);

	spin_lock(&fs_info->delalloc_root_lock);
	list_splice_init(&fs_info->delalloc_roots, &splice);
	while (!list_empty(&splice)) {
		root = list_first_entry(&splice, struct btrfs_root,
					 delalloc_root);
		list_del_init(&root->delalloc_root);
		root = btrfs_grab_fs_root(root);
		BUG_ON(!root);
		spin_unlock(&fs_info->delalloc_root_lock);

		btrfs_destroy_delalloc_inodes(root);
		btrfs_put_fs_root(root);

		spin_lock(&fs_info->delalloc_root_lock);
	}
	spin_unlock(&fs_info->delalloc_root_lock);
}

static int btrfs_destroy_marked_extents(struct btrfs_root *root,
					struct extent_io_tree *dirty_pages,
					int mark)
{
	int ret;
	struct extent_buffer *eb;
	u64 start = 0;
	u64 end;

	while (1) {
		ret = find_first_extent_bit(dirty_pages, start, &start, &end,
					    mark, NULL);
		if (ret)
			break;

		clear_extent_bits(dirty_pages, start, end, mark, GFP_NOFS);
		while (start <= end) {
			eb = btrfs_find_tree_block(root->fs_info, start);
			start += root->nodesize;
			if (!eb)
				continue;
			wait_on_extent_buffer_writeback(eb);

			if (test_and_clear_bit(EXTENT_BUFFER_DIRTY,
					       &eb->bflags))
				clear_extent_buffer_dirty(eb);
			free_extent_buffer_stale(eb);
		}
	}

	return ret;
}

static int btrfs_destroy_pinned_extent(struct btrfs_root *root,
				       struct extent_io_tree *pinned_extents)
{
	struct extent_io_tree *unpin;
	u64 start;
	u64 end;
	int ret;
	bool loop = true;

	unpin = pinned_extents;
again:
	while (1) {
		ret = find_first_extent_bit(unpin, 0, &start, &end,
					    EXTENT_DIRTY, NULL);
		if (ret)
			break;

		clear_extent_dirty(unpin, start, end, GFP_NOFS);
		btrfs_error_unpin_extent_range(root, start, end);
		cond_resched();
	}

	if (loop) {
		if (unpin == &root->fs_info->freed_extents[0])
			unpin = &root->fs_info->freed_extents[1];
		else
			unpin = &root->fs_info->freed_extents[0];
		loop = false;
		goto again;
	}

	return 0;
}

static void btrfs_free_pending_ordered(struct btrfs_transaction *cur_trans,
				       struct btrfs_fs_info *fs_info)
{
	struct btrfs_ordered_extent *ordered;

	spin_lock(&fs_info->trans_lock);
	while (!list_empty(&cur_trans->pending_ordered)) {
		ordered = list_first_entry(&cur_trans->pending_ordered,
					   struct btrfs_ordered_extent,
					   trans_list);
		list_del_init(&ordered->trans_list);
		spin_unlock(&fs_info->trans_lock);

		btrfs_put_ordered_extent(ordered);
		spin_lock(&fs_info->trans_lock);
	}
	spin_unlock(&fs_info->trans_lock);
}

void btrfs_cleanup_one_transaction(struct btrfs_transaction *cur_trans,
				   struct btrfs_root *root)
{
	btrfs_destroy_delayed_refs(cur_trans, root);

	cur_trans->state = TRANS_STATE_COMMIT_START;
	wake_up(&root->fs_info->transaction_blocked_wait);

	cur_trans->state = TRANS_STATE_UNBLOCKED;
	wake_up(&root->fs_info->transaction_wait);

	btrfs_free_pending_ordered(cur_trans, root->fs_info);
	btrfs_destroy_delayed_inodes(root);
	btrfs_assert_delayed_root_empty(root);

	btrfs_destroy_marked_extents(root, &cur_trans->dirty_pages,
				     EXTENT_DIRTY);
	btrfs_destroy_pinned_extent(root,
				    root->fs_info->pinned_extents);

	cur_trans->state =TRANS_STATE_COMPLETED;
	wake_up(&cur_trans->commit_wait);

	/*
	memset(cur_trans, 0, sizeof(*cur_trans));
	kmem_cache_free(btrfs_transaction_cachep, cur_trans);
	*/
}

static int btrfs_cleanup_transaction(struct btrfs_root *root)
{
	struct btrfs_transaction *t;

	mutex_lock(&root->fs_info->transaction_kthread_mutex);

	spin_lock(&root->fs_info->trans_lock);
	while (!list_empty(&root->fs_info->trans_list)) {
		t = list_first_entry(&root->fs_info->trans_list,
				     struct btrfs_transaction, list);
		if (t->state >= TRANS_STATE_COMMIT_START) {
			atomic_inc(&t->use_count);
			spin_unlock(&root->fs_info->trans_lock);
			btrfs_wait_for_commit(root, t->transid);
			btrfs_put_transaction(t);
			spin_lock(&root->fs_info->trans_lock);
			continue;
		}
		if (t == root->fs_info->running_transaction) {
			t->state = TRANS_STATE_COMMIT_DOING;
			spin_unlock(&root->fs_info->trans_lock);
			/*
			 * We wait for 0 num_writers since we don't hold a trans
			 * handle open currently for this transaction.
			 */
			wait_event(t->writer_wait,
				   atomic_read(&t->num_writers) == 0);
		} else {
			spin_unlock(&root->fs_info->trans_lock);
		}
		btrfs_cleanup_one_transaction(t, root);

		spin_lock(&root->fs_info->trans_lock);
		if (t == root->fs_info->running_transaction)
			root->fs_info->running_transaction = NULL;
		list_del_init(&t->list);
		spin_unlock(&root->fs_info->trans_lock);

		btrfs_put_transaction(t);
		trace_btrfs_transaction_commit(root);
		spin_lock(&root->fs_info->trans_lock);
	}
	spin_unlock(&root->fs_info->trans_lock);
	btrfs_destroy_all_ordered_extents(root->fs_info);
	btrfs_destroy_delayed_inodes(root);
	btrfs_assert_delayed_root_empty(root);
	btrfs_destroy_pinned_extent(root, root->fs_info->pinned_extents);
	btrfs_destroy_all_delalloc_inodes(root->fs_info);
	mutex_unlock(&root->fs_info->transaction_kthread_mutex);

	return 0;
}

static const struct extent_io_ops btree_extent_io_ops = {
	.readpage_end_io_hook = btree_readpage_end_io_hook,
	.readpage_io_failed_hook = btree_io_failed_hook,
	.submit_bio_hook = btree_submit_bio_hook,
	/* note we're sharing with inode.c for the merge bio hook */
	.merge_bio_hook = btrfs_merge_bio_hook,
};<|MERGE_RESOLUTION|>--- conflicted
+++ resolved
@@ -3765,13 +3765,7 @@
 		 * block groups queued for removal, the deletion will be
 		 * skipped when we quit the cleaner thread.
 		 */
-<<<<<<< HEAD
-		mutex_lock(&root->fs_info->cleaner_mutex);
 		btrfs_delete_unused_bgs(root->fs_info);
-		mutex_unlock(&root->fs_info->cleaner_mutex);
-=======
-		btrfs_delete_unused_bgs(root->fs_info);
->>>>>>> 9f30a04d
 
 		ret = btrfs_commit_super(root);
 		if (ret)
