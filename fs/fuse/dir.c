--- conflicted
+++ resolved
@@ -1802,12 +1802,8 @@
 	.permission	= fuse_permission,
 	.getattr	= fuse_getattr,
 	.listxattr	= fuse_listxattr,
-<<<<<<< HEAD
-	.removexattr	= generic_removexattr,
 	.get_acl	= fuse_get_acl,
 	.set_acl	= fuse_set_acl,
-=======
->>>>>>> fd50ecad
 };
 
 static const struct file_operations fuse_dir_operations = {
@@ -1826,12 +1822,8 @@
 	.permission	= fuse_permission,
 	.getattr	= fuse_getattr,
 	.listxattr	= fuse_listxattr,
-<<<<<<< HEAD
-	.removexattr	= generic_removexattr,
 	.get_acl	= fuse_get_acl,
 	.set_acl	= fuse_set_acl,
-=======
->>>>>>> fd50ecad
 };
 
 static const struct inode_operations fuse_symlink_inode_operations = {
