--- conflicted
+++ resolved
@@ -1182,36 +1182,6 @@
 
 	*hwirq = dev->event_map.lpi_base + idx;
 	set_bit(idx, dev->event_map.lpi_map);
-<<<<<<< HEAD
-
-	return 0;
-}
-
-struct its_pci_alias {
-	struct pci_dev	*pdev;
-	u32		dev_id;
-	u32		count;
-};
-
-static int its_pci_msi_vec_count(struct pci_dev *pdev)
-{
-	int msi, msix;
-
-	msi = max(pci_msi_vec_count(pdev), 0);
-	msix = max(pci_msix_vec_count(pdev), 0);
-
-	return max(msi, msix);
-}
-
-static int its_get_pci_alias(struct pci_dev *pdev, u16 alias, void *data)
-{
-	struct its_pci_alias *dev_alias = data;
-
-	dev_alias->dev_id = alias;
-	if (pdev != dev_alias->pdev)
-		dev_alias->count += its_pci_msi_vec_count(dev_alias->pdev);
-=======
->>>>>>> 9fe8ecca
 
 	return 0;
 }
@@ -1295,15 +1265,9 @@
 
 		irq_domain_set_hwirq_and_chip(domain, virq + i,
 					      hwirq, &its_irq_chip, its_dev);
-<<<<<<< HEAD
-		dev_dbg(info->scratchpad[1].ptr, "ID:%d pID:%d vID:%d\n",
-			(int)(hwirq - its_dev->event_map.lpi_base),
-			(int)hwirq, virq + i);
-=======
 		pr_debug("ID:%d pID:%d vID:%d\n",
 			 (int)(hwirq - its_dev->event_map.lpi_base),
 			 (int) hwirq, virq + i);
->>>>>>> 9fe8ecca
 	}
 
 	return 0;
