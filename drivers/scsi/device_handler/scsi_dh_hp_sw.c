--- conflicted
+++ resolved
@@ -100,14 +100,8 @@
 		REQ_FAILFAST_DRIVER;
 
 retry:
-<<<<<<< HEAD
-	res = scsi_execute_req_flags(sdev, cmd, DMA_NONE, NULL, 0, &sshdr,
-				     HP_SW_TIMEOUT, HP_SW_RETRIES,
-				     NULL, req_flags, 0);
-=======
 	res = scsi_execute(sdev, cmd, DMA_NONE, NULL, 0, NULL, &sshdr,
 			HP_SW_TIMEOUT, HP_SW_RETRIES, req_flags, 0, NULL);
->>>>>>> af22a610
 	if (res) {
 		if (scsi_sense_valid(&sshdr))
 			ret = tur_done(sdev, h, &sshdr);
@@ -144,14 +138,8 @@
 		REQ_FAILFAST_DRIVER;
 
 retry:
-<<<<<<< HEAD
-	res = scsi_execute_req_flags(sdev, cmd, DMA_NONE, NULL, 0, &sshdr,
-				     HP_SW_TIMEOUT, HP_SW_RETRIES,
-				     NULL, req_flags, 0);
-=======
 	res = scsi_execute(sdev, cmd, DMA_NONE, NULL, 0, NULL, &sshdr,
 			HP_SW_TIMEOUT, HP_SW_RETRIES, req_flags, 0, NULL);
->>>>>>> af22a610
 	if (res) {
 		if (!scsi_sense_valid(&sshdr)) {
 			sdev_printk(KERN_WARNING, sdev,
