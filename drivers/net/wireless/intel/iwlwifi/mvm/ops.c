/******************************************************************************
 *
 * This file is provided under a dual BSD/GPLv2 license.  When using or
 * redistributing this file, you may do so under either license.
 *
 * GPL LICENSE SUMMARY
 *
 * Copyright(c) 2012 - 2014 Intel Corporation. All rights reserved.
 * Copyright(c) 2013 - 2015 Intel Mobile Communications GmbH
 * Copyright(c) 2016 - 2017 Intel Deutschland GmbH
 * Copyright(c) 2018 - 2019 Intel Corporation
 *
 * This program is free software; you can redistribute it and/or modify
 * it under the terms of version 2 of the GNU General Public License as
 * published by the Free Software Foundation.
 *
 * This program is distributed in the hope that it will be useful, but
 * WITHOUT ANY WARRANTY; without even the implied warranty of
 * MERCHANTABILITY or FITNESS FOR A PARTICULAR PURPOSE.  See the GNU
 * General Public License for more details.
 *
 * The full GNU General Public License is included in this distribution
 * in the file called COPYING.
 *
 * Contact Information:
 *  Intel Linux Wireless <linuxwifi@intel.com>
 * Intel Corporation, 5200 N.E. Elam Young Parkway, Hillsboro, OR 97124-6497
 *
 * BSD LICENSE
 *
 * Copyright(c) 2012 - 2014 Intel Corporation. All rights reserved.
 * Copyright(c) 2013 - 2015 Intel Mobile Communications GmbH
 * Copyright(c) 2016 - 2017 Intel Deutschland GmbH
 * Copyright(c) 2018 - 2019 Intel Corporation
 * All rights reserved.
 *
 * Redistribution and use in source and binary forms, with or without
 * modification, are permitted provided that the following conditions
 * are met:
 *
 *  * Redistributions of source code must retain the above copyright
 *    notice, this list of conditions and the following disclaimer.
 *  * Redistributions in binary form must reproduce the above copyright
 *    notice, this list of conditions and the following disclaimer in
 *    the documentation and/or other materials provided with the
 *    distribution.
 *  * Neither the name Intel Corporation nor the names of its
 *    contributors may be used to endorse or promote products derived
 *    from this software without specific prior written permission.
 *
 * THIS SOFTWARE IS PROVIDED BY THE COPYRIGHT HOLDERS AND CONTRIBUTORS
 * "AS IS" AND ANY EXPRESS OR IMPLIED WARRANTIES, INCLUDING, BUT NOT
 * LIMITED TO, THE IMPLIED WARRANTIES OF MERCHANTABILITY AND FITNESS FOR
 * A PARTICULAR PURPOSE ARE DISCLAIMED. IN NO EVENT SHALL THE COPYRIGHT
 * OWNER OR CONTRIBUTORS BE LIABLE FOR ANY DIRECT, INDIRECT, INCIDENTAL,
 * SPECIAL, EXEMPLARY, OR CONSEQUENTIAL DAMAGES (INCLUDING, BUT NOT
 * LIMITED TO, PROCUREMENT OF SUBSTITUTE GOODS OR SERVICES; LOSS OF USE,
 * DATA, OR PROFITS; OR BUSINESS INTERRUPTION) HOWEVER CAUSED AND ON ANY
 * THEORY OF LIABILITY, WHETHER IN CONTRACT, STRICT LIABILITY, OR TORT
 * (INCLUDING NEGLIGENCE OR OTHERWISE) ARISING IN ANY WAY OUT OF THE USE
 * OF THIS SOFTWARE, EVEN IF ADVISED OF THE POSSIBILITY OF SUCH DAMAGE.
 *
 *****************************************************************************/
#include <linux/module.h>
#include <linux/vmalloc.h>
#include <net/mac80211.h>

#include "fw/notif-wait.h"
#include "iwl-trans.h"
#include "iwl-op-mode.h"
#include "fw/img.h"
#include "iwl-debug.h"
#include "iwl-drv.h"
#include "iwl-modparams.h"
#include "mvm.h"
#include "iwl-phy-db.h"
#include "iwl-eeprom-parse.h"
#include "iwl-csr.h"
#include "iwl-io.h"
#include "iwl-prph.h"
#include "rs.h"
#include "fw/api/scan.h"
#include "time-event.h"
#include "fw-api.h"
#include "fw/acpi.h"

#define DRV_DESCRIPTION	"The new Intel(R) wireless AGN driver for Linux"
MODULE_DESCRIPTION(DRV_DESCRIPTION);
MODULE_AUTHOR(DRV_COPYRIGHT " " DRV_AUTHOR);
MODULE_LICENSE("GPL");

static const struct iwl_op_mode_ops iwl_mvm_ops;
static const struct iwl_op_mode_ops iwl_mvm_ops_mq;

struct iwl_mvm_mod_params iwlmvm_mod_params = {
	.power_scheme = IWL_POWER_SCHEME_BPS,
	.tfd_q_hang_detect = true
	/* rest of fields are 0 by default */
};

module_param_named(init_dbg, iwlmvm_mod_params.init_dbg, bool, 0444);
MODULE_PARM_DESC(init_dbg,
		 "set to true to debug an ASSERT in INIT fw (default: false");
module_param_named(power_scheme, iwlmvm_mod_params.power_scheme, int, 0444);
MODULE_PARM_DESC(power_scheme,
		 "power management scheme: 1-active, 2-balanced, 3-low power, default: 2");
module_param_named(tfd_q_hang_detect, iwlmvm_mod_params.tfd_q_hang_detect,
		   bool, 0444);
MODULE_PARM_DESC(tfd_q_hang_detect,
		 "TFD queues hang detection (default: true");

/*
 * module init and exit functions
 */
static int __init iwl_mvm_init(void)
{
	int ret;

	ret = iwl_mvm_rate_control_register();
	if (ret) {
		pr_err("Unable to register rate control algorithm: %d\n", ret);
		return ret;
	}

	ret = iwl_opmode_register("iwlmvm", &iwl_mvm_ops);
	if (ret)
		pr_err("Unable to register MVM op_mode: %d\n", ret);

	return ret;
}
module_init(iwl_mvm_init);

static void __exit iwl_mvm_exit(void)
{
	iwl_opmode_deregister("iwlmvm");
	iwl_mvm_rate_control_unregister();
}
module_exit(iwl_mvm_exit);

static void iwl_mvm_nic_config(struct iwl_op_mode *op_mode)
{
	struct iwl_mvm *mvm = IWL_OP_MODE_GET_MVM(op_mode);
	u8 radio_cfg_type, radio_cfg_step, radio_cfg_dash;
	u32 reg_val = 0;
	u32 phy_config = iwl_mvm_get_phy_config(mvm);

	radio_cfg_type = (phy_config & FW_PHY_CFG_RADIO_TYPE) >>
			 FW_PHY_CFG_RADIO_TYPE_POS;
	radio_cfg_step = (phy_config & FW_PHY_CFG_RADIO_STEP) >>
			 FW_PHY_CFG_RADIO_STEP_POS;
	radio_cfg_dash = (phy_config & FW_PHY_CFG_RADIO_DASH) >>
			 FW_PHY_CFG_RADIO_DASH_POS;

	/* SKU control */
	reg_val |= CSR_HW_REV_STEP(mvm->trans->hw_rev) <<
				CSR_HW_IF_CONFIG_REG_POS_MAC_STEP;
	reg_val |= CSR_HW_REV_DASH(mvm->trans->hw_rev) <<
				CSR_HW_IF_CONFIG_REG_POS_MAC_DASH;

	/* radio configuration */
	reg_val |= radio_cfg_type << CSR_HW_IF_CONFIG_REG_POS_PHY_TYPE;
	reg_val |= radio_cfg_step << CSR_HW_IF_CONFIG_REG_POS_PHY_STEP;
	reg_val |= radio_cfg_dash << CSR_HW_IF_CONFIG_REG_POS_PHY_DASH;

	WARN_ON((radio_cfg_type << CSR_HW_IF_CONFIG_REG_POS_PHY_TYPE) &
		 ~CSR_HW_IF_CONFIG_REG_MSK_PHY_TYPE);

	/*
	 * TODO: Bits 7-8 of CSR in 8000 HW family and higher set the ADC
	 * sampling, and shouldn't be set to any non-zero value.
	 * The same is supposed to be true of the other HW, but unsetting
	 * them (such as the 7260) causes automatic tests to fail on seemingly
	 * unrelated errors. Need to further investigate this, but for now
	 * we'll separate cases.
	 */
	if (mvm->trans->cfg->device_family < IWL_DEVICE_FAMILY_8000)
		reg_val |= CSR_HW_IF_CONFIG_REG_BIT_RADIO_SI;

	if (iwl_fw_dbg_is_d3_debug_enabled(&mvm->fwrt))
		reg_val |= CSR_HW_IF_CONFIG_REG_D3_DEBUG;

	iwl_trans_set_bits_mask(mvm->trans, CSR_HW_IF_CONFIG_REG,
				CSR_HW_IF_CONFIG_REG_MSK_MAC_DASH |
				CSR_HW_IF_CONFIG_REG_MSK_MAC_STEP |
				CSR_HW_IF_CONFIG_REG_MSK_PHY_TYPE |
				CSR_HW_IF_CONFIG_REG_MSK_PHY_STEP |
				CSR_HW_IF_CONFIG_REG_MSK_PHY_DASH |
				CSR_HW_IF_CONFIG_REG_BIT_RADIO_SI |
				CSR_HW_IF_CONFIG_REG_BIT_MAC_SI   |
				CSR_HW_IF_CONFIG_REG_D3_DEBUG,
				reg_val);

	IWL_DEBUG_INFO(mvm, "Radio type=0x%x-0x%x-0x%x\n", radio_cfg_type,
		       radio_cfg_step, radio_cfg_dash);

	/*
	 * W/A : NIC is stuck in a reset state after Early PCIe power off
	 * (PCIe power is lost before PERST# is asserted), causing ME FW
	 * to lose ownership and not being able to obtain it back.
	 */
	if (!mvm->trans->cfg->apmg_not_supported)
		iwl_set_bits_mask_prph(mvm->trans, APMG_PS_CTRL_REG,
				       APMG_PS_CTRL_EARLY_PWR_OFF_RESET_DIS,
				       ~APMG_PS_CTRL_EARLY_PWR_OFF_RESET_DIS);
}

/**
 * enum iwl_rx_handler_context context for Rx handler
 * @RX_HANDLER_SYNC : this means that it will be called in the Rx path
 *	which can't acquire mvm->mutex.
 * @RX_HANDLER_ASYNC_LOCKED : If the handler needs to hold mvm->mutex
 *	(and only in this case!), it should be set as ASYNC. In that case,
 *	it will be called from a worker with mvm->mutex held.
 * @RX_HANDLER_ASYNC_UNLOCKED : in case the handler needs to lock the
 *	mutex itself, it will be called from a worker without mvm->mutex held.
 */
enum iwl_rx_handler_context {
	RX_HANDLER_SYNC,
	RX_HANDLER_ASYNC_LOCKED,
	RX_HANDLER_ASYNC_UNLOCKED,
};

/**
 * struct iwl_rx_handlers handler for FW notification
 * @cmd_id: command id
 * @context: see &iwl_rx_handler_context
 * @fn: the function is called when notification is received
 */
struct iwl_rx_handlers {
	u16 cmd_id;
	enum iwl_rx_handler_context context;
	void (*fn)(struct iwl_mvm *mvm, struct iwl_rx_cmd_buffer *rxb);
};

#define RX_HANDLER(_cmd_id, _fn, _context)	\
	{ .cmd_id = _cmd_id, .fn = _fn, .context = _context }
#define RX_HANDLER_GRP(_grp, _cmd, _fn, _context)	\
	{ .cmd_id = WIDE_ID(_grp, _cmd), .fn = _fn, .context = _context }

/*
 * Handlers for fw notifications
 * Convention: RX_HANDLER(CMD_NAME, iwl_mvm_rx_CMD_NAME
 * This list should be in order of frequency for performance purposes.
 *
 * The handler can be one from three contexts, see &iwl_rx_handler_context
 */
static const struct iwl_rx_handlers iwl_mvm_rx_handlers[] = {
	RX_HANDLER(TX_CMD, iwl_mvm_rx_tx_cmd, RX_HANDLER_SYNC),
	RX_HANDLER(BA_NOTIF, iwl_mvm_rx_ba_notif, RX_HANDLER_SYNC),

	RX_HANDLER_GRP(DATA_PATH_GROUP, TLC_MNG_UPDATE_NOTIF,
		       iwl_mvm_tlc_update_notif, RX_HANDLER_SYNC),

	RX_HANDLER(BT_PROFILE_NOTIFICATION, iwl_mvm_rx_bt_coex_notif,
		   RX_HANDLER_ASYNC_LOCKED),
	RX_HANDLER(BEACON_NOTIFICATION, iwl_mvm_rx_beacon_notif,
		   RX_HANDLER_ASYNC_LOCKED),
	RX_HANDLER(STATISTICS_NOTIFICATION, iwl_mvm_rx_statistics,
		   RX_HANDLER_ASYNC_LOCKED),

	RX_HANDLER(BA_WINDOW_STATUS_NOTIFICATION_ID,
		   iwl_mvm_window_status_notif, RX_HANDLER_SYNC),

	RX_HANDLER(TIME_EVENT_NOTIFICATION, iwl_mvm_rx_time_event_notif,
		   RX_HANDLER_SYNC),
	RX_HANDLER(MCC_CHUB_UPDATE_CMD, iwl_mvm_rx_chub_update_mcc,
		   RX_HANDLER_ASYNC_LOCKED),

	RX_HANDLER(EOSP_NOTIFICATION, iwl_mvm_rx_eosp_notif, RX_HANDLER_SYNC),

	RX_HANDLER(SCAN_ITERATION_COMPLETE,
		   iwl_mvm_rx_lmac_scan_iter_complete_notif, RX_HANDLER_SYNC),
	RX_HANDLER(SCAN_OFFLOAD_COMPLETE,
		   iwl_mvm_rx_lmac_scan_complete_notif,
		   RX_HANDLER_ASYNC_LOCKED),
	RX_HANDLER(MATCH_FOUND_NOTIFICATION, iwl_mvm_rx_scan_match_found,
		   RX_HANDLER_SYNC),
	RX_HANDLER(SCAN_COMPLETE_UMAC, iwl_mvm_rx_umac_scan_complete_notif,
		   RX_HANDLER_ASYNC_LOCKED),
	RX_HANDLER(SCAN_ITERATION_COMPLETE_UMAC,
		   iwl_mvm_rx_umac_scan_iter_complete_notif, RX_HANDLER_SYNC),

	RX_HANDLER(CARD_STATE_NOTIFICATION, iwl_mvm_rx_card_state_notif,
		   RX_HANDLER_SYNC),

	RX_HANDLER(MISSED_BEACONS_NOTIFICATION, iwl_mvm_rx_missed_beacons_notif,
		   RX_HANDLER_SYNC),

	RX_HANDLER(REPLY_ERROR, iwl_mvm_rx_fw_error, RX_HANDLER_SYNC),
	RX_HANDLER(PSM_UAPSD_AP_MISBEHAVING_NOTIFICATION,
		   iwl_mvm_power_uapsd_misbehaving_ap_notif, RX_HANDLER_SYNC),
	RX_HANDLER(DTS_MEASUREMENT_NOTIFICATION, iwl_mvm_temp_notif,
		   RX_HANDLER_ASYNC_LOCKED),
	RX_HANDLER_GRP(PHY_OPS_GROUP, DTS_MEASUREMENT_NOTIF_WIDE,
		       iwl_mvm_temp_notif, RX_HANDLER_ASYNC_UNLOCKED),
	RX_HANDLER_GRP(PHY_OPS_GROUP, CT_KILL_NOTIFICATION,
		       iwl_mvm_ct_kill_notif, RX_HANDLER_SYNC),

	RX_HANDLER(TDLS_CHANNEL_SWITCH_NOTIFICATION, iwl_mvm_rx_tdls_notif,
		   RX_HANDLER_ASYNC_LOCKED),
	RX_HANDLER(MFUART_LOAD_NOTIFICATION, iwl_mvm_rx_mfuart_notif,
		   RX_HANDLER_SYNC),
	RX_HANDLER_GRP(LOCATION_GROUP, TOF_RESPONDER_STATS,
		       iwl_mvm_ftm_responder_stats, RX_HANDLER_ASYNC_LOCKED),

	RX_HANDLER_GRP(LOCATION_GROUP, TOF_RANGE_RESPONSE_NOTIF,
		       iwl_mvm_ftm_range_resp, RX_HANDLER_ASYNC_LOCKED),
	RX_HANDLER_GRP(LOCATION_GROUP, TOF_LC_NOTIF,
		       iwl_mvm_ftm_lc_notif, RX_HANDLER_ASYNC_LOCKED),

	RX_HANDLER_GRP(DEBUG_GROUP, MFU_ASSERT_DUMP_NTF,
		       iwl_mvm_mfu_assert_dump_notif, RX_HANDLER_SYNC),
	RX_HANDLER_GRP(PROT_OFFLOAD_GROUP, STORED_BEACON_NTF,
		       iwl_mvm_rx_stored_beacon_notif, RX_HANDLER_SYNC),
	RX_HANDLER_GRP(DATA_PATH_GROUP, MU_GROUP_MGMT_NOTIF,
		       iwl_mvm_mu_mimo_grp_notif, RX_HANDLER_SYNC),
	RX_HANDLER_GRP(DATA_PATH_GROUP, STA_PM_NOTIF,
		       iwl_mvm_sta_pm_notif, RX_HANDLER_SYNC),
};
#undef RX_HANDLER
#undef RX_HANDLER_GRP

/* Please keep this array *SORTED* by hex value.
 * Access is done through binary search
 */
static const struct iwl_hcmd_names iwl_mvm_legacy_names[] = {
	HCMD_NAME(MVM_ALIVE),
	HCMD_NAME(REPLY_ERROR),
	HCMD_NAME(ECHO_CMD),
	HCMD_NAME(INIT_COMPLETE_NOTIF),
	HCMD_NAME(PHY_CONTEXT_CMD),
	HCMD_NAME(DBG_CFG),
	HCMD_NAME(SCAN_CFG_CMD),
	HCMD_NAME(SCAN_REQ_UMAC),
	HCMD_NAME(SCAN_ABORT_UMAC),
	HCMD_NAME(SCAN_COMPLETE_UMAC),
	HCMD_NAME(BA_WINDOW_STATUS_NOTIFICATION_ID),
	HCMD_NAME(ADD_STA_KEY),
	HCMD_NAME(ADD_STA),
	HCMD_NAME(REMOVE_STA),
	HCMD_NAME(FW_GET_ITEM_CMD),
	HCMD_NAME(TX_CMD),
	HCMD_NAME(SCD_QUEUE_CFG),
	HCMD_NAME(TXPATH_FLUSH),
	HCMD_NAME(MGMT_MCAST_KEY),
	HCMD_NAME(WEP_KEY),
	HCMD_NAME(SHARED_MEM_CFG),
	HCMD_NAME(TDLS_CHANNEL_SWITCH_CMD),
	HCMD_NAME(MAC_CONTEXT_CMD),
	HCMD_NAME(TIME_EVENT_CMD),
	HCMD_NAME(TIME_EVENT_NOTIFICATION),
	HCMD_NAME(BINDING_CONTEXT_CMD),
	HCMD_NAME(TIME_QUOTA_CMD),
	HCMD_NAME(NON_QOS_TX_COUNTER_CMD),
	HCMD_NAME(LEDS_CMD),
	HCMD_NAME(LQ_CMD),
	HCMD_NAME(FW_PAGING_BLOCK_CMD),
	HCMD_NAME(SCAN_OFFLOAD_REQUEST_CMD),
	HCMD_NAME(SCAN_OFFLOAD_ABORT_CMD),
	HCMD_NAME(HOT_SPOT_CMD),
	HCMD_NAME(SCAN_OFFLOAD_PROFILES_QUERY_CMD),
	HCMD_NAME(BT_COEX_UPDATE_REDUCED_TXP),
	HCMD_NAME(BT_COEX_CI),
	HCMD_NAME(PHY_CONFIGURATION_CMD),
	HCMD_NAME(CALIB_RES_NOTIF_PHY_DB),
	HCMD_NAME(PHY_DB_CMD),
	HCMD_NAME(SCAN_OFFLOAD_COMPLETE),
	HCMD_NAME(SCAN_OFFLOAD_UPDATE_PROFILES_CMD),
	HCMD_NAME(POWER_TABLE_CMD),
	HCMD_NAME(PSM_UAPSD_AP_MISBEHAVING_NOTIFICATION),
	HCMD_NAME(REPLY_THERMAL_MNG_BACKOFF),
	HCMD_NAME(DC2DC_CONFIG_CMD),
	HCMD_NAME(NVM_ACCESS_CMD),
	HCMD_NAME(BEACON_NOTIFICATION),
	HCMD_NAME(BEACON_TEMPLATE_CMD),
	HCMD_NAME(TX_ANT_CONFIGURATION_CMD),
	HCMD_NAME(BT_CONFIG),
	HCMD_NAME(STATISTICS_CMD),
	HCMD_NAME(STATISTICS_NOTIFICATION),
	HCMD_NAME(EOSP_NOTIFICATION),
	HCMD_NAME(REDUCE_TX_POWER_CMD),
	HCMD_NAME(CARD_STATE_NOTIFICATION),
	HCMD_NAME(MISSED_BEACONS_NOTIFICATION),
	HCMD_NAME(TDLS_CONFIG_CMD),
	HCMD_NAME(MAC_PM_POWER_TABLE),
	HCMD_NAME(TDLS_CHANNEL_SWITCH_NOTIFICATION),
	HCMD_NAME(MFUART_LOAD_NOTIFICATION),
	HCMD_NAME(RSS_CONFIG_CMD),
	HCMD_NAME(SCAN_ITERATION_COMPLETE_UMAC),
	HCMD_NAME(REPLY_RX_PHY_CMD),
	HCMD_NAME(REPLY_RX_MPDU_CMD),
	HCMD_NAME(FRAME_RELEASE),
	HCMD_NAME(BA_NOTIF),
	HCMD_NAME(MCC_UPDATE_CMD),
	HCMD_NAME(MCC_CHUB_UPDATE_CMD),
	HCMD_NAME(MARKER_CMD),
	HCMD_NAME(BT_PROFILE_NOTIFICATION),
	HCMD_NAME(BCAST_FILTER_CMD),
	HCMD_NAME(MCAST_FILTER_CMD),
	HCMD_NAME(REPLY_SF_CFG_CMD),
	HCMD_NAME(REPLY_BEACON_FILTERING_CMD),
	HCMD_NAME(D3_CONFIG_CMD),
	HCMD_NAME(PROT_OFFLOAD_CONFIG_CMD),
	HCMD_NAME(OFFLOADS_QUERY_CMD),
	HCMD_NAME(REMOTE_WAKE_CONFIG_CMD),
	HCMD_NAME(MATCH_FOUND_NOTIFICATION),
	HCMD_NAME(DTS_MEASUREMENT_NOTIFICATION),
	HCMD_NAME(WOWLAN_PATTERNS),
	HCMD_NAME(WOWLAN_CONFIGURATION),
	HCMD_NAME(WOWLAN_TSC_RSC_PARAM),
	HCMD_NAME(WOWLAN_TKIP_PARAM),
	HCMD_NAME(WOWLAN_KEK_KCK_MATERIAL),
	HCMD_NAME(WOWLAN_GET_STATUSES),
	HCMD_NAME(SCAN_ITERATION_COMPLETE),
	HCMD_NAME(D0I3_END_CMD),
	HCMD_NAME(LTR_CONFIG),
};

/* Please keep this array *SORTED* by hex value.
 * Access is done through binary search
 */
static const struct iwl_hcmd_names iwl_mvm_system_names[] = {
	HCMD_NAME(SHARED_MEM_CFG_CMD),
	HCMD_NAME(INIT_EXTENDED_CFG_CMD),
	HCMD_NAME(FW_ERROR_RECOVERY_CMD),
};

/* Please keep this array *SORTED* by hex value.
 * Access is done through binary search
 */
static const struct iwl_hcmd_names iwl_mvm_mac_conf_names[] = {
	HCMD_NAME(CHANNEL_SWITCH_TIME_EVENT_CMD),
	HCMD_NAME(CHANNEL_SWITCH_NOA_NOTIF),
};

/* Please keep this array *SORTED* by hex value.
 * Access is done through binary search
 */
static const struct iwl_hcmd_names iwl_mvm_phy_names[] = {
	HCMD_NAME(CMD_DTS_MEASUREMENT_TRIGGER_WIDE),
	HCMD_NAME(CTDP_CONFIG_CMD),
	HCMD_NAME(TEMP_REPORTING_THRESHOLDS_CMD),
	HCMD_NAME(GEO_TX_POWER_LIMIT),
	HCMD_NAME(CT_KILL_NOTIFICATION),
	HCMD_NAME(DTS_MEASUREMENT_NOTIF_WIDE),
};

/* Please keep this array *SORTED* by hex value.
 * Access is done through binary search
 */
static const struct iwl_hcmd_names iwl_mvm_data_path_names[] = {
	HCMD_NAME(DQA_ENABLE_CMD),
	HCMD_NAME(UPDATE_MU_GROUPS_CMD),
	HCMD_NAME(TRIGGER_RX_QUEUES_NOTIF_CMD),
	HCMD_NAME(STA_HE_CTXT_CMD),
	HCMD_NAME(RFH_QUEUE_CONFIG_CMD),
	HCMD_NAME(TLC_MNG_CONFIG_CMD),
	HCMD_NAME(CHEST_COLLECTOR_FILTER_CONFIG_CMD),
	HCMD_NAME(STA_PM_NOTIF),
	HCMD_NAME(MU_GROUP_MGMT_NOTIF),
	HCMD_NAME(RX_QUEUES_NOTIFICATION),
};

/* Please keep this array *SORTED* by hex value.
 * Access is done through binary search
 */
static const struct iwl_hcmd_names iwl_mvm_debug_names[] = {
	HCMD_NAME(MFU_ASSERT_DUMP_NTF),
};

/* Please keep this array *SORTED* by hex value.
 * Access is done through binary search
 */
static const struct iwl_hcmd_names iwl_mvm_location_names[] = {
	HCMD_NAME(TOF_RANGE_REQ_CMD),
	HCMD_NAME(TOF_CONFIG_CMD),
	HCMD_NAME(TOF_RANGE_ABORT_CMD),
	HCMD_NAME(TOF_RANGE_REQ_EXT_CMD),
	HCMD_NAME(TOF_RESPONDER_CONFIG_CMD),
	HCMD_NAME(TOF_RESPONDER_DYN_CONFIG_CMD),
	HCMD_NAME(TOF_LC_NOTIF),
	HCMD_NAME(TOF_RESPONDER_STATS),
	HCMD_NAME(TOF_MCSI_DEBUG_NOTIF),
	HCMD_NAME(TOF_RANGE_RESPONSE_NOTIF),
};

/* Please keep this array *SORTED* by hex value.
 * Access is done through binary search
 */
static const struct iwl_hcmd_names iwl_mvm_prot_offload_names[] = {
	HCMD_NAME(STORED_BEACON_NTF),
};

/* Please keep this array *SORTED* by hex value.
 * Access is done through binary search
 */
static const struct iwl_hcmd_names iwl_mvm_regulatory_and_nvm_names[] = {
	HCMD_NAME(NVM_ACCESS_COMPLETE),
	HCMD_NAME(NVM_GET_INFO),
};

static const struct iwl_hcmd_arr iwl_mvm_groups[] = {
	[LEGACY_GROUP] = HCMD_ARR(iwl_mvm_legacy_names),
	[LONG_GROUP] = HCMD_ARR(iwl_mvm_legacy_names),
	[SYSTEM_GROUP] = HCMD_ARR(iwl_mvm_system_names),
	[MAC_CONF_GROUP] = HCMD_ARR(iwl_mvm_mac_conf_names),
	[PHY_OPS_GROUP] = HCMD_ARR(iwl_mvm_phy_names),
	[DATA_PATH_GROUP] = HCMD_ARR(iwl_mvm_data_path_names),
	[LOCATION_GROUP] = HCMD_ARR(iwl_mvm_location_names),
	[PROT_OFFLOAD_GROUP] = HCMD_ARR(iwl_mvm_prot_offload_names),
	[REGULATORY_AND_NVM_GROUP] =
		HCMD_ARR(iwl_mvm_regulatory_and_nvm_names),
};

/* this forward declaration can avoid to export the function */
static void iwl_mvm_async_handlers_wk(struct work_struct *wk);
#ifdef CONFIG_PM
static void iwl_mvm_d0i3_exit_work(struct work_struct *wk);
#endif

static u32 iwl_mvm_min_backoff(struct iwl_mvm *mvm)
{
	const struct iwl_pwr_tx_backoff *backoff = mvm->cfg->pwr_tx_backoffs;
	u64 dflt_pwr_limit;

	if (!backoff)
		return 0;

	dflt_pwr_limit = iwl_acpi_get_pwr_limit(mvm->dev);

	while (backoff->pwr) {
		if (dflt_pwr_limit >= backoff->pwr)
			return backoff->backoff;

		backoff++;
	}

	return 0;
}

static void iwl_mvm_tx_unblock_dwork(struct work_struct *work)
{
	struct iwl_mvm *mvm =
		container_of(work, struct iwl_mvm, cs_tx_unblock_dwork.work);
	struct ieee80211_vif *tx_blocked_vif;
	struct iwl_mvm_vif *mvmvif;

	mutex_lock(&mvm->mutex);

	tx_blocked_vif =
		rcu_dereference_protected(mvm->csa_tx_blocked_vif,
					  lockdep_is_held(&mvm->mutex));

	if (!tx_blocked_vif)
		goto unlock;

	mvmvif = iwl_mvm_vif_from_mac80211(tx_blocked_vif);
	iwl_mvm_modify_all_sta_disable_tx(mvm, mvmvif, false);
	RCU_INIT_POINTER(mvm->csa_tx_blocked_vif, NULL);
unlock:
	mutex_unlock(&mvm->mutex);
}

static int iwl_mvm_fwrt_dump_start(void *ctx)
{
	struct iwl_mvm *mvm = ctx;
	int ret;

	ret = iwl_mvm_ref_sync(mvm, IWL_MVM_REF_FW_DBG_COLLECT);
	if (ret)
		return ret;

	mutex_lock(&mvm->mutex);

	return 0;
}

static void iwl_mvm_fwrt_dump_end(void *ctx)
{
	struct iwl_mvm *mvm = ctx;

	mutex_unlock(&mvm->mutex);

	iwl_mvm_unref(mvm, IWL_MVM_REF_FW_DBG_COLLECT);
}

static bool iwl_mvm_fwrt_fw_running(void *ctx)
{
	return iwl_mvm_firmware_running(ctx);
}

static int iwl_mvm_fwrt_send_hcmd(void *ctx, struct iwl_host_cmd *host_cmd)
{
	struct iwl_mvm *mvm = (struct iwl_mvm *)ctx;
	int ret;

	mutex_lock(&mvm->mutex);
	ret = iwl_mvm_send_cmd(mvm, host_cmd);
	mutex_unlock(&mvm->mutex);

	return ret;
}

static bool iwl_mvm_d3_debug_enable(void *ctx)
{
	return IWL_MVM_D3_DEBUG;
}

static const struct iwl_fw_runtime_ops iwl_mvm_fwrt_ops = {
	.dump_start = iwl_mvm_fwrt_dump_start,
	.dump_end = iwl_mvm_fwrt_dump_end,
	.fw_running = iwl_mvm_fwrt_fw_running,
	.send_hcmd = iwl_mvm_fwrt_send_hcmd,
	.d3_debug_enable = iwl_mvm_d3_debug_enable,
};

static struct iwl_op_mode *
iwl_op_mode_mvm_start(struct iwl_trans *trans, const struct iwl_cfg *cfg,
		      const struct iwl_fw *fw, struct dentry *dbgfs_dir)
{
	struct ieee80211_hw *hw;
	struct iwl_op_mode *op_mode;
	struct iwl_mvm *mvm;
	struct iwl_trans_config trans_cfg = {};
	static const u8 no_reclaim_cmds[] = {
		TX_CMD,
	};
	int err, scan_size;
	u32 min_backoff;
	enum iwl_amsdu_size rb_size_default;

	/*
	 * We use IWL_MVM_STATION_COUNT to check the validity of the station
	 * index all over the driver - check that its value corresponds to the
	 * array size.
	 */
	BUILD_BUG_ON(ARRAY_SIZE(mvm->fw_id_to_mac_id) != IWL_MVM_STATION_COUNT);

	/********************************
	 * 1. Allocating and configuring HW data
	 ********************************/
	hw = ieee80211_alloc_hw(sizeof(struct iwl_op_mode) +
				sizeof(struct iwl_mvm),
				&iwl_mvm_hw_ops);
	if (!hw)
		return NULL;

	if (cfg->max_rx_agg_size)
		hw->max_rx_aggregation_subframes = cfg->max_rx_agg_size;
	else
		hw->max_rx_aggregation_subframes = IEEE80211_MAX_AMPDU_BUF;

	if (cfg->max_tx_agg_size)
		hw->max_tx_aggregation_subframes = cfg->max_tx_agg_size;
	else
		hw->max_tx_aggregation_subframes = IEEE80211_MAX_AMPDU_BUF;

	op_mode = hw->priv;

	mvm = IWL_OP_MODE_GET_MVM(op_mode);
	mvm->dev = trans->dev;
	mvm->trans = trans;
	mvm->cfg = cfg;
	mvm->fw = fw;
	mvm->hw = hw;

	iwl_fw_runtime_init(&mvm->fwrt, trans, fw, &iwl_mvm_fwrt_ops, mvm,
			    dbgfs_dir);

	mvm->init_status = 0;

	if (iwl_mvm_has_new_rx_api(mvm)) {
		op_mode->ops = &iwl_mvm_ops_mq;
		trans->rx_mpdu_cmd_hdr_size =
			(trans->cfg->device_family >=
			 IWL_DEVICE_FAMILY_22560) ?
			sizeof(struct iwl_rx_mpdu_desc) :
			IWL_RX_DESC_SIZE_V1;
	} else {
		op_mode->ops = &iwl_mvm_ops;
		trans->rx_mpdu_cmd_hdr_size =
			sizeof(struct iwl_rx_mpdu_res_start);

		if (WARN_ON(trans->num_rx_queues > 1))
			goto out_free;
	}

	mvm->fw_restart = iwlwifi_mod_params.fw_restart ? -1 : 0;

	mvm->aux_queue = IWL_MVM_DQA_AUX_QUEUE;
	mvm->snif_queue = IWL_MVM_DQA_INJECT_MONITOR_QUEUE;
	mvm->probe_queue = IWL_MVM_DQA_AP_PROBE_RESP_QUEUE;
	mvm->p2p_dev_queue = IWL_MVM_DQA_P2P_DEVICE_QUEUE;

	mvm->sf_state = SF_UNINIT;
	if (iwl_mvm_has_unified_ucode(mvm))
		iwl_fw_set_current_image(&mvm->fwrt, IWL_UCODE_REGULAR);
	else
		iwl_fw_set_current_image(&mvm->fwrt, IWL_UCODE_INIT);
	mvm->drop_bcn_ap_mode = true;

	mutex_init(&mvm->mutex);
	mutex_init(&mvm->d0i3_suspend_mutex);
	spin_lock_init(&mvm->async_handlers_lock);
	INIT_LIST_HEAD(&mvm->time_event_list);
	INIT_LIST_HEAD(&mvm->aux_roc_te_list);
	INIT_LIST_HEAD(&mvm->async_handlers_list);
	spin_lock_init(&mvm->time_event_lock);
	INIT_LIST_HEAD(&mvm->ftm_initiator.loc_list);

	INIT_WORK(&mvm->async_handlers_wk, iwl_mvm_async_handlers_wk);
	INIT_WORK(&mvm->roc_done_wk, iwl_mvm_roc_done_wk);
#ifdef CONFIG_PM
	INIT_WORK(&mvm->d0i3_exit_work, iwl_mvm_d0i3_exit_work);
#endif
	INIT_DELAYED_WORK(&mvm->tdls_cs.dwork, iwl_mvm_tdls_ch_switch_work);
	INIT_DELAYED_WORK(&mvm->scan_timeout_dwork, iwl_mvm_scan_timeout_wk);
	INIT_WORK(&mvm->add_stream_wk, iwl_mvm_add_new_dqa_stream_wk);
	INIT_LIST_HEAD(&mvm->add_stream_txqs);

	spin_lock_init(&mvm->d0i3_tx_lock);
	spin_lock_init(&mvm->refs_lock);
	skb_queue_head_init(&mvm->d0i3_tx);
	init_waitqueue_head(&mvm->d0i3_exit_waitq);
	init_waitqueue_head(&mvm->rx_sync_waitq);

	atomic_set(&mvm->queue_sync_counter, 0);

	SET_IEEE80211_DEV(mvm->hw, mvm->trans->dev);

	spin_lock_init(&mvm->tcm.lock);
	INIT_DELAYED_WORK(&mvm->tcm.work, iwl_mvm_tcm_work);
	mvm->tcm.ts = jiffies;
	mvm->tcm.ll_ts = jiffies;
	mvm->tcm.uapsd_nonagg_ts = jiffies;

	INIT_DELAYED_WORK(&mvm->cs_tx_unblock_dwork, iwl_mvm_tx_unblock_dwork);

	/*
	 * Populate the state variables that the transport layer needs
	 * to know about.
	 */
	trans_cfg.op_mode = op_mode;
	trans_cfg.no_reclaim_cmds = no_reclaim_cmds;
	trans_cfg.n_no_reclaim_cmds = ARRAY_SIZE(no_reclaim_cmds);

	if (mvm->trans->cfg->device_family >= IWL_DEVICE_FAMILY_22560)
		rb_size_default = IWL_AMSDU_2K;
	else
		rb_size_default = IWL_AMSDU_4K;

	switch (iwlwifi_mod_params.amsdu_size) {
	case IWL_AMSDU_DEF:
		trans_cfg.rx_buf_size = rb_size_default;
		break;
	case IWL_AMSDU_4K:
		trans_cfg.rx_buf_size = IWL_AMSDU_4K;
		break;
	case IWL_AMSDU_8K:
		trans_cfg.rx_buf_size = IWL_AMSDU_8K;
		break;
	case IWL_AMSDU_12K:
		trans_cfg.rx_buf_size = IWL_AMSDU_12K;
		break;
	default:
		pr_err("%s: Unsupported amsdu_size: %d\n", KBUILD_MODNAME,
		       iwlwifi_mod_params.amsdu_size);
		trans_cfg.rx_buf_size = rb_size_default;
	}

	BUILD_BUG_ON(sizeof(struct iwl_ldbg_config_cmd) !=
		     LDBG_CFG_COMMAND_SIZE);

	trans->wide_cmd_header = true;
	trans_cfg.bc_table_dword =
		mvm->trans->cfg->device_family < IWL_DEVICE_FAMILY_22560;

	trans_cfg.command_groups = iwl_mvm_groups;
	trans_cfg.command_groups_size = ARRAY_SIZE(iwl_mvm_groups);

	trans_cfg.cmd_queue = IWL_MVM_DQA_CMD_QUEUE;
	trans_cfg.cmd_fifo = IWL_MVM_TX_FIFO_CMD;
	trans_cfg.scd_set_active = true;

	trans_cfg.cb_data_offs = offsetof(struct ieee80211_tx_info,
					  driver_data[2]);

	trans_cfg.sw_csum_tx = IWL_MVM_SW_TX_CSUM_OFFLOAD;

	/* Set a short watchdog for the command queue */
	trans_cfg.cmd_q_wdg_timeout =
		iwl_mvm_get_wd_timeout(mvm, NULL, false, true);

	snprintf(mvm->hw->wiphy->fw_version,
		 sizeof(mvm->hw->wiphy->fw_version),
		 "%s", fw->fw_version);

	/* Configure transport layer */
	iwl_trans_configure(mvm->trans, &trans_cfg);

	trans->rx_mpdu_cmd = REPLY_RX_MPDU_CMD;
	trans->dbg_dest_tlv = mvm->fw->dbg.dest_tlv;
	trans->dbg_n_dest_reg = mvm->fw->dbg.n_dest_reg;
	memcpy(trans->dbg_conf_tlv, mvm->fw->dbg.conf_tlv,
	       sizeof(trans->dbg_conf_tlv));
	trans->dbg_trigger_tlv = mvm->fw->dbg.trigger_tlv;

	trans->iml = mvm->fw->iml;
	trans->iml_len = mvm->fw->iml_len;

	/* set up notification wait support */
	iwl_notification_wait_init(&mvm->notif_wait);

	/* Init phy db */
	mvm->phy_db = iwl_phy_db_init(trans);
	if (!mvm->phy_db) {
		IWL_ERR(mvm, "Cannot init phy_db\n");
		goto out_free;
	}

	IWL_INFO(mvm, "Detected %s, REV=0x%X\n",
		 mvm->cfg->name, mvm->trans->hw_rev);

	if (iwlwifi_mod_params.nvm_file)
		mvm->nvm_file_name = iwlwifi_mod_params.nvm_file;
	else
		IWL_DEBUG_EEPROM(mvm->trans->dev,
				 "working without external nvm file\n");

	err = iwl_trans_start_hw(mvm->trans);
	if (err)
		goto out_free;

	mutex_lock(&mvm->mutex);
	iwl_mvm_ref(mvm, IWL_MVM_REF_INIT_UCODE);
	err = iwl_run_init_mvm_ucode(mvm, true);
	if (err && err != -ERFKILL)
		iwl_fw_dbg_error_collect(&mvm->fwrt, FW_DBG_TRIGGER_DRIVER);
	if (!iwlmvm_mod_params.init_dbg || !err)
		iwl_mvm_stop_device(mvm);
	iwl_mvm_unref(mvm, IWL_MVM_REF_INIT_UCODE);
	mutex_unlock(&mvm->mutex);
	if (err < 0) {
		IWL_ERR(mvm, "Failed to run INIT ucode: %d\n", err);
		goto out_free;
	}

	scan_size = iwl_mvm_scan_size(mvm);

	mvm->scan_cmd = kmalloc(scan_size, GFP_KERNEL);
	if (!mvm->scan_cmd)
		goto out_free;

	/* Set EBS as successful as long as not stated otherwise by the FW. */
	mvm->last_ebs_successful = true;

	err = iwl_mvm_mac_setup_register(mvm);
	if (err)
		goto out_free;
	mvm->hw_registered = true;

	min_backoff = iwl_mvm_min_backoff(mvm);
	iwl_mvm_thermal_initialize(mvm, min_backoff);

	iwl_mvm_dbgfs_register(mvm, dbgfs_dir);

	if (!iwl_mvm_has_new_rx_stats_api(mvm))
		memset(&mvm->rx_stats_v3, 0,
		       sizeof(struct mvm_statistics_rx_v3));
	else
		memset(&mvm->rx_stats, 0, sizeof(struct mvm_statistics_rx));

	/* The transport always starts with a taken reference, we can
	 * release it now if d0i3 is supported */
	if (iwl_mvm_is_d0i3_supported(mvm))
		iwl_trans_unref(mvm->trans);

	iwl_mvm_toggle_tx_ant(mvm, &mvm->mgmt_last_antenna_idx);

	return op_mode;

 out_free:
	iwl_fw_flush_dump(&mvm->fwrt);
	iwl_fw_runtime_free(&mvm->fwrt);

	if (iwlmvm_mod_params.init_dbg)
		return op_mode;
	iwl_phy_db_free(mvm->phy_db);
	kfree(mvm->scan_cmd);
	iwl_trans_op_mode_leave(trans);

	ieee80211_free_hw(mvm->hw);
	return NULL;
}

static void iwl_op_mode_mvm_stop(struct iwl_op_mode *op_mode)
{
	struct iwl_mvm *mvm = IWL_OP_MODE_GET_MVM(op_mode);
	int i;

	/* If d0i3 is supported, we have released the reference that
	 * the transport started with, so we should take it back now
	 * that we are leaving.
	 */
	if (iwl_mvm_is_d0i3_supported(mvm))
		iwl_trans_ref(mvm->trans);

	iwl_mvm_leds_exit(mvm);

	iwl_mvm_thermal_exit(mvm);

	ieee80211_unregister_hw(mvm->hw);

	kfree(mvm->scan_cmd);
	kfree(mvm->mcast_filter_cmd);
	mvm->mcast_filter_cmd = NULL;

	kfree(mvm->error_recovery_buf);
	mvm->error_recovery_buf = NULL;

<<<<<<< HEAD
#if defined(CONFIG_PM_SLEEP) && defined(CONFIG_IWLWIFI_DEBUGFS)
	kfree(mvm->d3_resume_sram);
#endif
=======
>>>>>>> 0ecfebd2
	iwl_trans_op_mode_leave(mvm->trans);

	iwl_phy_db_free(mvm->phy_db);
	mvm->phy_db = NULL;

	kfree(mvm->nvm_data);
	for (i = 0; i < NVM_MAX_NUM_SECTIONS; i++)
		kfree(mvm->nvm_sections[i].data);

	cancel_delayed_work_sync(&mvm->tcm.work);

	iwl_fw_runtime_free(&mvm->fwrt);
	mutex_destroy(&mvm->mutex);
	mutex_destroy(&mvm->d0i3_suspend_mutex);

	ieee80211_free_hw(mvm->hw);
}

struct iwl_async_handler_entry {
	struct list_head list;
	struct iwl_rx_cmd_buffer rxb;
	enum iwl_rx_handler_context context;
	void (*fn)(struct iwl_mvm *mvm, struct iwl_rx_cmd_buffer *rxb);
};

void iwl_mvm_async_handlers_purge(struct iwl_mvm *mvm)
{
	struct iwl_async_handler_entry *entry, *tmp;

	spin_lock_bh(&mvm->async_handlers_lock);
	list_for_each_entry_safe(entry, tmp, &mvm->async_handlers_list, list) {
		iwl_free_rxb(&entry->rxb);
		list_del(&entry->list);
		kfree(entry);
	}
	spin_unlock_bh(&mvm->async_handlers_lock);
}

static void iwl_mvm_async_handlers_wk(struct work_struct *wk)
{
	struct iwl_mvm *mvm =
		container_of(wk, struct iwl_mvm, async_handlers_wk);
	struct iwl_async_handler_entry *entry, *tmp;
	LIST_HEAD(local_list);

	/* Ensure that we are not in stop flow (check iwl_mvm_mac_stop) */

	/*
	 * Sync with Rx path with a lock. Remove all the entries from this list,
	 * add them to a local one (lock free), and then handle them.
	 */
	spin_lock_bh(&mvm->async_handlers_lock);
	list_splice_init(&mvm->async_handlers_list, &local_list);
	spin_unlock_bh(&mvm->async_handlers_lock);

	list_for_each_entry_safe(entry, tmp, &local_list, list) {
		if (entry->context == RX_HANDLER_ASYNC_LOCKED)
			mutex_lock(&mvm->mutex);
		entry->fn(mvm, &entry->rxb);
		iwl_free_rxb(&entry->rxb);
		list_del(&entry->list);
		if (entry->context == RX_HANDLER_ASYNC_LOCKED)
			mutex_unlock(&mvm->mutex);
		kfree(entry);
	}
}

static inline void iwl_mvm_rx_check_trigger(struct iwl_mvm *mvm,
					    struct iwl_rx_packet *pkt)
{
	struct iwl_fw_dbg_trigger_tlv *trig;
	struct iwl_fw_dbg_trigger_cmd *cmds_trig;
	int i;

	trig = iwl_fw_dbg_trigger_on(&mvm->fwrt, NULL,
				     FW_DBG_TRIGGER_FW_NOTIF);
	if (!trig)
		return;

	cmds_trig = (void *)trig->data;

	for (i = 0; i < ARRAY_SIZE(cmds_trig->cmds); i++) {
		/* don't collect on CMD 0 */
		if (!cmds_trig->cmds[i].cmd_id)
			break;

		if (cmds_trig->cmds[i].cmd_id != pkt->hdr.cmd ||
		    cmds_trig->cmds[i].group_id != pkt->hdr.group_id)
			continue;

		iwl_fw_dbg_collect_trig(&mvm->fwrt, trig,
					"CMD 0x%02x.%02x received",
					pkt->hdr.group_id, pkt->hdr.cmd);
		break;
	}
}

static void iwl_mvm_rx_common(struct iwl_mvm *mvm,
			      struct iwl_rx_cmd_buffer *rxb,
			      struct iwl_rx_packet *pkt)
{
	int i;

	iwl_mvm_rx_check_trigger(mvm, pkt);

	/*
	 * Do the notification wait before RX handlers so
	 * even if the RX handler consumes the RXB we have
	 * access to it in the notification wait entry.
	 */
	iwl_notification_wait_notify(&mvm->notif_wait, pkt);

	for (i = 0; i < ARRAY_SIZE(iwl_mvm_rx_handlers); i++) {
		const struct iwl_rx_handlers *rx_h = &iwl_mvm_rx_handlers[i];
		struct iwl_async_handler_entry *entry;

		if (rx_h->cmd_id != WIDE_ID(pkt->hdr.group_id, pkt->hdr.cmd))
			continue;

		if (rx_h->context == RX_HANDLER_SYNC) {
			rx_h->fn(mvm, rxb);
			return;
		}

		entry = kzalloc(sizeof(*entry), GFP_ATOMIC);
		/* we can't do much... */
		if (!entry)
			return;

		entry->rxb._page = rxb_steal_page(rxb);
		entry->rxb._offset = rxb->_offset;
		entry->rxb._rx_page_order = rxb->_rx_page_order;
		entry->fn = rx_h->fn;
		entry->context = rx_h->context;
		spin_lock(&mvm->async_handlers_lock);
		list_add_tail(&entry->list, &mvm->async_handlers_list);
		spin_unlock(&mvm->async_handlers_lock);
		schedule_work(&mvm->async_handlers_wk);
		break;
	}
}

static void iwl_mvm_rx(struct iwl_op_mode *op_mode,
		       struct napi_struct *napi,
		       struct iwl_rx_cmd_buffer *rxb)
{
	struct iwl_rx_packet *pkt = rxb_addr(rxb);
	struct iwl_mvm *mvm = IWL_OP_MODE_GET_MVM(op_mode);
	u16 cmd = WIDE_ID(pkt->hdr.group_id, pkt->hdr.cmd);

	if (likely(cmd == WIDE_ID(LEGACY_GROUP, REPLY_RX_MPDU_CMD)))
		iwl_mvm_rx_rx_mpdu(mvm, napi, rxb);
	else if (cmd == WIDE_ID(LEGACY_GROUP, REPLY_RX_PHY_CMD))
		iwl_mvm_rx_rx_phy_cmd(mvm, rxb);
	else
		iwl_mvm_rx_common(mvm, rxb, pkt);
}

static void iwl_mvm_rx_mq(struct iwl_op_mode *op_mode,
			  struct napi_struct *napi,
			  struct iwl_rx_cmd_buffer *rxb)
{
	struct iwl_rx_packet *pkt = rxb_addr(rxb);
	struct iwl_mvm *mvm = IWL_OP_MODE_GET_MVM(op_mode);
	u16 cmd = WIDE_ID(pkt->hdr.group_id, pkt->hdr.cmd);

	if (likely(cmd == WIDE_ID(LEGACY_GROUP, REPLY_RX_MPDU_CMD)))
		iwl_mvm_rx_mpdu_mq(mvm, napi, rxb, 0);
	else if (unlikely(cmd == WIDE_ID(DATA_PATH_GROUP,
					 RX_QUEUES_NOTIFICATION)))
		iwl_mvm_rx_queue_notif(mvm, rxb, 0);
	else if (cmd == WIDE_ID(LEGACY_GROUP, FRAME_RELEASE))
		iwl_mvm_rx_frame_release(mvm, napi, rxb, 0);
	else if (cmd == WIDE_ID(DATA_PATH_GROUP, RX_NO_DATA_NOTIF))
<<<<<<< HEAD
		iwl_mvm_rx_monitor_ndp(mvm, napi, rxb, 0);
=======
		iwl_mvm_rx_monitor_no_data(mvm, napi, rxb, 0);
>>>>>>> 0ecfebd2
	else
		iwl_mvm_rx_common(mvm, rxb, pkt);
}

static void iwl_mvm_async_cb(struct iwl_op_mode *op_mode,
			     const struct iwl_device_cmd *cmd)
{
	struct iwl_mvm *mvm = IWL_OP_MODE_GET_MVM(op_mode);

	/*
	 * For now, we only set the CMD_WANT_ASYNC_CALLBACK for ADD_STA
	 * commands that need to block the Tx queues.
	 */
	iwl_trans_block_txq_ptrs(mvm->trans, false);
}

static int iwl_mvm_is_static_queue(struct iwl_mvm *mvm, int queue)
{
	return queue == mvm->aux_queue || queue == mvm->probe_queue ||
		queue == mvm->p2p_dev_queue || queue == mvm->snif_queue;
}

static void iwl_mvm_queue_state_change(struct iwl_op_mode *op_mode,
				       int hw_queue, bool start)
{
	struct iwl_mvm *mvm = IWL_OP_MODE_GET_MVM(op_mode);
	struct ieee80211_sta *sta;
	struct ieee80211_txq *txq;
	struct iwl_mvm_txq *mvmtxq;
	int i;
	unsigned long tid_bitmap;
	struct iwl_mvm_sta *mvmsta;
	u8 sta_id;

	sta_id = iwl_mvm_has_new_tx_api(mvm) ?
		mvm->tvqm_info[hw_queue].sta_id :
		mvm->queue_info[hw_queue].ra_sta_id;

	if (WARN_ON_ONCE(sta_id >= ARRAY_SIZE(mvm->fw_id_to_mac_id)))
		return;

	rcu_read_lock();

	sta = rcu_dereference(mvm->fw_id_to_mac_id[sta_id]);
	if (IS_ERR_OR_NULL(sta))
		goto out;
	mvmsta = iwl_mvm_sta_from_mac80211(sta);

	if (iwl_mvm_is_static_queue(mvm, hw_queue)) {
		if (!start)
			ieee80211_stop_queues(mvm->hw);
		else if (mvmsta->sta_state != IEEE80211_STA_NOTEXIST)
			ieee80211_wake_queues(mvm->hw);

		goto out;
	}

	if (iwl_mvm_has_new_tx_api(mvm)) {
		int tid = mvm->tvqm_info[hw_queue].txq_tid;

		tid_bitmap = BIT(tid);
	} else {
		tid_bitmap = mvm->queue_info[hw_queue].tid_bitmap;
	}

	for_each_set_bit(i, &tid_bitmap, IWL_MAX_TID_COUNT + 1) {
		int tid = i;
<<<<<<< HEAD

		if (tid == IWL_MAX_TID_COUNT)
			tid = IEEE80211_NUM_TIDS;

		txq = sta->txq[tid];
		mvmtxq = iwl_mvm_txq_from_mac80211(txq);
		mvmtxq->stopped = !start;

=======

		if (tid == IWL_MAX_TID_COUNT)
			tid = IEEE80211_NUM_TIDS;

		txq = sta->txq[tid];
		mvmtxq = iwl_mvm_txq_from_mac80211(txq);
		mvmtxq->stopped = !start;

>>>>>>> 0ecfebd2
		if (start && mvmsta->sta_state != IEEE80211_STA_NOTEXIST)
			iwl_mvm_mac_itxq_xmit(mvm->hw, txq);
	}

out:
	rcu_read_unlock();
}

static void iwl_mvm_stop_sw_queue(struct iwl_op_mode *op_mode, int hw_queue)
{
	iwl_mvm_queue_state_change(op_mode, hw_queue, false);
}

static void iwl_mvm_wake_sw_queue(struct iwl_op_mode *op_mode, int hw_queue)
{
	iwl_mvm_queue_state_change(op_mode, hw_queue, true);
}

static void iwl_mvm_set_rfkill_state(struct iwl_mvm *mvm)
{
	bool state = iwl_mvm_is_radio_killed(mvm);

	if (state)
		wake_up(&mvm->rx_sync_waitq);

	wiphy_rfkill_set_hw_state(mvm->hw->wiphy, state);
}

void iwl_mvm_set_hw_ctkill_state(struct iwl_mvm *mvm, bool state)
{
	if (state)
		set_bit(IWL_MVM_STATUS_HW_CTKILL, &mvm->status);
	else
		clear_bit(IWL_MVM_STATUS_HW_CTKILL, &mvm->status);

	iwl_mvm_set_rfkill_state(mvm);
}

static bool iwl_mvm_set_hw_rfkill_state(struct iwl_op_mode *op_mode, bool state)
{
	struct iwl_mvm *mvm = IWL_OP_MODE_GET_MVM(op_mode);
	bool rfkill_safe_init_done = READ_ONCE(mvm->rfkill_safe_init_done);
	bool unified = iwl_mvm_has_unified_ucode(mvm);

	if (state)
		set_bit(IWL_MVM_STATUS_HW_RFKILL, &mvm->status);
	else
		clear_bit(IWL_MVM_STATUS_HW_RFKILL, &mvm->status);

	iwl_mvm_set_rfkill_state(mvm);

	 /* iwl_run_init_mvm_ucode is waiting for results, abort it. */
	if (rfkill_safe_init_done)
		iwl_abort_notification_waits(&mvm->notif_wait);

	/*
	 * Don't ask the transport to stop the firmware. We'll do it
	 * after cfg80211 takes us down.
	 */
	if (unified)
		return false;

	/*
	 * Stop the device if we run OPERATIONAL firmware or if we are in the
	 * middle of the calibrations.
	 */
	return state && (mvm->fwrt.cur_fw_img != IWL_UCODE_INIT ||
			 rfkill_safe_init_done);
}

static void iwl_mvm_free_skb(struct iwl_op_mode *op_mode, struct sk_buff *skb)
{
	struct iwl_mvm *mvm = IWL_OP_MODE_GET_MVM(op_mode);
	struct ieee80211_tx_info *info;

	info = IEEE80211_SKB_CB(skb);
	iwl_trans_free_tx_cmd(mvm->trans, info->driver_data[1]);
	ieee80211_free_txskb(mvm->hw, skb);
}

struct iwl_mvm_reprobe {
	struct device *dev;
	struct work_struct work;
};

static void iwl_mvm_reprobe_wk(struct work_struct *wk)
{
	struct iwl_mvm_reprobe *reprobe;

	reprobe = container_of(wk, struct iwl_mvm_reprobe, work);
	if (device_reprobe(reprobe->dev))
		dev_err(reprobe->dev, "reprobe failed!\n");
	kfree(reprobe);
	module_put(THIS_MODULE);
}

void iwl_mvm_nic_restart(struct iwl_mvm *mvm, bool fw_error)
{
	iwl_abort_notification_waits(&mvm->notif_wait);
	del_timer(&mvm->fwrt.dump.periodic_trig);

	/*
	 * This is a bit racy, but worst case we tell mac80211 about
	 * a stopped/aborted scan when that was already done which
	 * is not a problem. It is necessary to abort any os scan
	 * here because mac80211 requires having the scan cleared
	 * before restarting.
	 * We'll reset the scan_status to NONE in restart cleanup in
	 * the next start() call from mac80211. If restart isn't called
	 * (no fw restart) scan status will stay busy.
	 */
	iwl_mvm_report_scan_aborted(mvm);

	/*
	 * If we're restarting already, don't cycle restarts.
	 * If INIT fw asserted, it will likely fail again.
	 * If WoWLAN fw asserted, don't restart either, mac80211
	 * can't recover this since we're already half suspended.
	 */
	if (!mvm->fw_restart && fw_error) {
<<<<<<< HEAD
		iwl_fw_dbg_collect_desc(&mvm->fwrt, &iwl_dump_desc_assert,
					false, 0);
=======
		iwl_fw_error_collect(&mvm->fwrt);
>>>>>>> 0ecfebd2
	} else if (test_bit(IWL_MVM_STATUS_IN_HW_RESTART, &mvm->status)) {
		struct iwl_mvm_reprobe *reprobe;

		IWL_ERR(mvm,
			"Firmware error during reconfiguration - reprobe!\n");

		/*
		 * get a module reference to avoid doing this while unloading
		 * anyway and to avoid scheduling a work with code that's
		 * being removed.
		 */
		if (!try_module_get(THIS_MODULE)) {
			IWL_ERR(mvm, "Module is being unloaded - abort\n");
			return;
		}

		reprobe = kzalloc(sizeof(*reprobe), GFP_ATOMIC);
		if (!reprobe) {
			module_put(THIS_MODULE);
			return;
		}
		reprobe->dev = mvm->trans->dev;
		INIT_WORK(&reprobe->work, iwl_mvm_reprobe_wk);
		schedule_work(&reprobe->work);
	} else if (test_bit(IWL_MVM_STATUS_HW_RESTART_REQUESTED,
			    &mvm->status)) {
		IWL_ERR(mvm, "HW restart already requested, but not started\n");
	} else if (mvm->fwrt.cur_fw_img == IWL_UCODE_REGULAR &&
		   mvm->hw_registered &&
		   !test_bit(STATUS_TRANS_DEAD, &mvm->trans->status)) {
		/* don't let the transport/FW power down */
		iwl_mvm_ref(mvm, IWL_MVM_REF_UCODE_DOWN);

		if (mvm->fw->ucode_capa.error_log_size) {
			u32 src_size = mvm->fw->ucode_capa.error_log_size;
			u32 src_addr = mvm->fw->ucode_capa.error_log_addr;
			u8 *recover_buf = kzalloc(src_size, GFP_ATOMIC);

			if (recover_buf) {
				mvm->error_recovery_buf = recover_buf;
				iwl_trans_read_mem_bytes(mvm->trans,
							 src_addr,
							 recover_buf,
							 src_size);
			}
		}

<<<<<<< HEAD
=======
		iwl_fw_error_collect(&mvm->fwrt);

>>>>>>> 0ecfebd2
		if (fw_error && mvm->fw_restart > 0)
			mvm->fw_restart--;
		set_bit(IWL_MVM_STATUS_HW_RESTART_REQUESTED, &mvm->status);
		ieee80211_restart_hw(mvm->hw);
	}
}

static void iwl_mvm_nic_error(struct iwl_op_mode *op_mode)
{
	struct iwl_mvm *mvm = IWL_OP_MODE_GET_MVM(op_mode);

	if (!test_bit(STATUS_TRANS_DEAD, &mvm->trans->status))
		iwl_mvm_dump_nic_error_log(mvm);

	iwl_mvm_nic_restart(mvm, true);
}

static void iwl_mvm_cmd_queue_full(struct iwl_op_mode *op_mode)
{
	struct iwl_mvm *mvm = IWL_OP_MODE_GET_MVM(op_mode);

	WARN_ON(1);
	iwl_mvm_nic_restart(mvm, true);
}

#ifdef CONFIG_PM
struct iwl_d0i3_iter_data {
	struct iwl_mvm *mvm;
	struct ieee80211_vif *connected_vif;
	u8 ap_sta_id;
	u8 vif_count;
	u8 offloading_tid;
	bool disable_offloading;
};

static bool iwl_mvm_disallow_offloading(struct iwl_mvm *mvm,
					struct ieee80211_vif *vif,
					struct iwl_d0i3_iter_data *iter_data)
{
	struct iwl_mvm_vif *mvmvif = iwl_mvm_vif_from_mac80211(vif);
	struct iwl_mvm_sta *mvmsta;
	u32 available_tids = 0;
	u8 tid;

	if (WARN_ON(vif->type != NL80211_IFTYPE_STATION ||
		    mvmvif->ap_sta_id == IWL_MVM_INVALID_STA))
		return false;

	mvmsta = iwl_mvm_sta_from_staid_rcu(mvm, mvmvif->ap_sta_id);
	if (!mvmsta)
		return false;

	spin_lock_bh(&mvmsta->lock);
	for (tid = 0; tid < IWL_MAX_TID_COUNT; tid++) {
		struct iwl_mvm_tid_data *tid_data = &mvmsta->tid_data[tid];

		/*
		 * in case of pending tx packets, don't use this tid
		 * for offloading in order to prevent reuse of the same
		 * qos seq counters.
		 */
		if (iwl_mvm_tid_queued(mvm, tid_data))
			continue;

		if (tid_data->state != IWL_AGG_OFF)
			continue;

		available_tids |= BIT(tid);
	}
	spin_unlock_bh(&mvmsta->lock);

	/*
	 * disallow protocol offloading if we have no available tid
	 * (with no pending frames and no active aggregation,
	 * as we don't handle "holes" properly - the scheduler needs the
	 * frame's seq number and TFD index to match)
	 */
	if (!available_tids)
		return true;

	/* for simplicity, just use the first available tid */
	iter_data->offloading_tid = ffs(available_tids) - 1;
	return false;
}

static void iwl_mvm_enter_d0i3_iterator(void *_data, u8 *mac,
					struct ieee80211_vif *vif)
{
	struct iwl_d0i3_iter_data *data = _data;
	struct iwl_mvm *mvm = data->mvm;
	struct iwl_mvm_vif *mvmvif = iwl_mvm_vif_from_mac80211(vif);
	u32 flags = CMD_ASYNC | CMD_HIGH_PRIO | CMD_SEND_IN_IDLE;

	IWL_DEBUG_RPM(mvm, "entering D0i3 - vif %pM\n", vif->addr);
	if (vif->type != NL80211_IFTYPE_STATION ||
	    !vif->bss_conf.assoc)
		return;

	/*
	 * in case of pending tx packets or active aggregations,
	 * avoid offloading features in order to prevent reuse of
	 * the same qos seq counters.
	 */
	if (iwl_mvm_disallow_offloading(mvm, vif, data))
		data->disable_offloading = true;

	iwl_mvm_update_d0i3_power_mode(mvm, vif, true, flags);
	iwl_mvm_send_proto_offload(mvm, vif, data->disable_offloading,
				   false, flags);

	/*
	 * on init/association, mvm already configures POWER_TABLE_CMD
	 * and REPLY_MCAST_FILTER_CMD, so currently don't
	 * reconfigure them (we might want to use different
	 * params later on, though).
	 */
	data->ap_sta_id = mvmvif->ap_sta_id;
	data->vif_count++;

	/*
	 * no new commands can be sent at this stage, so it's safe
	 * to save the vif pointer during d0i3 entrance.
	 */
	data->connected_vif = vif;
}

static void iwl_mvm_set_wowlan_data(struct iwl_mvm *mvm,
				    struct iwl_wowlan_config_cmd *cmd,
				    struct iwl_d0i3_iter_data *iter_data)
{
	struct ieee80211_sta *ap_sta;
	struct iwl_mvm_sta *mvm_ap_sta;

	if (iter_data->ap_sta_id == IWL_MVM_INVALID_STA)
		return;

	rcu_read_lock();

	ap_sta = rcu_dereference(mvm->fw_id_to_mac_id[iter_data->ap_sta_id]);
	if (IS_ERR_OR_NULL(ap_sta))
		goto out;

	mvm_ap_sta = iwl_mvm_sta_from_mac80211(ap_sta);
	cmd->is_11n_connection = ap_sta->ht_cap.ht_supported;
	cmd->offloading_tid = iter_data->offloading_tid;
	cmd->flags = ENABLE_L3_FILTERING | ENABLE_NBNS_FILTERING |
		ENABLE_DHCP_FILTERING | ENABLE_STORE_BEACON;
	/*
	 * The d0i3 uCode takes care of the nonqos counters,
	 * so configure only the qos seq ones.
	 */
	iwl_mvm_set_wowlan_qos_seq(mvm_ap_sta, cmd);
out:
	rcu_read_unlock();
}

int iwl_mvm_enter_d0i3(struct iwl_op_mode *op_mode)
{
	struct iwl_mvm *mvm = IWL_OP_MODE_GET_MVM(op_mode);
	u32 flags = CMD_ASYNC | CMD_HIGH_PRIO | CMD_SEND_IN_IDLE;
	int ret;
	struct iwl_d0i3_iter_data d0i3_iter_data = {
		.mvm = mvm,
	};
	struct iwl_wowlan_config_cmd wowlan_config_cmd = {
		.wakeup_filter = cpu_to_le32(IWL_WOWLAN_WAKEUP_RX_FRAME |
					     IWL_WOWLAN_WAKEUP_BEACON_MISS |
					     IWL_WOWLAN_WAKEUP_LINK_CHANGE),
	};
	struct iwl_d3_manager_config d3_cfg_cmd = {
		.min_sleep_time = cpu_to_le32(1000),
		.wakeup_flags = cpu_to_le32(IWL_WAKEUP_D3_CONFIG_FW_ERROR),
	};

	IWL_DEBUG_RPM(mvm, "MVM entering D0i3\n");

	if (WARN_ON_ONCE(mvm->fwrt.cur_fw_img != IWL_UCODE_REGULAR))
		return -EINVAL;

	set_bit(IWL_MVM_STATUS_IN_D0I3, &mvm->status);

	/*
	 * iwl_mvm_ref_sync takes a reference before checking the flag.
	 * so by checking there is no held reference we prevent a state
	 * in which iwl_mvm_ref_sync continues successfully while we
	 * configure the firmware to enter d0i3
	 */
	if (iwl_mvm_ref_taken(mvm)) {
		IWL_DEBUG_RPM(mvm->trans, "abort d0i3 due to taken ref\n");
		clear_bit(IWL_MVM_STATUS_IN_D0I3, &mvm->status);
		wake_up(&mvm->d0i3_exit_waitq);
		return 1;
	}

	ieee80211_iterate_active_interfaces_atomic(mvm->hw,
						   IEEE80211_IFACE_ITER_NORMAL,
						   iwl_mvm_enter_d0i3_iterator,
						   &d0i3_iter_data);
	if (d0i3_iter_data.vif_count == 1) {
		mvm->d0i3_ap_sta_id = d0i3_iter_data.ap_sta_id;
		mvm->d0i3_offloading = !d0i3_iter_data.disable_offloading;
	} else {
		WARN_ON_ONCE(d0i3_iter_data.vif_count > 1);
		mvm->d0i3_ap_sta_id = IWL_MVM_INVALID_STA;
		mvm->d0i3_offloading = false;
	}

	iwl_mvm_pause_tcm(mvm, true);
	/* make sure we have no running tx while configuring the seqno */
	synchronize_net();

	/* Flush the hw queues, in case something got queued during entry */
	/* TODO new tx api */
	if (iwl_mvm_has_new_tx_api(mvm)) {
		WARN_ONCE(1, "d0i3: Need to implement flush TX queue\n");
	} else {
		ret = iwl_mvm_flush_tx_path(mvm, iwl_mvm_flushable_queues(mvm),
					    flags);
		if (ret)
			return ret;
	}

	/* configure wowlan configuration only if needed */
	if (mvm->d0i3_ap_sta_id != IWL_MVM_INVALID_STA) {
		/* wake on beacons only if beacon storing isn't supported */
		if (!fw_has_capa(&mvm->fw->ucode_capa,
				 IWL_UCODE_TLV_CAPA_BEACON_STORING))
			wowlan_config_cmd.wakeup_filter |=
				cpu_to_le32(IWL_WOWLAN_WAKEUP_BCN_FILTERING);

		iwl_mvm_wowlan_config_key_params(mvm,
						 d0i3_iter_data.connected_vif,
						 true, flags);

		iwl_mvm_set_wowlan_data(mvm, &wowlan_config_cmd,
					&d0i3_iter_data);

		ret = iwl_mvm_send_cmd_pdu(mvm, WOWLAN_CONFIGURATION, flags,
					   sizeof(wowlan_config_cmd),
					   &wowlan_config_cmd);
		if (ret)
			return ret;
	}

	return iwl_mvm_send_cmd_pdu(mvm, D3_CONFIG_CMD,
				    flags | CMD_MAKE_TRANS_IDLE,
				    sizeof(d3_cfg_cmd), &d3_cfg_cmd);
}

static void iwl_mvm_exit_d0i3_iterator(void *_data, u8 *mac,
				       struct ieee80211_vif *vif)
{
	struct iwl_mvm *mvm = _data;
	u32 flags = CMD_ASYNC | CMD_HIGH_PRIO;

	IWL_DEBUG_RPM(mvm, "exiting D0i3 - vif %pM\n", vif->addr);
	if (vif->type != NL80211_IFTYPE_STATION ||
	    !vif->bss_conf.assoc)
		return;

	iwl_mvm_update_d0i3_power_mode(mvm, vif, false, flags);
}

struct iwl_mvm_d0i3_exit_work_iter_data {
	struct iwl_mvm *mvm;
	struct iwl_wowlan_status *status;
	u32 wakeup_reasons;
};

static void iwl_mvm_d0i3_exit_work_iter(void *_data, u8 *mac,
					struct ieee80211_vif *vif)
{
	struct iwl_mvm_d0i3_exit_work_iter_data *data = _data;
	struct iwl_mvm_vif *mvmvif = iwl_mvm_vif_from_mac80211(vif);
	u32 reasons = data->wakeup_reasons;

	/* consider only the relevant station interface */
	if (vif->type != NL80211_IFTYPE_STATION || !vif->bss_conf.assoc ||
	    data->mvm->d0i3_ap_sta_id != mvmvif->ap_sta_id)
		return;

	if (reasons & IWL_WOWLAN_WAKEUP_BY_DISCONNECTION_ON_DEAUTH)
		iwl_mvm_connection_loss(data->mvm, vif, "D0i3");
	else if (reasons & IWL_WOWLAN_WAKEUP_BY_DISCONNECTION_ON_MISSED_BEACON)
		ieee80211_beacon_loss(vif);
	else
		iwl_mvm_d0i3_update_keys(data->mvm, vif, data->status);
}

void iwl_mvm_d0i3_enable_tx(struct iwl_mvm *mvm, __le16 *qos_seq)
{
	struct ieee80211_sta *sta = NULL;
	struct iwl_mvm_sta *mvm_ap_sta;
	int i;
	bool wake_queues = false;

	lockdep_assert_held(&mvm->mutex);

	spin_lock_bh(&mvm->d0i3_tx_lock);

	if (mvm->d0i3_ap_sta_id == IWL_MVM_INVALID_STA)
		goto out;

	IWL_DEBUG_RPM(mvm, "re-enqueue packets\n");

	/* get the sta in order to update seq numbers and re-enqueue skbs */
	sta = rcu_dereference_protected(
			mvm->fw_id_to_mac_id[mvm->d0i3_ap_sta_id],
			lockdep_is_held(&mvm->mutex));

	if (IS_ERR_OR_NULL(sta)) {
		sta = NULL;
		goto out;
	}

	if (mvm->d0i3_offloading && qos_seq) {
		/* update qos seq numbers if offloading was enabled */
		mvm_ap_sta = iwl_mvm_sta_from_mac80211(sta);
		for (i = 0; i < IWL_MAX_TID_COUNT; i++) {
			u16 seq = le16_to_cpu(qos_seq[i]);
			/* firmware stores last-used one, we store next one */
			seq += 0x10;
			mvm_ap_sta->tid_data[i].seq_number = seq;
		}
	}
out:
	/* re-enqueue (or drop) all packets */
	while (!skb_queue_empty(&mvm->d0i3_tx)) {
		struct sk_buff *skb = __skb_dequeue(&mvm->d0i3_tx);

		if (!sta || iwl_mvm_tx_skb(mvm, skb, sta))
			ieee80211_free_txskb(mvm->hw, skb);

		/* if the skb_queue is not empty, we need to wake queues */
		wake_queues = true;
	}
	clear_bit(IWL_MVM_STATUS_IN_D0I3, &mvm->status);
	wake_up(&mvm->d0i3_exit_waitq);
	mvm->d0i3_ap_sta_id = IWL_MVM_INVALID_STA;
	if (wake_queues)
		ieee80211_wake_queues(mvm->hw);

	spin_unlock_bh(&mvm->d0i3_tx_lock);
}

static void iwl_mvm_d0i3_exit_work(struct work_struct *wk)
{
	struct iwl_mvm *mvm = container_of(wk, struct iwl_mvm, d0i3_exit_work);
	struct iwl_mvm_d0i3_exit_work_iter_data iter_data = {
		.mvm = mvm,
	};

	struct iwl_wowlan_status *status;
	u32 wakeup_reasons = 0;
	__le16 *qos_seq = NULL;

	mutex_lock(&mvm->mutex);

	status = iwl_mvm_send_wowlan_get_status(mvm);
	if (IS_ERR_OR_NULL(status)) {
		/* set to NULL so we don't need to check before kfree'ing */
		status = NULL;
		goto out;
	}

	wakeup_reasons = le32_to_cpu(status->wakeup_reasons);
	qos_seq = status->qos_seq_ctr;

	IWL_DEBUG_RPM(mvm, "wakeup reasons: 0x%x\n", wakeup_reasons);

	iter_data.wakeup_reasons = wakeup_reasons;
	iter_data.status = status;
	ieee80211_iterate_active_interfaces(mvm->hw,
					    IEEE80211_IFACE_ITER_NORMAL,
					    iwl_mvm_d0i3_exit_work_iter,
					    &iter_data);
out:
	iwl_mvm_d0i3_enable_tx(mvm, qos_seq);

	IWL_DEBUG_INFO(mvm, "d0i3 exit completed (wakeup reasons: 0x%x)\n",
		       wakeup_reasons);

	/* qos_seq might point inside resp_pkt, so free it only now */
	kfree(status);

	/* the FW might have updated the regdomain */
	iwl_mvm_update_changed_regdom(mvm);

	iwl_mvm_resume_tcm(mvm);
	iwl_mvm_unref(mvm, IWL_MVM_REF_EXIT_WORK);
	mutex_unlock(&mvm->mutex);
}

int _iwl_mvm_exit_d0i3(struct iwl_mvm *mvm)
{
	u32 flags = CMD_ASYNC | CMD_HIGH_PRIO | CMD_SEND_IN_IDLE |
		    CMD_WAKE_UP_TRANS;
	int ret;

	IWL_DEBUG_RPM(mvm, "MVM exiting D0i3\n");

	if (WARN_ON_ONCE(mvm->fwrt.cur_fw_img != IWL_UCODE_REGULAR))
		return -EINVAL;

	mutex_lock(&mvm->d0i3_suspend_mutex);
	if (test_bit(D0I3_DEFER_WAKEUP, &mvm->d0i3_suspend_flags)) {
		IWL_DEBUG_RPM(mvm, "Deferring d0i3 exit until resume\n");
		__set_bit(D0I3_PENDING_WAKEUP, &mvm->d0i3_suspend_flags);
		mutex_unlock(&mvm->d0i3_suspend_mutex);
		return 0;
	}
	mutex_unlock(&mvm->d0i3_suspend_mutex);

	ret = iwl_mvm_send_cmd_pdu(mvm, D0I3_END_CMD, flags, 0, NULL);
	if (ret)
		goto out;

	ieee80211_iterate_active_interfaces_atomic(mvm->hw,
						   IEEE80211_IFACE_ITER_NORMAL,
						   iwl_mvm_exit_d0i3_iterator,
						   mvm);
out:
	schedule_work(&mvm->d0i3_exit_work);
	return ret;
}

int iwl_mvm_exit_d0i3(struct iwl_op_mode *op_mode)
{
	struct iwl_mvm *mvm = IWL_OP_MODE_GET_MVM(op_mode);

	iwl_mvm_ref(mvm, IWL_MVM_REF_EXIT_WORK);
	return _iwl_mvm_exit_d0i3(mvm);
}

#define IWL_MVM_D0I3_OPS					\
	.enter_d0i3 = iwl_mvm_enter_d0i3,			\
	.exit_d0i3 = iwl_mvm_exit_d0i3,
#else /* CONFIG_PM */
#define IWL_MVM_D0I3_OPS
#endif /* CONFIG_PM */

#define IWL_MVM_COMMON_OPS					\
	/* these could be differentiated */			\
	.async_cb = iwl_mvm_async_cb,				\
	.queue_full = iwl_mvm_stop_sw_queue,			\
	.queue_not_full = iwl_mvm_wake_sw_queue,		\
	.hw_rf_kill = iwl_mvm_set_hw_rfkill_state,		\
	.free_skb = iwl_mvm_free_skb,				\
	.nic_error = iwl_mvm_nic_error,				\
	.cmd_queue_full = iwl_mvm_cmd_queue_full,		\
	.nic_config = iwl_mvm_nic_config,			\
	IWL_MVM_D0I3_OPS					\
	/* as we only register one, these MUST be common! */	\
	.start = iwl_op_mode_mvm_start,				\
	.stop = iwl_op_mode_mvm_stop

static const struct iwl_op_mode_ops iwl_mvm_ops = {
	IWL_MVM_COMMON_OPS,
	.rx = iwl_mvm_rx,
};

static void iwl_mvm_rx_mq_rss(struct iwl_op_mode *op_mode,
			      struct napi_struct *napi,
			      struct iwl_rx_cmd_buffer *rxb,
			      unsigned int queue)
{
	struct iwl_mvm *mvm = IWL_OP_MODE_GET_MVM(op_mode);
	struct iwl_rx_packet *pkt = rxb_addr(rxb);
	u16 cmd = WIDE_ID(pkt->hdr.group_id, pkt->hdr.cmd);

	if (unlikely(cmd == WIDE_ID(LEGACY_GROUP, FRAME_RELEASE)))
		iwl_mvm_rx_frame_release(mvm, napi, rxb, queue);
	else if (unlikely(cmd == WIDE_ID(DATA_PATH_GROUP,
					 RX_QUEUES_NOTIFICATION)))
		iwl_mvm_rx_queue_notif(mvm, rxb, queue);
	else if (likely(cmd == WIDE_ID(LEGACY_GROUP, REPLY_RX_MPDU_CMD)))
		iwl_mvm_rx_mpdu_mq(mvm, napi, rxb, queue);
}

static const struct iwl_op_mode_ops iwl_mvm_ops_mq = {
	IWL_MVM_COMMON_OPS,
	.rx = iwl_mvm_rx_mq,
	.rx_rss = iwl_mvm_rx_mq_rss,
};<|MERGE_RESOLUTION|>--- conflicted
+++ resolved
@@ -918,12 +918,6 @@
 	kfree(mvm->error_recovery_buf);
 	mvm->error_recovery_buf = NULL;
 
-<<<<<<< HEAD
-#if defined(CONFIG_PM_SLEEP) && defined(CONFIG_IWLWIFI_DEBUGFS)
-	kfree(mvm->d3_resume_sram);
-#endif
-=======
->>>>>>> 0ecfebd2
 	iwl_trans_op_mode_leave(mvm->trans);
 
 	iwl_phy_db_free(mvm->phy_db);
@@ -1098,11 +1092,7 @@
 	else if (cmd == WIDE_ID(LEGACY_GROUP, FRAME_RELEASE))
 		iwl_mvm_rx_frame_release(mvm, napi, rxb, 0);
 	else if (cmd == WIDE_ID(DATA_PATH_GROUP, RX_NO_DATA_NOTIF))
-<<<<<<< HEAD
-		iwl_mvm_rx_monitor_ndp(mvm, napi, rxb, 0);
-=======
 		iwl_mvm_rx_monitor_no_data(mvm, napi, rxb, 0);
->>>>>>> 0ecfebd2
 	else
 		iwl_mvm_rx_common(mvm, rxb, pkt);
 }
@@ -1170,7 +1160,6 @@
 
 	for_each_set_bit(i, &tid_bitmap, IWL_MAX_TID_COUNT + 1) {
 		int tid = i;
-<<<<<<< HEAD
 
 		if (tid == IWL_MAX_TID_COUNT)
 			tid = IEEE80211_NUM_TIDS;
@@ -1179,16 +1168,6 @@
 		mvmtxq = iwl_mvm_txq_from_mac80211(txq);
 		mvmtxq->stopped = !start;
 
-=======
-
-		if (tid == IWL_MAX_TID_COUNT)
-			tid = IEEE80211_NUM_TIDS;
-
-		txq = sta->txq[tid];
-		mvmtxq = iwl_mvm_txq_from_mac80211(txq);
-		mvmtxq->stopped = !start;
-
->>>>>>> 0ecfebd2
 		if (start && mvmsta->sta_state != IEEE80211_STA_NOTEXIST)
 			iwl_mvm_mac_itxq_xmit(mvm->hw, txq);
 	}
@@ -1309,12 +1288,7 @@
 	 * can't recover this since we're already half suspended.
 	 */
 	if (!mvm->fw_restart && fw_error) {
-<<<<<<< HEAD
-		iwl_fw_dbg_collect_desc(&mvm->fwrt, &iwl_dump_desc_assert,
-					false, 0);
-=======
 		iwl_fw_error_collect(&mvm->fwrt);
->>>>>>> 0ecfebd2
 	} else if (test_bit(IWL_MVM_STATUS_IN_HW_RESTART, &mvm->status)) {
 		struct iwl_mvm_reprobe *reprobe;
 
@@ -1362,11 +1336,8 @@
 			}
 		}
 
-<<<<<<< HEAD
-=======
 		iwl_fw_error_collect(&mvm->fwrt);
 
->>>>>>> 0ecfebd2
 		if (fw_error && mvm->fw_restart > 0)
 			mvm->fw_restart--;
 		set_bit(IWL_MVM_STATUS_HW_RESTART_REQUESTED, &mvm->status);
