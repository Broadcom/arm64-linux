--- conflicted
+++ resolved
@@ -670,11 +670,6 @@
 		"0.9375" };
 
 	int i;
-<<<<<<< HEAD
-	u16 incr[NMTUS][NCCTRL_WIN];
-	struct adapter *adap = seq->private;
-
-=======
 	u16 (*incr)[NCCTRL_WIN];
 	struct adapter *adap = seq->private;
 
@@ -682,7 +677,6 @@
 	if (!incr)
 		return -ENOMEM;
 
->>>>>>> 007760cf
 	t4_read_cong_tbl(adap, incr);
 
 	for (i = 0; i < NCCTRL_WIN; ++i) {
@@ -695,11 +689,8 @@
 			   adap->params.a_wnd[i],
 			   dec_fac[adap->params.b_wnd[i]]);
 	}
-<<<<<<< HEAD
-=======
 
 	kfree(incr);
->>>>>>> 007760cf
 	return 0;
 }
 
