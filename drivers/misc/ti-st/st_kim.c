/*
 *  Shared Transport Line discipline driver Core
 *	Init Manager module responsible for GPIO control
 *	and firmware download
 *  Copyright (C) 2009-2010 Texas Instruments
 *  Author: Pavan Savoy <pavan_savoy@ti.com>
 *
 *  This program is free software; you can redistribute it and/or modify
 *  it under the terms of the GNU General Public License version 2 as
 *  published by the Free Software Foundation.
 *
 *  This program is distributed in the hope that it will be useful,
 *  but WITHOUT ANY WARRANTY; without even the implied warranty of
 *  MERCHANTABILITY or FITNESS FOR A PARTICULAR PURPOSE.  See the
 *  GNU General Public License for more details.
 *
 *  You should have received a copy of the GNU General Public License
 *  along with this program; if not, write to the Free Software
 *  Foundation, Inc., 59 Temple Place, Suite 330, Boston, MA  02111-1307  USA
 *
 */

#define pr_fmt(fmt) "(stk) :" fmt
#include <linux/platform_device.h>
#include <linux/jiffies.h>
#include <linux/firmware.h>
#include <linux/delay.h>
#include <linux/wait.h>
#include <linux/gpio.h>
#include <linux/debugfs.h>
#include <linux/seq_file.h>
#include <linux/sched.h>
#include <linux/sysfs.h>
#include <linux/tty.h>

#include <linux/skbuff.h>
#include <linux/ti_wilink_st.h>
#include <linux/module.h>

#define MAX_ST_DEVICES	3	/* Imagine 1 on each UART for now */
static struct platform_device *st_kim_devices[MAX_ST_DEVICES];

/**********************************************************************/
/* internal functions */

/**
 * st_get_plat_device -
 *	function which returns the reference to the platform device
 *	requested by id. As of now only 1 such device exists (id=0)
 *	the context requesting for reference can get the id to be
 *	requested by a. The protocol driver which is registering or
 *	b. the tty device which is opened.
 */
static struct platform_device *st_get_plat_device(int id)
{
	return st_kim_devices[id];
}

/**
 * validate_firmware_response -
 *	function to return whether the firmware response was proper
 *	in case of error don't complete so that waiting for proper
 *	response times out
 */
static void validate_firmware_response(struct kim_data_s *kim_gdata)
{
	struct sk_buff *skb = kim_gdata->rx_skb;
	if (!skb)
		return;

	/* these magic numbers are the position in the response buffer which
	 * allows us to distinguish whether the response is for the read
	 * version info. command
	 */
	if (skb->data[2] == 0x01 && skb->data[3] == 0x01 &&
			skb->data[4] == 0x10 && skb->data[5] == 0x00) {
		/* fw version response */
		memcpy(kim_gdata->resp_buffer,
				kim_gdata->rx_skb->data,
				kim_gdata->rx_skb->len);
		complete_all(&kim_gdata->kim_rcvd);
		kim_gdata->rx_state = ST_W4_PACKET_TYPE;
		kim_gdata->rx_skb = NULL;
		kim_gdata->rx_count = 0;
	} else if (unlikely(skb->data[5] != 0)) {
		pr_err("no proper response during fw download");
		pr_err("data6 %x", skb->data[5]);
		kfree_skb(skb);
		return;		/* keep waiting for the proper response */
	}
	/* becos of all the script being downloaded */
	complete_all(&kim_gdata->kim_rcvd);
	kfree_skb(skb);
}

/* check for data len received inside kim_int_recv
 * most often hit the last case to update state to waiting for data
 */
static inline int kim_check_data_len(struct kim_data_s *kim_gdata, int len)
{
	register int room = skb_tailroom(kim_gdata->rx_skb);

	pr_debug("len %d room %d", len, room);

	if (!len) {
		validate_firmware_response(kim_gdata);
	} else if (len > room) {
		/* Received packet's payload length is larger.
		 * We can't accommodate it in created skb.
		 */
		pr_err("Data length is too large len %d room %d", len,
			   room);
		kfree_skb(kim_gdata->rx_skb);
	} else {
		/* Packet header has non-zero payload length and
		 * we have enough space in created skb. Lets read
		 * payload data */
		kim_gdata->rx_state = ST_W4_DATA;
		kim_gdata->rx_count = len;
		return len;
	}

	/* Change ST LL state to continue to process next
	 * packet */
	kim_gdata->rx_state = ST_W4_PACKET_TYPE;
	kim_gdata->rx_skb = NULL;
	kim_gdata->rx_count = 0;

	return 0;
}

/**
 * kim_int_recv - receive function called during firmware download
 *	firmware download responses on different UART drivers
 *	have been observed to come in bursts of different
 *	tty_receive and hence the logic
 */
static void kim_int_recv(struct kim_data_s *kim_gdata,
	const unsigned char *data, long count)
{
	const unsigned char *ptr;
	int len = 0, type = 0;
	unsigned char *plen;

	pr_debug("%s", __func__);
	/* Decode received bytes here */
	ptr = data;
	if (unlikely(ptr == NULL)) {
		pr_err(" received null from TTY ");
		return;
	}

	while (count) {
		if (kim_gdata->rx_count) {
			len = min_t(unsigned int, kim_gdata->rx_count, count);
			memcpy(skb_put(kim_gdata->rx_skb, len), ptr, len);
			kim_gdata->rx_count -= len;
			count -= len;
			ptr += len;

			if (kim_gdata->rx_count)
				continue;

			/* Check ST RX state machine , where are we? */
			switch (kim_gdata->rx_state) {
				/* Waiting for complete packet ? */
			case ST_W4_DATA:
				pr_debug("Complete pkt received");
				validate_firmware_response(kim_gdata);
				kim_gdata->rx_state = ST_W4_PACKET_TYPE;
				kim_gdata->rx_skb = NULL;
				continue;
				/* Waiting for Bluetooth event header ? */
			case ST_W4_HEADER:
				plen =
				(unsigned char *)&kim_gdata->rx_skb->data[1];
				pr_debug("event hdr: plen 0x%02x\n", *plen);
				kim_check_data_len(kim_gdata, *plen);
				continue;
			}	/* end of switch */
		}		/* end of if rx_state */
		switch (*ptr) {
			/* Bluetooth event packet? */
		case 0x04:
			kim_gdata->rx_state = ST_W4_HEADER;
			kim_gdata->rx_count = 2;
			type = *ptr;
			break;
		default:
			pr_info("unknown packet");
			ptr++;
			count--;
			continue;
		}
		ptr++;
		count--;
		kim_gdata->rx_skb =
			alloc_skb(1024+8, GFP_ATOMIC);
		if (!kim_gdata->rx_skb) {
			pr_err("can't allocate mem for new packet");
			kim_gdata->rx_state = ST_W4_PACKET_TYPE;
			kim_gdata->rx_count = 0;
			return;
		}
		skb_reserve(kim_gdata->rx_skb, 8);
		kim_gdata->rx_skb->cb[0] = 4;
		kim_gdata->rx_skb->cb[1] = 0;

	}
	return;
}

static long read_local_version(struct kim_data_s *kim_gdata, char *bts_scr_name)
{
	unsigned short version = 0, chip = 0, min_ver = 0, maj_ver = 0;
	const char read_ver_cmd[] = { 0x01, 0x01, 0x10, 0x00 };
	long timeout;

	pr_debug("%s", __func__);

	reinit_completion(&kim_gdata->kim_rcvd);
	if (4 != st_int_write(kim_gdata->core_data, read_ver_cmd, 4)) {
		pr_err("kim: couldn't write 4 bytes");
		return -EIO;
	}

	timeout = wait_for_completion_interruptible_timeout(
		&kim_gdata->kim_rcvd, msecs_to_jiffies(CMD_RESP_TIME));
	if (timeout <= 0) {
		pr_err(" waiting for ver info- timed out or received signal");
		return timeout ? -ERESTARTSYS : -ETIMEDOUT;
	}
	reinit_completion(&kim_gdata->kim_rcvd);
	/* the positions 12 & 13 in the response buffer provide with the
	 * chip, major & minor numbers
	 */

	version =
		MAKEWORD(kim_gdata->resp_buffer[12],
				kim_gdata->resp_buffer[13]);
	chip = (version & 0x7C00) >> 10;
	min_ver = (version & 0x007F);
	maj_ver = (version & 0x0380) >> 7;

	if (version & 0x8000)
		maj_ver |= 0x0008;

	sprintf(bts_scr_name, "ti-connectivity/TIInit_%d.%d.%d.bts",
		chip, maj_ver, min_ver);

	/* to be accessed later via sysfs entry */
	kim_gdata->version.full = version;
	kim_gdata->version.chip = chip;
	kim_gdata->version.maj_ver = maj_ver;
	kim_gdata->version.min_ver = min_ver;

	pr_info("%s", bts_scr_name);
	return 0;
}

static void skip_change_remote_baud(unsigned char **ptr, long *len)
{
	unsigned char *nxt_action, *cur_action;
	cur_action = *ptr;

	nxt_action = cur_action + sizeof(struct bts_action) +
		((struct bts_action *) cur_action)->size;

	if (((struct bts_action *) nxt_action)->type != ACTION_WAIT_EVENT) {
		pr_err("invalid action after change remote baud command");
	} else {
		*ptr = *ptr + sizeof(struct bts_action) +
			((struct bts_action *)cur_action)->size;
		*len = *len - (sizeof(struct bts_action) +
				((struct bts_action *)cur_action)->size);
		/* warn user on not commenting these in firmware */
		pr_warn("skipping the wait event of change remote baud");
	}
}

/**
 * download_firmware -
 *	internal function which parses through the .bts firmware
 *	script file intreprets SEND, DELAY actions only as of now
 */
static long download_firmware(struct kim_data_s *kim_gdata)
{
	long err = 0;
	long len = 0;
	unsigned char *ptr = NULL;
	unsigned char *action_ptr = NULL;
	unsigned char bts_scr_name[40] = { 0 };	/* 40 char long bts scr name? */
	int wr_room_space;
	int cmd_size;
	unsigned long timeout;

	err = read_local_version(kim_gdata, bts_scr_name);
	if (err != 0) {
		pr_err("kim: failed to read local ver");
		return err;
	}
	err =
	    request_firmware(&kim_gdata->fw_entry, bts_scr_name,
			     &kim_gdata->kim_pdev->dev);
	if (unlikely((err != 0) || (kim_gdata->fw_entry->data == NULL) ||
		     (kim_gdata->fw_entry->size == 0))) {
		pr_err(" request_firmware failed(errno %ld) for %s", err,
			   bts_scr_name);
		return -EINVAL;
	}
	ptr = (void *)kim_gdata->fw_entry->data;
	len = kim_gdata->fw_entry->size;
	/* bts_header to remove out magic number and
	 * version
	 */
	ptr += sizeof(struct bts_header);
	len -= sizeof(struct bts_header);

	while (len > 0 && ptr) {
		pr_debug(" action size %d, type %d ",
			   ((struct bts_action *)ptr)->size,
			   ((struct bts_action *)ptr)->type);

		switch (((struct bts_action *)ptr)->type) {
		case ACTION_SEND_COMMAND:	/* action send */
			pr_debug("S");
			action_ptr = &(((struct bts_action *)ptr)->data[0]);
			if (unlikely
			    (((struct hci_command *)action_ptr)->opcode ==
			     0xFF36)) {
				/* ignore remote change
				 * baud rate HCI VS command */
				pr_warn("change remote baud"
				    " rate command in firmware");
				skip_change_remote_baud(&ptr, &len);
				break;
			}
			/*
			 * Make sure we have enough free space in uart
			 * tx buffer to write current firmware command
			 */
			cmd_size = ((struct bts_action *)ptr)->size;
			timeout = jiffies + msecs_to_jiffies(CMD_WR_TIME);
			do {
				wr_room_space =
					st_get_uart_wr_room(kim_gdata->core_data);
				if (wr_room_space < 0) {
					pr_err("Unable to get free "
							"space info from uart tx buffer");
					release_firmware(kim_gdata->fw_entry);
					return wr_room_space;
				}
				mdelay(1); /* wait 1ms before checking room */
			} while ((wr_room_space < cmd_size) &&
					time_before(jiffies, timeout));

			/* Timeout happened ? */
			if (time_after_eq(jiffies, timeout)) {
				pr_err("Timeout while waiting for free "
						"free space in uart tx buffer");
				release_firmware(kim_gdata->fw_entry);
				return -ETIMEDOUT;
			}
			/* reinit completion before sending for the
			 * relevant wait
			 */
			reinit_completion(&kim_gdata->kim_rcvd);

			/*
			 * Free space found in uart buffer, call st_int_write
			 * to send current firmware command to the uart tx
			 * buffer.
			 */
			err = st_int_write(kim_gdata->core_data,
			((struct bts_action_send *)action_ptr)->data,
					   ((struct bts_action *)ptr)->size);
			if (unlikely(err < 0)) {
				release_firmware(kim_gdata->fw_entry);
				return err;
			}
			/*
			 * Check number of bytes written to the uart tx buffer
			 * and requested command write size
			 */
			if (err != cmd_size) {
				pr_err("Number of bytes written to uart "
						"tx buffer are not matching with "
						"requested cmd write size");
				release_firmware(kim_gdata->fw_entry);
				return -EIO;
			}
			break;
		case ACTION_WAIT_EVENT:  /* wait */
			pr_debug("W");
			err = wait_for_completion_interruptible_timeout(
					&kim_gdata->kim_rcvd,
					msecs_to_jiffies(CMD_RESP_TIME));
			if (err <= 0) {
				pr_err("response timeout/signaled during fw download ");
				/* timed out */
				release_firmware(kim_gdata->fw_entry);
				return err ? -ERESTARTSYS : -ETIMEDOUT;
			}
			reinit_completion(&kim_gdata->kim_rcvd);
			break;
		case ACTION_DELAY:	/* sleep */
			pr_info("sleep command in scr");
			action_ptr = &(((struct bts_action *)ptr)->data[0]);
			mdelay(((struct bts_action_delay *)action_ptr)->msec);
			break;
		}
		len =
		    len - (sizeof(struct bts_action) +
			   ((struct bts_action *)ptr)->size);
		ptr =
		    ptr + sizeof(struct bts_action) +
		    ((struct bts_action *)ptr)->size;
	}
	/* fw download complete */
	release_firmware(kim_gdata->fw_entry);
	return 0;
}

/**********************************************************************/
/* functions called from ST core */
/* called from ST Core, when REG_IN_PROGRESS (registration in progress)
 * can be because of
 * 1. response to read local version
 * 2. during send/recv's of firmware download
 */
void st_kim_recv(void *disc_data, const unsigned char *data, long count)
{
	struct st_data_s	*st_gdata = (struct st_data_s *)disc_data;
	struct kim_data_s	*kim_gdata = st_gdata->kim_data;

	/* proceed to gather all data and distinguish read fw version response
	 * from other fw responses when data gathering is complete
	 */
	kim_int_recv(kim_gdata, data, count);
	return;
}

/* to signal completion of line discipline installation
 * called from ST Core, upon tty_open
 */
void st_kim_complete(void *kim_data)
{
	struct kim_data_s	*kim_gdata = (struct kim_data_s *)kim_data;
	complete(&kim_gdata->ldisc_installed);
}

/**
 * st_kim_start - called from ST Core upon 1st registration
 *	This involves toggling the chip enable gpio, reading
 *	the firmware version from chip, forming the fw file name
 *	based on the chip version, requesting the fw, parsing it
 *	and perform download(send/recv).
 */
long st_kim_start(void *kim_data)
{
	long err = 0;
	long retry = POR_RETRY_COUNT;
	struct ti_st_plat_data	*pdata;
	struct kim_data_s	*kim_gdata = (struct kim_data_s *)kim_data;

	pr_info(" %s", __func__);
	pdata = kim_gdata->kim_pdev->dev.platform_data;

	do {
		/* platform specific enabling code here */
		if (pdata->chip_enable)
			pdata->chip_enable(kim_gdata);

		/* Configure BT nShutdown to HIGH state */
		gpio_set_value_cansleep(kim_gdata->nshutdown, GPIO_LOW);
		mdelay(5);	/* FIXME: a proper toggle */
		gpio_set_value_cansleep(kim_gdata->nshutdown, GPIO_HIGH);
		mdelay(100);
		/* re-initialize the completion */
		reinit_completion(&kim_gdata->ldisc_installed);
		/* send notification to UIM */
		kim_gdata->ldisc_install = 1;
		pr_info("ldisc_install = 1");
		sysfs_notify(&kim_gdata->kim_pdev->dev.kobj,
				NULL, "install");
		/* wait for ldisc to be installed */
		err = wait_for_completion_interruptible_timeout(
			&kim_gdata->ldisc_installed, msecs_to_jiffies(LDISC_TIME));
		if (!err) {
			/* ldisc installation timeout,
			 * flush uart, power cycle BT_EN */
			pr_err("ldisc installation timeout");
			err = st_kim_stop(kim_gdata);
			continue;
		} else {
			/* ldisc installed now */
			pr_info("line discipline installed");
			err = download_firmware(kim_gdata);
			if (err != 0) {
				/* ldisc installed but fw download failed,
				 * flush uart & power cycle BT_EN */
				pr_err("download firmware failed");
				err = st_kim_stop(kim_gdata);
				continue;
			} else {	/* on success don't retry */
				break;
			}
		}
	} while (retry--);
	return err;
}

/**
 * st_kim_stop - stop communication with chip.
 *	This can be called from ST Core/KIM, on the-
 *	(a) last un-register when chip need not be powered there-after,
 *	(b) upon failure to either install ldisc or download firmware.
 *	The function is responsible to (a) notify UIM about un-installation,
 *	(b) flush UART if the ldisc was installed.
 *	(c) reset BT_EN - pull down nshutdown at the end.
 *	(d) invoke platform's chip disabling routine.
 */
long st_kim_stop(void *kim_data)
{
	long err = 0;
	struct kim_data_s	*kim_gdata = (struct kim_data_s *)kim_data;
	struct ti_st_plat_data	*pdata =
		kim_gdata->kim_pdev->dev.platform_data;
	struct tty_struct	*tty = kim_gdata->core_data->tty;

	reinit_completion(&kim_gdata->ldisc_installed);

	if (tty) {	/* can be called before ldisc is installed */
		/* Flush any pending characters in the driver and discipline. */
		tty_ldisc_flush(tty);
		tty_driver_flush_buffer(tty);
	}

	/* send uninstall notification to UIM */
	pr_info("ldisc_install = 0");
	kim_gdata->ldisc_install = 0;
	sysfs_notify(&kim_gdata->kim_pdev->dev.kobj, NULL, "install");

	/* wait for ldisc to be un-installed */
	err = wait_for_completion_interruptible_timeout(
		&kim_gdata->ldisc_installed, msecs_to_jiffies(LDISC_TIME));
	if (!err) {		/* timeout */
		pr_err(" timed out waiting for ldisc to be un-installed");
		err = -ETIMEDOUT;
	}

	/* By default configure BT nShutdown to LOW state */
	gpio_set_value_cansleep(kim_gdata->nshutdown, GPIO_LOW);
	mdelay(1);
	gpio_set_value_cansleep(kim_gdata->nshutdown, GPIO_HIGH);
	mdelay(1);
	gpio_set_value_cansleep(kim_gdata->nshutdown, GPIO_LOW);

	/* platform specific disable */
	if (pdata->chip_disable)
		pdata->chip_disable(kim_gdata);
	return err;
}

/**********************************************************************/
/* functions called from subsystems */
/* called when debugfs entry is read from */

static int show_version(struct seq_file *s, void *unused)
{
	struct kim_data_s *kim_gdata = (struct kim_data_s *)s->private;
	seq_printf(s, "%04X %d.%d.%d\n", kim_gdata->version.full,
			kim_gdata->version.chip, kim_gdata->version.maj_ver,
			kim_gdata->version.min_ver);
	return 0;
}

static int show_list(struct seq_file *s, void *unused)
{
	struct kim_data_s *kim_gdata = (struct kim_data_s *)s->private;
	kim_st_list_protocols(kim_gdata->core_data, s);
	return 0;
}

static ssize_t show_install(struct device *dev,
		struct device_attribute *attr, char *buf)
{
	struct kim_data_s *kim_data = dev_get_drvdata(dev);
	return sprintf(buf, "%d\n", kim_data->ldisc_install);
}

#ifdef DEBUG
static ssize_t store_dev_name(struct device *dev,
		struct device_attribute *attr, const char *buf, size_t count)
{
	struct kim_data_s *kim_data = dev_get_drvdata(dev);
	pr_debug("storing dev name >%s<", buf);
	strncpy(kim_data->dev_name, buf, count);
	pr_debug("stored dev name >%s<", kim_data->dev_name);
	return count;
}

static ssize_t store_baud_rate(struct device *dev,
		struct device_attribute *attr, const char *buf, size_t count)
{
	struct kim_data_s *kim_data = dev_get_drvdata(dev);
	pr_debug("storing baud rate >%s<", buf);
	sscanf(buf, "%ld", &kim_data->baud_rate);
	pr_debug("stored baud rate >%ld<", kim_data->baud_rate);
	return count;
}
#endif	/* if DEBUG */

static ssize_t show_dev_name(struct device *dev,
		struct device_attribute *attr, char *buf)
{
	struct kim_data_s *kim_data = dev_get_drvdata(dev);
	return sprintf(buf, "%s\n", kim_data->dev_name);
}

static ssize_t show_baud_rate(struct device *dev,
		struct device_attribute *attr, char *buf)
{
	struct kim_data_s *kim_data = dev_get_drvdata(dev);
	return sprintf(buf, "%d\n", kim_data->baud_rate);
}

static ssize_t show_flow_cntrl(struct device *dev,
		struct device_attribute *attr, char *buf)
{
	struct kim_data_s *kim_data = dev_get_drvdata(dev);
	return sprintf(buf, "%d\n", kim_data->flow_cntrl);
}

/* structures specific for sysfs entries */
static struct kobj_attribute ldisc_install =
__ATTR(install, 0444, (void *)show_install, NULL);

static struct kobj_attribute uart_dev_name =
#ifdef DEBUG	/* TODO: move this to debug-fs if possible */
__ATTR(dev_name, 0644, (void *)show_dev_name, (void *)store_dev_name);
#else
__ATTR(dev_name, 0444, (void *)show_dev_name, NULL);
#endif

static struct kobj_attribute uart_baud_rate =
#ifdef DEBUG	/* TODO: move to debugfs */
__ATTR(baud_rate, 0644, (void *)show_baud_rate, (void *)store_baud_rate);
#else
__ATTR(baud_rate, 0444, (void *)show_baud_rate, NULL);
#endif

static struct kobj_attribute uart_flow_cntrl =
__ATTR(flow_cntrl, 0444, (void *)show_flow_cntrl, NULL);

static struct attribute *uim_attrs[] = {
	&ldisc_install.attr,
	&uart_dev_name.attr,
	&uart_baud_rate.attr,
	&uart_flow_cntrl.attr,
	NULL,
};

static struct attribute_group uim_attr_grp = {
	.attrs = uim_attrs,
};

/**
 * st_kim_ref - reference the core's data
 *	This references the per-ST platform device in the arch/xx/
 *	board-xx.c file.
 *	This would enable multiple such platform devices to exist
 *	on a given platform
 */
void st_kim_ref(struct st_data_s **core_data, int id)
{
	struct platform_device	*pdev;
	struct kim_data_s	*kim_gdata;
	/* get kim_gdata reference from platform device */
	pdev = st_get_plat_device(id);
	if (!pdev)
		goto err;
	kim_gdata = platform_get_drvdata(pdev);
	if (!kim_gdata)
		goto err;

	*core_data = kim_gdata->core_data;
	return;
err:
	*core_data = NULL;
}

static int kim_version_open(struct inode *i, struct file *f)
{
	return single_open(f, show_version, i->i_private);
}

static int kim_list_open(struct inode *i, struct file *f)
{
	return single_open(f, show_list, i->i_private);
}

static const struct file_operations version_debugfs_fops = {
	/* version info */
	.open = kim_version_open,
	.read = seq_read,
	.llseek = seq_lseek,
	.release = single_release,
};
static const struct file_operations list_debugfs_fops = {
	/* protocols info */
	.open = kim_list_open,
	.read = seq_read,
	.llseek = seq_lseek,
	.release = single_release,
};

/**********************************************************************/
/* functions called from platform device driver subsystem
 * need to have a relevant platform device entry in the platform's
 * board-*.c file
 */

<<<<<<< HEAD
static const struct of_device_id kim_of_match[] = {
{
	.compatible = "kim",
	},
	{}
};
MODULE_DEVICE_TABLE(of, kim_of_match);

static struct ti_st_plat_data *get_platform_data(struct device *dev)
{
	struct device_node *np = dev->of_node;
	const u32 *dt_property;
	int len;

	dt_pdata = kzalloc(sizeof(*dt_pdata), GFP_KERNEL);
	if (!dt_pdata)
		return NULL;

	dt_property = of_get_property(np, "dev_name", &len);
	if (dt_property)
		memcpy(&dt_pdata->dev_name, dt_property, len);
	of_property_read_u32(np, "nshutdown_gpio",
			     &dt_pdata->nshutdown_gpio);
	of_property_read_u32(np, "flow_cntrl", &dt_pdata->flow_cntrl);
	of_property_read_u32(np, "baud_rate", &dt_pdata->baud_rate);

	return dt_pdata;
}

=======
>>>>>>> 9fe8ecca
static struct dentry *kim_debugfs_dir;
static int kim_probe(struct platform_device *pdev)
{
	struct kim_data_s	*kim_gdata;
	struct ti_st_plat_data	*pdata = pdev->dev.platform_data;
	int err;

	if ((pdev->id != -1) && (pdev->id < MAX_ST_DEVICES)) {
		/* multiple devices could exist */
		st_kim_devices[pdev->id] = pdev;
	} else {
		/* platform's sure about existence of 1 device */
		st_kim_devices[0] = pdev;
	}

	kim_gdata = kzalloc(sizeof(struct kim_data_s), GFP_ATOMIC);
	if (!kim_gdata) {
		pr_err("no mem to allocate");
		return -ENOMEM;
	}
	platform_set_drvdata(pdev, kim_gdata);

	err = st_core_init(&kim_gdata->core_data);
	if (err != 0) {
		pr_err(" ST core init failed");
		err = -EIO;
		goto err_core_init;
	}
	/* refer to itself */
	kim_gdata->core_data->kim_data = kim_gdata;

	/* Claim the chip enable nShutdown gpio from the system */
	kim_gdata->nshutdown = pdata->nshutdown_gpio;
	err = gpio_request(kim_gdata->nshutdown, "kim");
	if (unlikely(err)) {
		pr_err(" gpio %d request failed ", kim_gdata->nshutdown);
		return err;
	}

	/* Configure nShutdown GPIO as output=0 */
	err = gpio_direction_output(kim_gdata->nshutdown, 0);
	if (unlikely(err)) {
		pr_err(" unable to configure gpio %d", kim_gdata->nshutdown);
		return err;
	}
	/* get reference of pdev for request_firmware
	 */
	kim_gdata->kim_pdev = pdev;
	init_completion(&kim_gdata->kim_rcvd);
	init_completion(&kim_gdata->ldisc_installed);

	err = sysfs_create_group(&pdev->dev.kobj, &uim_attr_grp);
	if (err) {
		pr_err("failed to create sysfs entries");
		goto err_sysfs_group;
	}

	/* copying platform data */
	strncpy(kim_gdata->dev_name, pdata->dev_name, UART_DEV_NAME_LEN);
	kim_gdata->flow_cntrl = pdata->flow_cntrl;
	kim_gdata->baud_rate = pdata->baud_rate;
	pr_info("sysfs entries created\n");

	kim_debugfs_dir = debugfs_create_dir("ti-st", NULL);
	if (!kim_debugfs_dir) {
		pr_err(" debugfs entries creation failed ");
		return 0;
	}

	debugfs_create_file("version", S_IRUGO, kim_debugfs_dir,
				kim_gdata, &version_debugfs_fops);
	debugfs_create_file("protocols", S_IRUGO, kim_debugfs_dir,
				kim_gdata, &list_debugfs_fops);
	return 0;

err_sysfs_group:
	st_core_exit(kim_gdata->core_data);

err_core_init:
	kfree(kim_gdata);

	return err;
}

static int kim_remove(struct platform_device *pdev)
{
	/* free the GPIOs requested */
	struct ti_st_plat_data	*pdata = pdev->dev.platform_data;
	struct kim_data_s	*kim_gdata;

	kim_gdata = platform_get_drvdata(pdev);

	/* Free the Bluetooth/FM/GPIO
	 * nShutdown gpio from the system
	 */
	gpio_free(pdata->nshutdown_gpio);
	pr_info("nshutdown GPIO Freed");

	debugfs_remove_recursive(kim_debugfs_dir);
	sysfs_remove_group(&pdev->dev.kobj, &uim_attr_grp);
	pr_info("sysfs entries removed");

	kim_gdata->kim_pdev = NULL;
	st_core_exit(kim_gdata->core_data);

	kfree(kim_gdata);
	kim_gdata = NULL;
	return 0;
}

static int kim_suspend(struct platform_device *pdev, pm_message_t state)
{
	struct ti_st_plat_data	*pdata = pdev->dev.platform_data;

	if (pdata->suspend)
		return pdata->suspend(pdev, state);

	return 0;
}

static int kim_resume(struct platform_device *pdev)
{
	struct ti_st_plat_data	*pdata = pdev->dev.platform_data;

	if (pdata->resume)
		return pdata->resume(pdev);

	return 0;
}

/**********************************************************************/
/* entry point for ST KIM module, called in from ST Core */
static struct platform_driver kim_platform_driver = {
	.probe = kim_probe,
	.remove = kim_remove,
	.suspend = kim_suspend,
	.resume = kim_resume,
	.driver = {
		.name = "kim",
	},
};

module_platform_driver(kim_platform_driver);

MODULE_AUTHOR("Pavan Savoy <pavan_savoy@ti.com>");
MODULE_DESCRIPTION("Shared Transport Driver for TI BT/FM/GPS combo chips ");
MODULE_LICENSE("GPL");<|MERGE_RESOLUTION|>--- conflicted
+++ resolved
@@ -721,38 +721,6 @@
  * board-*.c file
  */
 
-<<<<<<< HEAD
-static const struct of_device_id kim_of_match[] = {
-{
-	.compatible = "kim",
-	},
-	{}
-};
-MODULE_DEVICE_TABLE(of, kim_of_match);
-
-static struct ti_st_plat_data *get_platform_data(struct device *dev)
-{
-	struct device_node *np = dev->of_node;
-	const u32 *dt_property;
-	int len;
-
-	dt_pdata = kzalloc(sizeof(*dt_pdata), GFP_KERNEL);
-	if (!dt_pdata)
-		return NULL;
-
-	dt_property = of_get_property(np, "dev_name", &len);
-	if (dt_property)
-		memcpy(&dt_pdata->dev_name, dt_property, len);
-	of_property_read_u32(np, "nshutdown_gpio",
-			     &dt_pdata->nshutdown_gpio);
-	of_property_read_u32(np, "flow_cntrl", &dt_pdata->flow_cntrl);
-	of_property_read_u32(np, "baud_rate", &dt_pdata->baud_rate);
-
-	return dt_pdata;
-}
-
-=======
->>>>>>> 9fe8ecca
 static struct dentry *kim_debugfs_dir;
 static int kim_probe(struct platform_device *pdev)
 {
