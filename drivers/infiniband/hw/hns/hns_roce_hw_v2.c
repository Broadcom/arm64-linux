--- conflicted
+++ resolved
@@ -2533,10 +2533,6 @@
 			struct hns_roce_v2_mpt_entry *mpt_entry,
 			struct hns_roce_mr *mr)
 {
-<<<<<<< HEAD
-	struct hns_roce_dev *hr_dev = to_hr_dev(mr->ibmr.device);
-=======
->>>>>>> 84569f32
 	u64 pages[HNS_ROCE_V2_MAX_INNER_MTPT_NUM] = { 0 };
 	struct ib_device *ibdev = &hr_dev->ib_dev;
 	dma_addr_t pbl_ba;
@@ -2680,10 +2676,6 @@
 static int hns_roce_v2_frmr_write_mtpt(struct hns_roce_dev *hr_dev,
 				       void *mb_buf, struct hns_roce_mr *mr)
 {
-<<<<<<< HEAD
-	struct hns_roce_dev *hr_dev = to_hr_dev(mr->ibmr.device);
-=======
->>>>>>> 84569f32
 	struct ib_device *ibdev = &hr_dev->ib_dev;
 	struct hns_roce_v2_mpt_entry *mpt_entry;
 	dma_addr_t pbl_ba = 0;
@@ -3962,8 +3954,6 @@
 	return 0;
 }
 
-<<<<<<< HEAD
-=======
 static inline enum ib_mtu get_mtu(struct ib_qp *ibqp,
 				  const struct ib_qp_attr *attr)
 {
@@ -3973,7 +3963,6 @@
 	return attr->path_mtu;
 }
 
->>>>>>> 84569f32
 static int modify_qp_init_to_rtr(struct ib_qp *ibqp,
 				 const struct ib_qp_attr *attr, int attr_mask,
 				 struct hns_roce_v2_qp_context *context,
@@ -3985,10 +3974,7 @@
 	struct ib_device *ibdev = &hr_dev->ib_dev;
 	dma_addr_t trrl_ba;
 	dma_addr_t irrl_ba;
-<<<<<<< HEAD
-=======
 	enum ib_mtu mtu;
->>>>>>> 84569f32
 	u8 port_num;
 	u64 *mtts;
 	u8 *dmac;
@@ -4086,16 +4072,7 @@
 	roce_set_field(qpc_mask->byte_52_udpspn_dmac, V2_QPC_BYTE_52_DMAC_M,
 		       V2_QPC_BYTE_52_DMAC_S, 0);
 
-<<<<<<< HEAD
-	/* mtu*(2^LP_PKTN_INI) should not bigger than 1 message length 64kb */
-	roce_set_field(context->byte_56_dqpn_err, V2_QPC_BYTE_56_LP_PKTN_INI_M,
-		       V2_QPC_BYTE_56_LP_PKTN_INI_S,
-		       ilog2(hr_dev->caps.max_sq_inline / IB_MTU_4096));
-	roce_set_field(qpc_mask->byte_56_dqpn_err, V2_QPC_BYTE_56_LP_PKTN_INI_M,
-		       V2_QPC_BYTE_56_LP_PKTN_INI_S, 0);
-=======
 	mtu = get_mtu(ibqp, attr);
->>>>>>> 84569f32
 
 	if (attr_mask & IB_QP_PATH_MTU) {
 		roce_set_field(context->byte_24_mtu_tc, V2_QPC_BYTE_24_MTU_M,
@@ -4104,8 +4081,6 @@
 			       V2_QPC_BYTE_24_MTU_S, 0);
 	}
 
-<<<<<<< HEAD
-=======
 #define MAX_LP_MSG_LEN 65536
 	/* MTU*(2^LP_PKTN_INI) shouldn't be bigger than 64kb */
 	roce_set_field(context->byte_56_dqpn_err, V2_QPC_BYTE_56_LP_PKTN_INI_M,
@@ -4114,7 +4089,6 @@
 	roce_set_field(qpc_mask->byte_56_dqpn_err, V2_QPC_BYTE_56_LP_PKTN_INI_M,
 		       V2_QPC_BYTE_56_LP_PKTN_INI_S, 0);
 
->>>>>>> 84569f32
 	roce_set_bit(qpc_mask->byte_108_rx_reqepsn,
 		     V2_QPC_BYTE_108_RX_REQ_PSN_ERR_S, 0);
 	roce_set_field(qpc_mask->byte_96_rx_reqmsn, V2_QPC_BYTE_96_RX_REQ_MSN_M,
@@ -4952,189 +4926,6 @@
 
 	srq_context = mb_buf;
 	memset(srq_context, 0, sizeof(*srq_context));
-<<<<<<< HEAD
-=======
-
-	roce_set_field(srq_context->byte_4_srqn_srqst, SRQC_BYTE_4_SRQ_ST_M,
-		       SRQC_BYTE_4_SRQ_ST_S, 1);
-
-	roce_set_field(srq_context->byte_4_srqn_srqst,
-		       SRQC_BYTE_4_SRQ_WQE_HOP_NUM_M,
-		       SRQC_BYTE_4_SRQ_WQE_HOP_NUM_S,
-		       to_hr_hem_hopnum(hr_dev->caps.srqwqe_hop_num,
-					srq->wqe_cnt));
-	roce_set_field(srq_context->byte_4_srqn_srqst,
-		       SRQC_BYTE_4_SRQ_SHIFT_M, SRQC_BYTE_4_SRQ_SHIFT_S,
-		       ilog2(srq->wqe_cnt));
-
-	roce_set_field(srq_context->byte_4_srqn_srqst, SRQC_BYTE_4_SRQN_M,
-		       SRQC_BYTE_4_SRQN_S, srq->srqn);
-
-	roce_set_field(srq_context->byte_8_limit_wl, SRQC_BYTE_8_SRQ_LIMIT_WL_M,
-		       SRQC_BYTE_8_SRQ_LIMIT_WL_S, 0);
-
-	roce_set_field(srq_context->byte_12_xrcd, SRQC_BYTE_12_SRQ_XRCD_M,
-		       SRQC_BYTE_12_SRQ_XRCD_S, xrcd);
-
-	srq_context->wqe_bt_ba = cpu_to_le32((u32)(dma_handle_wqe >> 3));
-
-	roce_set_field(srq_context->byte_24_wqe_bt_ba,
-		       SRQC_BYTE_24_SRQ_WQE_BT_BA_M,
-		       SRQC_BYTE_24_SRQ_WQE_BT_BA_S,
-		       dma_handle_wqe >> 35);
-
-	roce_set_field(srq_context->byte_28_rqws_pd, SRQC_BYTE_28_PD_M,
-		       SRQC_BYTE_28_PD_S, pdn);
-	roce_set_field(srq_context->byte_28_rqws_pd, SRQC_BYTE_28_RQWS_M,
-		       SRQC_BYTE_28_RQWS_S, srq->max_gs <= 0 ? 0 :
-		       fls(srq->max_gs - 1));
-
-	srq_context->idx_bt_ba = cpu_to_le32(dma_handle_idx >> 3);
-	roce_set_field(srq_context->rsv_idx_bt_ba,
-		       SRQC_BYTE_36_SRQ_IDX_BT_BA_M,
-		       SRQC_BYTE_36_SRQ_IDX_BT_BA_S,
-		       dma_handle_idx >> 35);
-
-	srq_context->idx_cur_blk_addr =
-		cpu_to_le32(to_hr_hw_page_addr(mtts_idx[0]));
-	roce_set_field(srq_context->byte_44_idxbufpgsz_addr,
-		       SRQC_BYTE_44_SRQ_IDX_CUR_BLK_ADDR_M,
-		       SRQC_BYTE_44_SRQ_IDX_CUR_BLK_ADDR_S,
-		       upper_32_bits(to_hr_hw_page_addr(mtts_idx[0])));
-	roce_set_field(srq_context->byte_44_idxbufpgsz_addr,
-		       SRQC_BYTE_44_SRQ_IDX_HOP_NUM_M,
-		       SRQC_BYTE_44_SRQ_IDX_HOP_NUM_S,
-		       to_hr_hem_hopnum(hr_dev->caps.idx_hop_num,
-					srq->wqe_cnt));
-
-	roce_set_field(srq_context->byte_44_idxbufpgsz_addr,
-		       SRQC_BYTE_44_SRQ_IDX_BA_PG_SZ_M,
-		       SRQC_BYTE_44_SRQ_IDX_BA_PG_SZ_S,
-		to_hr_hw_page_shift(srq->idx_que.mtr.hem_cfg.ba_pg_shift));
-	roce_set_field(srq_context->byte_44_idxbufpgsz_addr,
-		       SRQC_BYTE_44_SRQ_IDX_BUF_PG_SZ_M,
-		       SRQC_BYTE_44_SRQ_IDX_BUF_PG_SZ_S,
-		to_hr_hw_page_shift(srq->idx_que.mtr.hem_cfg.buf_pg_shift));
-
-	srq_context->idx_nxt_blk_addr =
-				cpu_to_le32(to_hr_hw_page_addr(mtts_idx[1]));
-	roce_set_field(srq_context->rsv_idxnxtblkaddr,
-		       SRQC_BYTE_52_SRQ_IDX_NXT_BLK_ADDR_M,
-		       SRQC_BYTE_52_SRQ_IDX_NXT_BLK_ADDR_S,
-		       upper_32_bits(to_hr_hw_page_addr(mtts_idx[1])));
-	roce_set_field(srq_context->byte_56_xrc_cqn,
-		       SRQC_BYTE_56_SRQ_XRC_CQN_M, SRQC_BYTE_56_SRQ_XRC_CQN_S,
-		       cqn);
-	roce_set_field(srq_context->byte_56_xrc_cqn,
-		       SRQC_BYTE_56_SRQ_WQE_BA_PG_SZ_M,
-		       SRQC_BYTE_56_SRQ_WQE_BA_PG_SZ_S,
-		       to_hr_hw_page_shift(srq->buf_mtr.hem_cfg.ba_pg_shift));
-	roce_set_field(srq_context->byte_56_xrc_cqn,
-		       SRQC_BYTE_56_SRQ_WQE_BUF_PG_SZ_M,
-		       SRQC_BYTE_56_SRQ_WQE_BUF_PG_SZ_S,
-		       to_hr_hw_page_shift(srq->buf_mtr.hem_cfg.buf_pg_shift));
-
-	roce_set_bit(srq_context->db_record_addr_record_en,
-		     SRQC_BYTE_60_SRQ_RECORD_EN_S, 0);
-}
-
-static int hns_roce_v2_modify_srq(struct ib_srq *ibsrq,
-				  struct ib_srq_attr *srq_attr,
-				  enum ib_srq_attr_mask srq_attr_mask,
-				  struct ib_udata *udata)
-{
-	struct hns_roce_dev *hr_dev = to_hr_dev(ibsrq->device);
-	struct hns_roce_srq *srq = to_hr_srq(ibsrq);
-	struct hns_roce_srq_context *srq_context;
-	struct hns_roce_srq_context *srqc_mask;
-	struct hns_roce_cmd_mailbox *mailbox;
-	int ret;
-
-	if (srq_attr_mask & IB_SRQ_LIMIT) {
-		if (srq_attr->srq_limit >= srq->wqe_cnt)
-			return -EINVAL;
-
-		mailbox = hns_roce_alloc_cmd_mailbox(hr_dev);
-		if (IS_ERR(mailbox))
-			return PTR_ERR(mailbox);
-
-		srq_context = mailbox->buf;
-		srqc_mask = (struct hns_roce_srq_context *)mailbox->buf + 1;
-
-		memset(srqc_mask, 0xff, sizeof(*srqc_mask));
-
-		roce_set_field(srq_context->byte_8_limit_wl,
-			       SRQC_BYTE_8_SRQ_LIMIT_WL_M,
-			       SRQC_BYTE_8_SRQ_LIMIT_WL_S, srq_attr->srq_limit);
-		roce_set_field(srqc_mask->byte_8_limit_wl,
-			       SRQC_BYTE_8_SRQ_LIMIT_WL_M,
-			       SRQC_BYTE_8_SRQ_LIMIT_WL_S, 0);
-
-		ret = hns_roce_cmd_mbox(hr_dev, mailbox->dma, 0, srq->srqn, 0,
-					HNS_ROCE_CMD_MODIFY_SRQC,
-					HNS_ROCE_CMD_TIMEOUT_MSECS);
-		hns_roce_free_cmd_mailbox(hr_dev, mailbox);
-		if (ret) {
-			ibdev_err(&hr_dev->ib_dev,
-				  "failed to handle cmd of modifying SRQ, ret = %d.\n",
-				  ret);
-			return ret;
-		}
-	}
-
-	return 0;
-}
-
-static int hns_roce_v2_query_srq(struct ib_srq *ibsrq, struct ib_srq_attr *attr)
-{
-	struct hns_roce_dev *hr_dev = to_hr_dev(ibsrq->device);
-	struct hns_roce_srq *srq = to_hr_srq(ibsrq);
-	struct hns_roce_srq_context *srq_context;
-	struct hns_roce_cmd_mailbox *mailbox;
-	int limit_wl;
-	int ret;
-
-	mailbox = hns_roce_alloc_cmd_mailbox(hr_dev);
-	if (IS_ERR(mailbox))
-		return PTR_ERR(mailbox);
-
-	srq_context = mailbox->buf;
-	ret = hns_roce_cmd_mbox(hr_dev, 0, mailbox->dma, srq->srqn, 0,
-				HNS_ROCE_CMD_QUERY_SRQC,
-				HNS_ROCE_CMD_TIMEOUT_MSECS);
-	if (ret) {
-		ibdev_err(&hr_dev->ib_dev,
-			  "failed to process cmd of querying SRQ, ret = %d.\n",
-			  ret);
-		goto out;
-	}
-
-	limit_wl = roce_get_field(srq_context->byte_8_limit_wl,
-				  SRQC_BYTE_8_SRQ_LIMIT_WL_M,
-				  SRQC_BYTE_8_SRQ_LIMIT_WL_S);
-
-	attr->srq_limit = limit_wl;
-	attr->max_wr = srq->wqe_cnt - 1;
-	attr->max_sge = srq->max_gs - HNS_ROCE_RESERVED_SGE;
-
-out:
-	hns_roce_free_cmd_mailbox(hr_dev, mailbox);
-	return ret;
-}
-
-static int hns_roce_v2_modify_cq(struct ib_cq *cq, u16 cq_count, u16 cq_period)
-{
-	struct hns_roce_dev *hr_dev = to_hr_dev(cq->device);
-	struct hns_roce_v2_cq_context *cq_context;
-	struct hns_roce_cq *hr_cq = to_hr_cq(cq);
-	struct hns_roce_v2_cq_context *cqc_mask;
-	struct hns_roce_cmd_mailbox *mailbox;
-	int ret;
-
-	mailbox = hns_roce_alloc_cmd_mailbox(hr_dev);
-	if (IS_ERR(mailbox))
-		return PTR_ERR(mailbox);
->>>>>>> 84569f32
 
 	roce_set_field(srq_context->byte_4_srqn_srqst, SRQC_BYTE_4_SRQ_ST_M,
 		       SRQC_BYTE_4_SRQ_ST_S, 1);
