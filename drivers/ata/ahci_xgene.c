--- conflicted
+++ resolved
@@ -515,11 +515,6 @@
 skip_clk_phy:
 	hpriv->flags = AHCI_HFLAG_NO_PMP | AHCI_HFLAG_NO_NCQ;
 
-<<<<<<< HEAD
-	hpriv->flags = AHCI_HFLAG_NO_PMP | AHCI_HFLAG_YES_NCQ;
-
-=======
->>>>>>> 9e82bf01
 	rc = ahci_platform_init_host(pdev, hpriv, &xgene_ahci_port_info);
 	if (rc)
 		goto disable_resources;
