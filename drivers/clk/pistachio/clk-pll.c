/*
 * Copyright (C) 2014 Google, Inc.
 *
 * This program is free software; you can redistribute it and/or modify it
 * under the terms and conditions of the GNU General Public License,
 * version 2, as published by the Free Software Foundation.
 */

#define pr_fmt(fmt) "%s: " fmt, __func__

#include <linux/clk-provider.h>
#include <linux/io.h>
#include <linux/kernel.h>
#include <linux/printk.h>
#include <linux/slab.h>

#include "clk.h"

#define PLL_STATUS			0x0
#define PLL_STATUS_LOCK			BIT(0)

#define PLL_CTRL1			0x4
#define PLL_CTRL1_REFDIV_SHIFT		0
#define PLL_CTRL1_REFDIV_MASK		0x3f
#define PLL_CTRL1_FBDIV_SHIFT		6
#define PLL_CTRL1_FBDIV_MASK		0xfff
#define PLL_INT_CTRL1_POSTDIV1_SHIFT	18
#define PLL_INT_CTRL1_POSTDIV1_MASK	0x7
#define PLL_INT_CTRL1_POSTDIV2_SHIFT	21
#define PLL_INT_CTRL1_POSTDIV2_MASK	0x7
#define PLL_INT_CTRL1_PD		BIT(24)
#define PLL_INT_CTRL1_DSMPD		BIT(25)
#define PLL_INT_CTRL1_FOUTPOSTDIVPD	BIT(26)
#define PLL_INT_CTRL1_FOUTVCOPD		BIT(27)

#define PLL_CTRL2			0x8
#define PLL_FRAC_CTRL2_FRAC_SHIFT	0
#define PLL_FRAC_CTRL2_FRAC_MASK	0xffffff
#define PLL_FRAC_CTRL2_POSTDIV1_SHIFT	24
#define PLL_FRAC_CTRL2_POSTDIV1_MASK	0x7
#define PLL_FRAC_CTRL2_POSTDIV2_SHIFT	27
#define PLL_FRAC_CTRL2_POSTDIV2_MASK	0x7
#define PLL_INT_CTRL2_BYPASS		BIT(28)

#define PLL_CTRL3			0xc
#define PLL_FRAC_CTRL3_PD		BIT(0)
#define PLL_FRAC_CTRL3_DACPD		BIT(1)
#define PLL_FRAC_CTRL3_DSMPD		BIT(2)
#define PLL_FRAC_CTRL3_FOUTPOSTDIVPD	BIT(3)
#define PLL_FRAC_CTRL3_FOUT4PHASEPD	BIT(4)
#define PLL_FRAC_CTRL3_FOUTVCOPD	BIT(5)

#define PLL_CTRL4			0x10
#define PLL_FRAC_CTRL4_BYPASS		BIT(28)

#define MIN_PFD				9600000UL
#define MIN_VCO_LA			400000000UL
#define MAX_VCO_LA			1600000000UL
#define MIN_VCO_FRAC_INT		600000000UL
#define MAX_VCO_FRAC_INT		1600000000UL
#define MIN_VCO_FRAC_FRAC		600000000UL
#define MAX_VCO_FRAC_FRAC		2400000000UL
#define MIN_OUTPUT_LA			8000000UL
#define MAX_OUTPUT_LA			1600000000UL
#define MIN_OUTPUT_FRAC			12000000UL
#define MAX_OUTPUT_FRAC			1600000000UL

<<<<<<< HEAD
=======
/* Fractional PLL operating modes */
enum pll_mode {
	PLL_MODE_FRAC,
	PLL_MODE_INT,
};

>>>>>>> 9fe8ecca
struct pistachio_clk_pll {
	struct clk_hw hw;
	void __iomem *base;
	struct pistachio_pll_rate_table *rates;
	unsigned int nr_rates;
};

static inline u32 pll_readl(struct pistachio_clk_pll *pll, u32 reg)
{
	return readl(pll->base + reg);
}

static inline void pll_writel(struct pistachio_clk_pll *pll, u32 val, u32 reg)
{
	writel(val, pll->base + reg);
}

static inline void pll_lock(struct pistachio_clk_pll *pll)
<<<<<<< HEAD
{
	while (!(pll_readl(pll, PLL_STATUS) & PLL_STATUS_LOCK))
		cpu_relax();
}

static inline u32 do_div_round_closest(u64 dividend, u32 divisor)
=======
>>>>>>> 9fe8ecca
{
	while (!(pll_readl(pll, PLL_STATUS) & PLL_STATUS_LOCK))
		cpu_relax();
}

static inline u64 do_div_round_closest(u64 dividend, u64 divisor)
{
	dividend += divisor / 2;
	return div64_u64(dividend, divisor);
}

static inline struct pistachio_clk_pll *to_pistachio_pll(struct clk_hw *hw)
{
	return container_of(hw, struct pistachio_clk_pll, hw);
}

static inline enum pll_mode pll_frac_get_mode(struct clk_hw *hw)
{
	struct pistachio_clk_pll *pll = to_pistachio_pll(hw);
	u32 val;

	val = pll_readl(pll, PLL_CTRL3) & PLL_FRAC_CTRL3_DSMPD;
	return val ? PLL_MODE_INT : PLL_MODE_FRAC;
}

static inline void pll_frac_set_mode(struct clk_hw *hw, enum pll_mode mode)
{
	struct pistachio_clk_pll *pll = to_pistachio_pll(hw);
	u32 val;

	val = pll_readl(pll, PLL_CTRL3);
	if (mode == PLL_MODE_INT)
		val |= PLL_FRAC_CTRL3_DSMPD | PLL_FRAC_CTRL3_DACPD;
	else
		val &= ~(PLL_FRAC_CTRL3_DSMPD | PLL_FRAC_CTRL3_DACPD);

	pll_writel(pll, val, PLL_CTRL3);
}

static struct pistachio_pll_rate_table *
pll_get_params(struct pistachio_clk_pll *pll, unsigned long fref,
	       unsigned long fout)
{
	unsigned int i;

	for (i = 0; i < pll->nr_rates; i++) {
		if (pll->rates[i].fref == fref && pll->rates[i].fout == fout)
			return &pll->rates[i];
	}

	return NULL;
}

static long pll_round_rate(struct clk_hw *hw, unsigned long rate,
			   unsigned long *parent_rate)
{
	struct pistachio_clk_pll *pll = to_pistachio_pll(hw);
	unsigned int i;

	for (i = 0; i < pll->nr_rates; i++) {
		if (i > 0 && pll->rates[i].fref == *parent_rate &&
		    pll->rates[i].fout <= rate)
			return pll->rates[i - 1].fout;
	}

	return pll->rates[0].fout;
}

static int pll_gf40lp_frac_enable(struct clk_hw *hw)
{
	struct pistachio_clk_pll *pll = to_pistachio_pll(hw);
	u32 val;

	val = pll_readl(pll, PLL_CTRL3);
	val &= ~(PLL_FRAC_CTRL3_PD | PLL_FRAC_CTRL3_FOUTPOSTDIVPD |
		 PLL_FRAC_CTRL3_FOUT4PHASEPD | PLL_FRAC_CTRL3_FOUTVCOPD);
	pll_writel(pll, val, PLL_CTRL3);

	val = pll_readl(pll, PLL_CTRL4);
	val &= ~PLL_FRAC_CTRL4_BYPASS;
	pll_writel(pll, val, PLL_CTRL4);

	pll_lock(pll);

	return 0;
}

static void pll_gf40lp_frac_disable(struct clk_hw *hw)
{
	struct pistachio_clk_pll *pll = to_pistachio_pll(hw);
	u32 val;

	val = pll_readl(pll, PLL_CTRL3);
	val |= PLL_FRAC_CTRL3_PD;
	pll_writel(pll, val, PLL_CTRL3);
}

static int pll_gf40lp_frac_is_enabled(struct clk_hw *hw)
{
	struct pistachio_clk_pll *pll = to_pistachio_pll(hw);

	return !(pll_readl(pll, PLL_CTRL3) & PLL_FRAC_CTRL3_PD);
}

static int pll_gf40lp_frac_set_rate(struct clk_hw *hw, unsigned long rate,
				    unsigned long parent_rate)
{
	struct pistachio_clk_pll *pll = to_pistachio_pll(hw);
	struct pistachio_pll_rate_table *params;
	int enabled = pll_gf40lp_frac_is_enabled(hw);
<<<<<<< HEAD
	u32 val, vco, old_postdiv1, old_postdiv2;
	const char *name = __clk_get_name(hw->clk);
=======
	u64 val, vco, old_postdiv1, old_postdiv2;
	const char *name = clk_hw_get_name(hw);
>>>>>>> 9fe8ecca

	if (rate < MIN_OUTPUT_FRAC || rate > MAX_OUTPUT_FRAC)
		return -EINVAL;

	params = pll_get_params(pll, parent_rate, rate);
	if (!params || !params->refdiv)
		return -EINVAL;

<<<<<<< HEAD
	vco = params->fref * params->fbdiv / params->refdiv;
	if (vco < MIN_VCO_FRAC_FRAC || vco > MAX_VCO_FRAC_FRAC)
		pr_warn("%s: VCO %u is out of range %lu..%lu\n", name, vco,
			MIN_VCO_FRAC_FRAC, MAX_VCO_FRAC_FRAC);

	val = params->fref / params->refdiv;
	if (val < MIN_PFD)
		pr_warn("%s: PFD %u is too low (min %lu)\n",
			name, val, MIN_PFD);
	if (val > vco / 16)
		pr_warn("%s: PFD %u is too high (max %u)\n",
=======
	/* calculate vco */
	vco = params->fref;
	vco *= (params->fbdiv << 24) + params->frac;
	vco = div64_u64(vco, params->refdiv << 24);

	if (vco < MIN_VCO_FRAC_FRAC || vco > MAX_VCO_FRAC_FRAC)
		pr_warn("%s: VCO %llu is out of range %lu..%lu\n", name, vco,
			MIN_VCO_FRAC_FRAC, MAX_VCO_FRAC_FRAC);

	val = div64_u64(params->fref, params->refdiv);
	if (val < MIN_PFD)
		pr_warn("%s: PFD %llu is too low (min %lu)\n",
			name, val, MIN_PFD);
	if (val > vco / 16)
		pr_warn("%s: PFD %llu is too high (max %llu)\n",
>>>>>>> 9fe8ecca
			name, val, vco / 16);

	val = pll_readl(pll, PLL_CTRL1);
	val &= ~((PLL_CTRL1_REFDIV_MASK << PLL_CTRL1_REFDIV_SHIFT) |
		 (PLL_CTRL1_FBDIV_MASK << PLL_CTRL1_FBDIV_SHIFT));
	val |= (params->refdiv << PLL_CTRL1_REFDIV_SHIFT) |
		(params->fbdiv << PLL_CTRL1_FBDIV_SHIFT);
	pll_writel(pll, val, PLL_CTRL1);

	val = pll_readl(pll, PLL_CTRL2);

	old_postdiv1 = (val >> PLL_FRAC_CTRL2_POSTDIV1_SHIFT) &
		       PLL_FRAC_CTRL2_POSTDIV1_MASK;
	old_postdiv2 = (val >> PLL_FRAC_CTRL2_POSTDIV2_SHIFT) &
		       PLL_FRAC_CTRL2_POSTDIV2_MASK;
	if (enabled &&
	    (params->postdiv1 != old_postdiv1 ||
	     params->postdiv2 != old_postdiv2))
		pr_warn("%s: changing postdiv while PLL is enabled\n", name);

	if (params->postdiv2 > params->postdiv1)
		pr_warn("%s: postdiv2 should not exceed postdiv1\n", name);

	val &= ~((PLL_FRAC_CTRL2_FRAC_MASK << PLL_FRAC_CTRL2_FRAC_SHIFT) |
		 (PLL_FRAC_CTRL2_POSTDIV1_MASK <<
		  PLL_FRAC_CTRL2_POSTDIV1_SHIFT) |
		 (PLL_FRAC_CTRL2_POSTDIV2_MASK <<
		  PLL_FRAC_CTRL2_POSTDIV2_SHIFT));
	val |= (params->frac << PLL_FRAC_CTRL2_FRAC_SHIFT) |
		(params->postdiv1 << PLL_FRAC_CTRL2_POSTDIV1_SHIFT) |
		(params->postdiv2 << PLL_FRAC_CTRL2_POSTDIV2_SHIFT);
	pll_writel(pll, val, PLL_CTRL2);

<<<<<<< HEAD
=======
	/* set operating mode */
	if (params->frac)
		pll_frac_set_mode(hw, PLL_MODE_FRAC);
	else
		pll_frac_set_mode(hw, PLL_MODE_INT);

>>>>>>> 9fe8ecca
	if (enabled)
		pll_lock(pll);

	return 0;
}

static unsigned long pll_gf40lp_frac_recalc_rate(struct clk_hw *hw,
						 unsigned long parent_rate)
{
	struct pistachio_clk_pll *pll = to_pistachio_pll(hw);
	u64 val, prediv, fbdiv, frac, postdiv1, postdiv2, rate;

	val = pll_readl(pll, PLL_CTRL1);
	prediv = (val >> PLL_CTRL1_REFDIV_SHIFT) & PLL_CTRL1_REFDIV_MASK;
	fbdiv = (val >> PLL_CTRL1_FBDIV_SHIFT) & PLL_CTRL1_FBDIV_MASK;

	val = pll_readl(pll, PLL_CTRL2);
	postdiv1 = (val >> PLL_FRAC_CTRL2_POSTDIV1_SHIFT) &
		PLL_FRAC_CTRL2_POSTDIV1_MASK;
	postdiv2 = (val >> PLL_FRAC_CTRL2_POSTDIV2_SHIFT) &
		PLL_FRAC_CTRL2_POSTDIV2_MASK;
	frac = (val >> PLL_FRAC_CTRL2_FRAC_SHIFT) & PLL_FRAC_CTRL2_FRAC_MASK;

	/* get operating mode (int/frac) and calculate rate accordingly */
	rate = parent_rate;
	if (pll_frac_get_mode(hw) == PLL_MODE_FRAC)
		rate *= (fbdiv << 24) + frac;
	else
		rate *= (fbdiv << 24);

	rate = do_div_round_closest(rate, (prediv * postdiv1 * postdiv2) << 24);

	return rate;
}

static struct clk_ops pll_gf40lp_frac_ops = {
	.enable = pll_gf40lp_frac_enable,
	.disable = pll_gf40lp_frac_disable,
	.is_enabled = pll_gf40lp_frac_is_enabled,
	.recalc_rate = pll_gf40lp_frac_recalc_rate,
	.round_rate = pll_round_rate,
	.set_rate = pll_gf40lp_frac_set_rate,
};

static struct clk_ops pll_gf40lp_frac_fixed_ops = {
	.enable = pll_gf40lp_frac_enable,
	.disable = pll_gf40lp_frac_disable,
	.is_enabled = pll_gf40lp_frac_is_enabled,
	.recalc_rate = pll_gf40lp_frac_recalc_rate,
};

static int pll_gf40lp_laint_enable(struct clk_hw *hw)
{
	struct pistachio_clk_pll *pll = to_pistachio_pll(hw);
	u32 val;

	val = pll_readl(pll, PLL_CTRL1);
	val &= ~(PLL_INT_CTRL1_PD |
		 PLL_INT_CTRL1_FOUTPOSTDIVPD | PLL_INT_CTRL1_FOUTVCOPD);
	pll_writel(pll, val, PLL_CTRL1);

	val = pll_readl(pll, PLL_CTRL2);
	val &= ~PLL_INT_CTRL2_BYPASS;
	pll_writel(pll, val, PLL_CTRL2);

	pll_lock(pll);

	return 0;
}

static void pll_gf40lp_laint_disable(struct clk_hw *hw)
{
	struct pistachio_clk_pll *pll = to_pistachio_pll(hw);
	u32 val;

	val = pll_readl(pll, PLL_CTRL1);
	val |= PLL_INT_CTRL1_PD;
	pll_writel(pll, val, PLL_CTRL1);
}

static int pll_gf40lp_laint_is_enabled(struct clk_hw *hw)
{
	struct pistachio_clk_pll *pll = to_pistachio_pll(hw);

	return !(pll_readl(pll, PLL_CTRL1) & PLL_INT_CTRL1_PD);
}

static int pll_gf40lp_laint_set_rate(struct clk_hw *hw, unsigned long rate,
				     unsigned long parent_rate)
{
	struct pistachio_clk_pll *pll = to_pistachio_pll(hw);
	struct pistachio_pll_rate_table *params;
	int enabled = pll_gf40lp_laint_is_enabled(hw);
	u32 val, vco, old_postdiv1, old_postdiv2;
<<<<<<< HEAD
	const char *name = __clk_get_name(hw->clk);
=======
	const char *name = clk_hw_get_name(hw);
>>>>>>> 9fe8ecca

	if (rate < MIN_OUTPUT_LA || rate > MAX_OUTPUT_LA)
		return -EINVAL;

	params = pll_get_params(pll, parent_rate, rate);
	if (!params || !params->refdiv)
		return -EINVAL;

<<<<<<< HEAD
	vco = params->fref * params->fbdiv / params->refdiv;
=======
	vco = div_u64(params->fref * params->fbdiv, params->refdiv);
>>>>>>> 9fe8ecca
	if (vco < MIN_VCO_LA || vco > MAX_VCO_LA)
		pr_warn("%s: VCO %u is out of range %lu..%lu\n", name, vco,
			MIN_VCO_LA, MAX_VCO_LA);

<<<<<<< HEAD
	val = params->fref / params->refdiv;
=======
	val = div_u64(params->fref, params->refdiv);
>>>>>>> 9fe8ecca
	if (val < MIN_PFD)
		pr_warn("%s: PFD %u is too low (min %lu)\n",
			name, val, MIN_PFD);
	if (val > vco / 16)
		pr_warn("%s: PFD %u is too high (max %u)\n",
			name, val, vco / 16);

	val = pll_readl(pll, PLL_CTRL1);

	old_postdiv1 = (val >> PLL_INT_CTRL1_POSTDIV1_SHIFT) &
		       PLL_INT_CTRL1_POSTDIV1_MASK;
	old_postdiv2 = (val >> PLL_INT_CTRL1_POSTDIV2_SHIFT) &
		       PLL_INT_CTRL1_POSTDIV2_MASK;
	if (enabled &&
	    (params->postdiv1 != old_postdiv1 ||
	     params->postdiv2 != old_postdiv2))
		pr_warn("%s: changing postdiv while PLL is enabled\n", name);

	if (params->postdiv2 > params->postdiv1)
		pr_warn("%s: postdiv2 should not exceed postdiv1\n", name);

	val &= ~((PLL_CTRL1_REFDIV_MASK << PLL_CTRL1_REFDIV_SHIFT) |
		 (PLL_CTRL1_FBDIV_MASK << PLL_CTRL1_FBDIV_SHIFT) |
		 (PLL_INT_CTRL1_POSTDIV1_MASK << PLL_INT_CTRL1_POSTDIV1_SHIFT) |
		 (PLL_INT_CTRL1_POSTDIV2_MASK << PLL_INT_CTRL1_POSTDIV2_SHIFT));
	val |= (params->refdiv << PLL_CTRL1_REFDIV_SHIFT) |
		(params->fbdiv << PLL_CTRL1_FBDIV_SHIFT) |
		(params->postdiv1 << PLL_INT_CTRL1_POSTDIV1_SHIFT) |
		(params->postdiv2 << PLL_INT_CTRL1_POSTDIV2_SHIFT);
	pll_writel(pll, val, PLL_CTRL1);

	if (enabled)
		pll_lock(pll);

	return 0;
}

static unsigned long pll_gf40lp_laint_recalc_rate(struct clk_hw *hw,
						  unsigned long parent_rate)
{
	struct pistachio_clk_pll *pll = to_pistachio_pll(hw);
	u32 val, prediv, fbdiv, postdiv1, postdiv2;
	u64 rate = parent_rate;

	val = pll_readl(pll, PLL_CTRL1);
	prediv = (val >> PLL_CTRL1_REFDIV_SHIFT) & PLL_CTRL1_REFDIV_MASK;
	fbdiv = (val >> PLL_CTRL1_FBDIV_SHIFT) & PLL_CTRL1_FBDIV_MASK;
	postdiv1 = (val >> PLL_INT_CTRL1_POSTDIV1_SHIFT) &
		PLL_INT_CTRL1_POSTDIV1_MASK;
	postdiv2 = (val >> PLL_INT_CTRL1_POSTDIV2_SHIFT) &
		PLL_INT_CTRL1_POSTDIV2_MASK;

	rate *= fbdiv;
	rate = do_div_round_closest(rate, prediv * postdiv1 * postdiv2);

	return rate;
}

static struct clk_ops pll_gf40lp_laint_ops = {
	.enable = pll_gf40lp_laint_enable,
	.disable = pll_gf40lp_laint_disable,
	.is_enabled = pll_gf40lp_laint_is_enabled,
	.recalc_rate = pll_gf40lp_laint_recalc_rate,
	.round_rate = pll_round_rate,
	.set_rate = pll_gf40lp_laint_set_rate,
};

static struct clk_ops pll_gf40lp_laint_fixed_ops = {
	.enable = pll_gf40lp_laint_enable,
	.disable = pll_gf40lp_laint_disable,
	.is_enabled = pll_gf40lp_laint_is_enabled,
	.recalc_rate = pll_gf40lp_laint_recalc_rate,
};

static struct clk *pll_register(const char *name, const char *parent_name,
				unsigned long flags, void __iomem *base,
				enum pistachio_pll_type type,
				struct pistachio_pll_rate_table *rates,
				unsigned int nr_rates)
{
	struct pistachio_clk_pll *pll;
	struct clk_init_data init;
	struct clk *clk;

	pll = kzalloc(sizeof(*pll), GFP_KERNEL);
	if (!pll)
		return ERR_PTR(-ENOMEM);

	init.name = name;
	init.flags = flags | CLK_GET_RATE_NOCACHE;
	init.parent_names = &parent_name;
	init.num_parents = 1;

	switch (type) {
	case PLL_GF40LP_FRAC:
		if (rates)
			init.ops = &pll_gf40lp_frac_ops;
		else
			init.ops = &pll_gf40lp_frac_fixed_ops;
		break;
	case PLL_GF40LP_LAINT:
		if (rates)
			init.ops = &pll_gf40lp_laint_ops;
		else
			init.ops = &pll_gf40lp_laint_fixed_ops;
		break;
	default:
		pr_err("Unrecognized PLL type %u\n", type);
		kfree(pll);
		return ERR_PTR(-EINVAL);
	}

	pll->hw.init = &init;
	pll->base = base;
	pll->rates = rates;
	pll->nr_rates = nr_rates;

	clk = clk_register(NULL, &pll->hw);
	if (IS_ERR(clk))
		kfree(pll);

	return clk;
}

void pistachio_clk_register_pll(struct pistachio_clk_provider *p,
				struct pistachio_pll *pll,
				unsigned int num)
{
	struct clk *clk;
	unsigned int i;

	for (i = 0; i < num; i++) {
		clk = pll_register(pll[i].name, pll[i].parent,
				   0, p->base + pll[i].reg_base,
				   pll[i].type, pll[i].rates,
				   pll[i].nr_rates);
		p->clk_data.clks[pll[i].id] = clk;
	}
}<|MERGE_RESOLUTION|>--- conflicted
+++ resolved
@@ -65,15 +65,12 @@
 #define MIN_OUTPUT_FRAC			12000000UL
 #define MAX_OUTPUT_FRAC			1600000000UL
 
-<<<<<<< HEAD
-=======
 /* Fractional PLL operating modes */
 enum pll_mode {
 	PLL_MODE_FRAC,
 	PLL_MODE_INT,
 };
 
->>>>>>> 9fe8ecca
 struct pistachio_clk_pll {
 	struct clk_hw hw;
 	void __iomem *base;
@@ -92,15 +89,6 @@
 }
 
 static inline void pll_lock(struct pistachio_clk_pll *pll)
-<<<<<<< HEAD
-{
-	while (!(pll_readl(pll, PLL_STATUS) & PLL_STATUS_LOCK))
-		cpu_relax();
-}
-
-static inline u32 do_div_round_closest(u64 dividend, u32 divisor)
-=======
->>>>>>> 9fe8ecca
 {
 	while (!(pll_readl(pll, PLL_STATUS) & PLL_STATUS_LOCK))
 		cpu_relax();
@@ -211,13 +199,8 @@
 	struct pistachio_clk_pll *pll = to_pistachio_pll(hw);
 	struct pistachio_pll_rate_table *params;
 	int enabled = pll_gf40lp_frac_is_enabled(hw);
-<<<<<<< HEAD
-	u32 val, vco, old_postdiv1, old_postdiv2;
-	const char *name = __clk_get_name(hw->clk);
-=======
 	u64 val, vco, old_postdiv1, old_postdiv2;
 	const char *name = clk_hw_get_name(hw);
->>>>>>> 9fe8ecca
 
 	if (rate < MIN_OUTPUT_FRAC || rate > MAX_OUTPUT_FRAC)
 		return -EINVAL;
@@ -226,19 +209,6 @@
 	if (!params || !params->refdiv)
 		return -EINVAL;
 
-<<<<<<< HEAD
-	vco = params->fref * params->fbdiv / params->refdiv;
-	if (vco < MIN_VCO_FRAC_FRAC || vco > MAX_VCO_FRAC_FRAC)
-		pr_warn("%s: VCO %u is out of range %lu..%lu\n", name, vco,
-			MIN_VCO_FRAC_FRAC, MAX_VCO_FRAC_FRAC);
-
-	val = params->fref / params->refdiv;
-	if (val < MIN_PFD)
-		pr_warn("%s: PFD %u is too low (min %lu)\n",
-			name, val, MIN_PFD);
-	if (val > vco / 16)
-		pr_warn("%s: PFD %u is too high (max %u)\n",
-=======
 	/* calculate vco */
 	vco = params->fref;
 	vco *= (params->fbdiv << 24) + params->frac;
@@ -254,7 +224,6 @@
 			name, val, MIN_PFD);
 	if (val > vco / 16)
 		pr_warn("%s: PFD %llu is too high (max %llu)\n",
->>>>>>> 9fe8ecca
 			name, val, vco / 16);
 
 	val = pll_readl(pll, PLL_CTRL1);
@@ -288,15 +257,12 @@
 		(params->postdiv2 << PLL_FRAC_CTRL2_POSTDIV2_SHIFT);
 	pll_writel(pll, val, PLL_CTRL2);
 
-<<<<<<< HEAD
-=======
 	/* set operating mode */
 	if (params->frac)
 		pll_frac_set_mode(hw, PLL_MODE_FRAC);
 	else
 		pll_frac_set_mode(hw, PLL_MODE_INT);
 
->>>>>>> 9fe8ecca
 	if (enabled)
 		pll_lock(pll);
 
@@ -391,11 +357,7 @@
 	struct pistachio_pll_rate_table *params;
 	int enabled = pll_gf40lp_laint_is_enabled(hw);
 	u32 val, vco, old_postdiv1, old_postdiv2;
-<<<<<<< HEAD
-	const char *name = __clk_get_name(hw->clk);
-=======
 	const char *name = clk_hw_get_name(hw);
->>>>>>> 9fe8ecca
 
 	if (rate < MIN_OUTPUT_LA || rate > MAX_OUTPUT_LA)
 		return -EINVAL;
@@ -404,20 +366,12 @@
 	if (!params || !params->refdiv)
 		return -EINVAL;
 
-<<<<<<< HEAD
-	vco = params->fref * params->fbdiv / params->refdiv;
-=======
 	vco = div_u64(params->fref * params->fbdiv, params->refdiv);
->>>>>>> 9fe8ecca
 	if (vco < MIN_VCO_LA || vco > MAX_VCO_LA)
 		pr_warn("%s: VCO %u is out of range %lu..%lu\n", name, vco,
 			MIN_VCO_LA, MAX_VCO_LA);
 
-<<<<<<< HEAD
-	val = params->fref / params->refdiv;
-=======
 	val = div_u64(params->fref, params->refdiv);
->>>>>>> 9fe8ecca
 	if (val < MIN_PFD)
 		pr_warn("%s: PFD %u is too low (min %lu)\n",
 			name, val, MIN_PFD);
