/*
 * GPL HEADER START
 *
 * DO NOT ALTER OR REMOVE COPYRIGHT NOTICES OR THIS FILE HEADER.
 *
 * This program is free software; you can redistribute it and/or modify
 * it under the terms of the GNU General Public License version 2 only,
 * as published by the Free Software Foundation.
 *
 * This program is distributed in the hope that it will be useful, but
 * WITHOUT ANY WARRANTY; without even the implied warranty of
 * MERCHANTABILITY or FITNESS FOR A PARTICULAR PURPOSE.  See the GNU
 * General Public License version 2 for more details (a copy is included
 * in the LICENSE file that accompanied this code).
 *
 * You should have received a copy of the GNU General Public License
 * version 2 along with this program; If not, see
 * http://www.sun.com/software/products/lustre/docs/GPLv2.pdf
 *
 * Please contact Sun Microsystems, Inc., 4150 Network Circle, Santa Clara,
 * CA 95054 USA or visit www.sun.com if you need additional information or
 * have any questions.
 *
 * GPL HEADER END
 */
/*
 * Copyright (c) 2007, 2010, Oracle and/or its affiliates. All rights reserved.
 * Use is subject to license terms.
 *
 * Copyright (c) 2012, Intel Corporation.
 */
/*
 * This file is part of Lustre, http://www.lustre.org/
 * Lustre is a trademark of Sun Microsystems, Inc.
 *
 * lnet/klnds/o2iblnd/o2iblnd_modparams.c
 *
 * Author: Eric Barton <eric@bartonsoftware.com>
 */

#include "o2iblnd.h"

static int service = 987;
module_param(service, int, 0444);
MODULE_PARM_DESC(service, "service number (within RDMA_PS_TCP)");

static int cksum;
module_param(cksum, int, 0644);
MODULE_PARM_DESC(cksum, "set non-zero to enable message (not RDMA) checksums");

static int timeout = 50;
module_param(timeout, int, 0644);
MODULE_PARM_DESC(timeout, "timeout (seconds)");

/* Number of threads in each scheduler pool which is percpt,
 * we will estimate reasonable value based on CPUs if it's set to zero. */
static int nscheds;
module_param(nscheds, int, 0444);
MODULE_PARM_DESC(nscheds, "number of threads in each scheduler pool");

/* NB: this value is shared by all CPTs, it can grow at runtime */
static int ntx = 512;
module_param(ntx, int, 0444);
MODULE_PARM_DESC(ntx, "# of message descriptors allocated for each pool");

/* NB: this value is shared by all CPTs */
static int credits = 256;
module_param(credits, int, 0444);
MODULE_PARM_DESC(credits, "# concurrent sends");

static int peer_credits = 8;
module_param(peer_credits, int, 0444);
MODULE_PARM_DESC(peer_credits, "# concurrent sends to 1 peer");

static int peer_credits_hiw;
module_param(peer_credits_hiw, int, 0444);
MODULE_PARM_DESC(peer_credits_hiw, "when eagerly to return credits");

static int peer_buffer_credits;
module_param(peer_buffer_credits, int, 0444);
MODULE_PARM_DESC(peer_buffer_credits, "# per-peer router buffer credits");

static int peer_timeout = 180;
module_param(peer_timeout, int, 0444);
MODULE_PARM_DESC(peer_timeout, "Seconds without aliveness news to declare peer dead (<=0 to disable)");

static char *ipif_name = "ib0";
module_param(ipif_name, charp, 0444);
MODULE_PARM_DESC(ipif_name, "IPoIB interface name");

static int retry_count = 5;
module_param(retry_count, int, 0644);
MODULE_PARM_DESC(retry_count, "Retransmissions when no ACK received");

static int rnr_retry_count = 6;
module_param(rnr_retry_count, int, 0644);
MODULE_PARM_DESC(rnr_retry_count, "RNR retransmissions");

static int keepalive = 100;
module_param(keepalive, int, 0644);
MODULE_PARM_DESC(keepalive, "Idle time in seconds before sending a keepalive");

static int ib_mtu;
module_param(ib_mtu, int, 0444);
MODULE_PARM_DESC(ib_mtu, "IB MTU 256/512/1024/2048/4096");

static int concurrent_sends;
module_param(concurrent_sends, int, 0444);
MODULE_PARM_DESC(concurrent_sends, "send work-queue sizing");

static int map_on_demand;
module_param(map_on_demand, int, 0444);
MODULE_PARM_DESC(map_on_demand, "map on demand");

/* NB: this value is shared by all CPTs, it can grow at runtime */
static int fmr_pool_size = 512;
module_param(fmr_pool_size, int, 0444);
MODULE_PARM_DESC(fmr_pool_size, "size of fmr pool on each CPT (>= ntx / 4)");

/* NB: this value is shared by all CPTs, it can grow at runtime */
static int fmr_flush_trigger = 384;
module_param(fmr_flush_trigger, int, 0444);
MODULE_PARM_DESC(fmr_flush_trigger, "# dirty FMRs that triggers pool flush");

static int fmr_cache = 1;
module_param(fmr_cache, int, 0444);
MODULE_PARM_DESC(fmr_cache, "non-zero to enable FMR caching");

/*
 * 0: disable failover
 * 1: enable failover if necessary
 * 2: force to failover (for debug)
 */
static int dev_failover;
module_param(dev_failover, int, 0444);
MODULE_PARM_DESC(dev_failover, "HCA failover for bonding (0 off, 1 on, other values reserved)");


static int require_privileged_port;
module_param(require_privileged_port, int, 0644);
MODULE_PARM_DESC(require_privileged_port, "require privileged port when accepting connection");

static int use_privileged_port = 1;
module_param(use_privileged_port, int, 0644);
MODULE_PARM_DESC(use_privileged_port, "use privileged port when initiating connection");

kib_tunables_t kiblnd_tunables = {
	.kib_dev_failover      = &dev_failover,
	.kib_service           = &service,
	.kib_cksum             = &cksum,
	.kib_timeout           = &timeout,
	.kib_keepalive         = &keepalive,
	.kib_ntx               = &ntx,
	.kib_credits           = &credits,
	.kib_peertxcredits     = &peer_credits,
	.kib_peercredits_hiw   = &peer_credits_hiw,
	.kib_peerrtrcredits    = &peer_buffer_credits,
	.kib_peertimeout       = &peer_timeout,
	.kib_default_ipif      = &ipif_name,
	.kib_retry_count       = &retry_count,
	.kib_rnr_retry_count   = &rnr_retry_count,
	.kib_concurrent_sends  = &concurrent_sends,
	.kib_ib_mtu            = &ib_mtu,
	.kib_map_on_demand     = &map_on_demand,
	.kib_fmr_pool_size     = &fmr_pool_size,
	.kib_fmr_flush_trigger = &fmr_flush_trigger,
	.kib_fmr_cache         = &fmr_cache,
<<<<<<< HEAD
	.kib_pmr_pool_size     = &pmr_pool_size,
=======
>>>>>>> 9fe8ecca
	.kib_require_priv_port = &require_privileged_port,
	.kib_use_priv_port     = &use_privileged_port,
	.kib_nscheds           = &nscheds
};

int
kiblnd_tunables_init(void)
{
	if (kiblnd_translate_mtu(*kiblnd_tunables.kib_ib_mtu) < 0) {
		CERROR("Invalid ib_mtu %d, expected 256/512/1024/2048/4096\n",
		       *kiblnd_tunables.kib_ib_mtu);
		return -EINVAL;
	}

	if (*kiblnd_tunables.kib_peertxcredits < IBLND_CREDITS_DEFAULT)
		*kiblnd_tunables.kib_peertxcredits = IBLND_CREDITS_DEFAULT;

	if (*kiblnd_tunables.kib_peertxcredits > IBLND_CREDITS_MAX)
		*kiblnd_tunables.kib_peertxcredits = IBLND_CREDITS_MAX;

	if (*kiblnd_tunables.kib_peertxcredits > *kiblnd_tunables.kib_credits)
		*kiblnd_tunables.kib_peertxcredits = *kiblnd_tunables.kib_credits;

	if (*kiblnd_tunables.kib_peercredits_hiw < *kiblnd_tunables.kib_peertxcredits / 2)
		*kiblnd_tunables.kib_peercredits_hiw = *kiblnd_tunables.kib_peertxcredits / 2;

	if (*kiblnd_tunables.kib_peercredits_hiw >= *kiblnd_tunables.kib_peertxcredits)
		*kiblnd_tunables.kib_peercredits_hiw = *kiblnd_tunables.kib_peertxcredits - 1;

	if (*kiblnd_tunables.kib_map_on_demand < 0 ||
	    *kiblnd_tunables.kib_map_on_demand > IBLND_MAX_RDMA_FRAGS)
		*kiblnd_tunables.kib_map_on_demand = 0; /* disable map-on-demand */

	if (*kiblnd_tunables.kib_map_on_demand == 1)
		*kiblnd_tunables.kib_map_on_demand = 2; /* don't make sense to create map if only one fragment */

	if (*kiblnd_tunables.kib_concurrent_sends == 0) {
		if (*kiblnd_tunables.kib_map_on_demand > 0 &&
		    *kiblnd_tunables.kib_map_on_demand <= IBLND_MAX_RDMA_FRAGS / 8)
			*kiblnd_tunables.kib_concurrent_sends = (*kiblnd_tunables.kib_peertxcredits) * 2;
		else
			*kiblnd_tunables.kib_concurrent_sends = (*kiblnd_tunables.kib_peertxcredits);
	}

	if (*kiblnd_tunables.kib_concurrent_sends > *kiblnd_tunables.kib_peertxcredits * 2)
		*kiblnd_tunables.kib_concurrent_sends = *kiblnd_tunables.kib_peertxcredits * 2;

	if (*kiblnd_tunables.kib_concurrent_sends < *kiblnd_tunables.kib_peertxcredits / 2)
		*kiblnd_tunables.kib_concurrent_sends = *kiblnd_tunables.kib_peertxcredits / 2;

	if (*kiblnd_tunables.kib_concurrent_sends < *kiblnd_tunables.kib_peertxcredits) {
		CWARN("Concurrent sends %d is lower than message queue size: %d, performance may drop slightly.\n",
		      *kiblnd_tunables.kib_concurrent_sends, *kiblnd_tunables.kib_peertxcredits);
	}

	return 0;
}<|MERGE_RESOLUTION|>--- conflicted
+++ resolved
@@ -165,10 +165,6 @@
 	.kib_fmr_pool_size     = &fmr_pool_size,
 	.kib_fmr_flush_trigger = &fmr_flush_trigger,
 	.kib_fmr_cache         = &fmr_cache,
-<<<<<<< HEAD
-	.kib_pmr_pool_size     = &pmr_pool_size,
-=======
->>>>>>> 9fe8ecca
 	.kib_require_priv_port = &require_privileged_port,
 	.kib_use_priv_port     = &use_privileged_port,
 	.kib_nscheds           = &nscheds
