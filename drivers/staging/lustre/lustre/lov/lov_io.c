--- conflicted
+++ resolved
@@ -181,11 +181,7 @@
 			} else {
 				sub->sub_io = kzalloc(sizeof(*sub->sub_io),
 						      GFP_NOFS);
-<<<<<<< HEAD
-				if (sub->sub_io == NULL)
-=======
 				if (!sub->sub_io)
->>>>>>> 9fe8ecca
 					result = -ENOMEM;
 			}
 		}
