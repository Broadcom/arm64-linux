/*
 * GPL HEADER START
 *
 * DO NOT ALTER OR REMOVE COPYRIGHT NOTICES OR THIS FILE HEADER.
 *
 * This program is free software; you can redistribute it and/or modify
 * it under the terms of the GNU General Public License version 2 only,
 * as published by the Free Software Foundation.
 *
 * This program is distributed in the hope that it will be useful, but
 * WITHOUT ANY WARRANTY; without even the implied warranty of
 * MERCHANTABILITY or FITNESS FOR A PARTICULAR PURPOSE.  See the GNU
 * General Public License version 2 for more details (a copy is included
 * in the LICENSE file that accompanied this code).
 *
 * You should have received a copy of the GNU General Public License
 * version 2 along with this program; If not, see
 * http://www.sun.com/software/products/lustre/docs/GPLv2.pdf
 *
 * Please contact Sun Microsystems, Inc., 4150 Network Circle, Santa Clara,
 * CA 95054 USA or visit www.sun.com if you need additional information or
 * have any questions.
 *
 * GPL HEADER END
 */
/*
 * Copyright (c) 2007, 2010, Oracle and/or its affiliates. All rights reserved.
 * Use is subject to license terms.
 *
 * Copyright (c) 2011, 2012, Intel Corporation.
 */
/*
 * This file is part of Lustre, http://www.lustre.org/
 * Lustre is a trademark of Sun Microsystems, Inc.
 *
 * lustre/obdclass/obd_mount.c
 *
 * Client mount routines
 *
 * Author: Nathan Rutman <nathan@clusterfs.com>
 */


#define DEBUG_SUBSYSTEM S_CLASS
#define D_MOUNT (D_SUPER|D_CONFIG/*|D_WARNING */)
#define PRINT_CMD CDEBUG

#include "../include/obd.h"
#include "../include/linux/lustre_compat25.h"
#include "../include/obd_class.h"
#include "../include/lustre/lustre_user.h"
#include "../include/lustre_log.h"
#include "../include/lustre_disk.h"
#include "../include/lustre_param.h"

static int (*client_fill_super)(struct super_block *sb,
				struct vfsmount *mnt);

static void (*kill_super_cb)(struct super_block *sb);

/**************** config llog ********************/

/** Get a config log from the MGS and process it.
 * This func is called for both clients and servers.
 * Continue to process new statements appended to the logs
 * (whenever the config lock is revoked) until lustre_end_log
 * is called.
 * @param sb The superblock is used by the MGC to write to the local copy of
 *   the config log
 * @param logname The name of the llog to replicate from the MGS
 * @param cfg Since the same mgc may be used to follow multiple config logs
 *   (e.g. ost1, ost2, client), the config_llog_instance keeps the state for
 *   this log, and is added to the mgc's list of logs to follow.
 */
int lustre_process_log(struct super_block *sb, char *logname,
		     struct config_llog_instance *cfg)
{
	struct lustre_cfg *lcfg;
	struct lustre_cfg_bufs *bufs;
	struct lustre_sb_info *lsi = s2lsi(sb);
	struct obd_device *mgc = lsi->lsi_mgc;
	int rc;

	LASSERT(mgc);
	LASSERT(cfg);

	bufs = kzalloc(sizeof(*bufs), GFP_NOFS);
<<<<<<< HEAD
	if (bufs == NULL)
=======
	if (!bufs)
>>>>>>> 9fe8ecca
		return -ENOMEM;

	/* mgc_process_config */
	lustre_cfg_bufs_reset(bufs, mgc->obd_name);
	lustre_cfg_bufs_set_string(bufs, 1, logname);
	lustre_cfg_bufs_set(bufs, 2, cfg, sizeof(*cfg));
	lustre_cfg_bufs_set(bufs, 3, &sb, sizeof(sb));
	lcfg = lustre_cfg_new(LCFG_LOG_START, bufs);
	rc = obd_process_config(mgc, sizeof(*lcfg), lcfg);
	lustre_cfg_free(lcfg);

	kfree(bufs);

	if (rc == -EINVAL)
		LCONSOLE_ERROR_MSG(0x15b, "%s: The configuration from log '%s' failed from the MGS (%d).  Make sure this client and the MGS are running compatible versions of Lustre.\n",
				   mgc->obd_name, logname, rc);

	if (rc)
		LCONSOLE_ERROR_MSG(0x15c, "%s: The configuration from log '%s' failed (%d). This may be the result of communication errors between this node and the MGS, a bad configuration, or other errors. See the syslog for more information.\n",
				   mgc->obd_name, logname,
				   rc);

	/* class_obd_list(); */
	return rc;
}
EXPORT_SYMBOL(lustre_process_log);

/* Stop watching this config log for updates */
int lustre_end_log(struct super_block *sb, char *logname,
		       struct config_llog_instance *cfg)
{
	struct lustre_cfg *lcfg;
	struct lustre_cfg_bufs bufs;
	struct lustre_sb_info *lsi = s2lsi(sb);
	struct obd_device *mgc = lsi->lsi_mgc;
	int rc;

	if (!mgc)
		return -ENOENT;

	/* mgc_process_config */
	lustre_cfg_bufs_reset(&bufs, mgc->obd_name);
	lustre_cfg_bufs_set_string(&bufs, 1, logname);
	if (cfg)
		lustre_cfg_bufs_set(&bufs, 2, cfg, sizeof(*cfg));
	lcfg = lustre_cfg_new(LCFG_LOG_END, &bufs);
	rc = obd_process_config(mgc, sizeof(*lcfg), lcfg);
	lustre_cfg_free(lcfg);
	return rc;
}
EXPORT_SYMBOL(lustre_end_log);

/**************** obd start *******************/

/** lustre_cfg_bufs are a holdover from 1.4; we can still set these up from
 * lctl (and do for echo cli/srv.
 */
int do_lcfg(char *cfgname, lnet_nid_t nid, int cmd,
	    char *s1, char *s2, char *s3, char *s4)
{
	struct lustre_cfg_bufs bufs;
	struct lustre_cfg     *lcfg = NULL;
	int rc;

	CDEBUG(D_TRACE, "lcfg %s %#x %s %s %s %s\n", cfgname,
	       cmd, s1, s2, s3, s4);

	lustre_cfg_bufs_reset(&bufs, cfgname);
	if (s1)
		lustre_cfg_bufs_set_string(&bufs, 1, s1);
	if (s2)
		lustre_cfg_bufs_set_string(&bufs, 2, s2);
	if (s3)
		lustre_cfg_bufs_set_string(&bufs, 3, s3);
	if (s4)
		lustre_cfg_bufs_set_string(&bufs, 4, s4);

	lcfg = lustre_cfg_new(cmd, &bufs);
	lcfg->lcfg_nid = nid;
	rc = class_process_config(lcfg);
	lustre_cfg_free(lcfg);
	return rc;
}
EXPORT_SYMBOL(do_lcfg);

/** Call class_attach and class_setup.  These methods in turn call
 * obd type-specific methods.
 */
int lustre_start_simple(char *obdname, char *type, char *uuid,
			char *s1, char *s2, char *s3, char *s4)
{
	int rc;
	CDEBUG(D_MOUNT, "Starting obd %s (typ=%s)\n", obdname, type);

	rc = do_lcfg(obdname, 0, LCFG_ATTACH, type, uuid, NULL, NULL);
	if (rc) {
		CERROR("%s attach error %d\n", obdname, rc);
		return rc;
	}
	rc = do_lcfg(obdname, 0, LCFG_SETUP, s1, s2, s3, s4);
	if (rc) {
		CERROR("%s setup error %d\n", obdname, rc);
		do_lcfg(obdname, 0, LCFG_DETACH, NULL, NULL, NULL, NULL);
	}
	return rc;
}

DEFINE_MUTEX(mgc_start_lock);

/** Set up a mgc obd to process startup logs
 *
 * \param sb [in] super block of the mgc obd
 *
 * \retval 0 success, otherwise error code
 */
int lustre_start_mgc(struct super_block *sb)
{
	struct obd_connect_data *data = NULL;
	struct lustre_sb_info *lsi = s2lsi(sb);
	struct obd_device *obd;
	struct obd_export *exp;
	struct obd_uuid *uuid;
	class_uuid_t uuidc;
	lnet_nid_t nid;
	char *mgcname = NULL, *niduuid = NULL, *mgssec = NULL;
	char *ptr;
	int rc = 0, i = 0, j, len;

	LASSERT(lsi->lsi_lmd);

	/* Find the first non-lo MGS nid for our MGC name */
	if (IS_SERVER(lsi)) {
		/* mount -o mgsnode=nid */
		ptr = lsi->lsi_lmd->lmd_mgs;
		if (lsi->lsi_lmd->lmd_mgs &&
		    (class_parse_nid(lsi->lsi_lmd->lmd_mgs, &nid, &ptr) == 0)) {
			i++;
		} else if (IS_MGS(lsi)) {
			lnet_process_id_t id;
			while ((rc = LNetGetId(i++, &id)) != -ENOENT) {
				if (LNET_NETTYP(LNET_NIDNET(id.nid)) == LOLND)
					continue;
				nid = id.nid;
				i++;
				break;
			}
		}
	} else { /* client */
		/* Use nids from mount line: uml1,1@elan:uml2,2@elan:/lustre */
		ptr = lsi->lsi_lmd->lmd_dev;
		if (class_parse_nid(ptr, &nid, &ptr) == 0)
			i++;
	}
	if (i == 0) {
		CERROR("No valid MGS nids found.\n");
		return -EINVAL;
	}

	mutex_lock(&mgc_start_lock);

	len = strlen(LUSTRE_MGC_OBDNAME) + strlen(libcfs_nid2str(nid)) + 1;
<<<<<<< HEAD
	mgcname = kzalloc(len, GFP_NOFS);
	niduuid = kzalloc(len + 2, GFP_NOFS);
=======
	mgcname = kasprintf(GFP_NOFS,
			    "%s%s", LUSTRE_MGC_OBDNAME, libcfs_nid2str(nid));
	niduuid = kasprintf(GFP_NOFS, "%s_%x", mgcname, i);
>>>>>>> 9fe8ecca
	if (!mgcname || !niduuid) {
		rc = -ENOMEM;
		goto out_free;
	}

	mgssec = lsi->lsi_lmd->lmd_mgssec ? lsi->lsi_lmd->lmd_mgssec : "";

	data = kzalloc(sizeof(*data), GFP_NOFS);
<<<<<<< HEAD
	if (data == NULL) {
=======
	if (!data) {
>>>>>>> 9fe8ecca
		rc = -ENOMEM;
		goto out_free;
	}

	obd = class_name2obd(mgcname);
	if (obd && !obd->obd_stopping) {
		int recov_bk;

		rc = obd_set_info_async(NULL, obd->obd_self_export,
					strlen(KEY_MGSSEC), KEY_MGSSEC,
					strlen(mgssec), mgssec, NULL);
		if (rc)
			goto out_free;

		/* Re-using an existing MGC */
		atomic_inc(&obd->u.cli.cl_mgc_refcount);

		/* IR compatibility check, only for clients */
		if (lmd_is_client(lsi->lsi_lmd)) {
			int has_ir;
			int vallen = sizeof(*data);
			__u32 *flags = &lsi->lsi_lmd->lmd_flags;

			rc = obd_get_info(NULL, obd->obd_self_export,
					  strlen(KEY_CONN_DATA), KEY_CONN_DATA,
					  &vallen, data, NULL);
			LASSERT(rc == 0);
			has_ir = OCD_HAS_FLAG(data, IMP_RECOV);
			if (has_ir ^ !(*flags & LMD_FLG_NOIR)) {
				/* LMD_FLG_NOIR is for test purpose only */
				LCONSOLE_WARN(
					"Trying to mount a client with IR setting not compatible with current mgc. Force to use current mgc setting that is IR %s.\n",
					has_ir ? "enabled" : "disabled");
				if (has_ir)
					*flags &= ~LMD_FLG_NOIR;
				else
					*flags |= LMD_FLG_NOIR;
			}
		}

		recov_bk = 0;
		/* If we are restarting the MGS, don't try to keep the MGC's
		   old connection, or registration will fail. */
		if (IS_MGS(lsi)) {
			CDEBUG(D_MOUNT, "New MGS with live MGC\n");
			recov_bk = 1;
		}

		/* Try all connections, but only once (again).
		   We don't want to block another target from starting
		   (using its local copy of the log), but we do want to connect
		   if at all possible. */
		recov_bk++;
		CDEBUG(D_MOUNT, "%s: Set MGC reconnect %d\n", mgcname,
		       recov_bk);
		rc = obd_set_info_async(NULL, obd->obd_self_export,
					sizeof(KEY_INIT_RECOV_BACKUP),
					KEY_INIT_RECOV_BACKUP,
					sizeof(recov_bk), &recov_bk, NULL);
		rc = 0;
		goto out;
	}

	CDEBUG(D_MOUNT, "Start MGC '%s'\n", mgcname);

	/* Add the primary nids for the MGS */
	i = 0;
	if (IS_SERVER(lsi)) {
		ptr = lsi->lsi_lmd->lmd_mgs;
		if (IS_MGS(lsi)) {
			/* Use local nids (including LO) */
			lnet_process_id_t id;
			while ((rc = LNetGetId(i++, &id)) != -ENOENT) {
				rc = do_lcfg(mgcname, id.nid,
					     LCFG_ADD_UUID, niduuid,
					     NULL, NULL, NULL);
			}
		} else {
			/* Use mgsnode= nids */
			/* mount -o mgsnode=nid */
			if (lsi->lsi_lmd->lmd_mgs) {
				ptr = lsi->lsi_lmd->lmd_mgs;
			} else if (class_find_param(ptr, PARAM_MGSNODE,
						    &ptr) != 0) {
				CERROR("No MGS nids given.\n");
				rc = -EINVAL;
				goto out_free;
			}
			while (class_parse_nid(ptr, &nid, &ptr) == 0) {
				rc = do_lcfg(mgcname, nid,
					     LCFG_ADD_UUID, niduuid,
					     NULL, NULL, NULL);
				i++;
			}
		}
	} else { /* client */
		/* Use nids from mount line: uml1,1@elan:uml2,2@elan:/lustre */
		ptr = lsi->lsi_lmd->lmd_dev;
		while (class_parse_nid(ptr, &nid, &ptr) == 0) {
			rc = do_lcfg(mgcname, nid,
				     LCFG_ADD_UUID, niduuid, NULL, NULL, NULL);
			i++;
			/* Stop at the first failover nid */
			if (*ptr == ':')
				break;
		}
	}
	if (i == 0) {
		CERROR("No valid MGS nids found.\n");
		rc = -EINVAL;
		goto out_free;
	}
	lsi->lsi_lmd->lmd_mgs_failnodes = 1;

	/* Random uuid for MGC allows easier reconnects */
	uuid = kzalloc(sizeof(*uuid), GFP_NOFS);
	if (!uuid) {
		rc = -ENOMEM;
		goto out_free;
	}

	ll_generate_random_uuid(uuidc);
	class_uuid_unparse(uuidc, uuid);

	/* Start the MGC */
	rc = lustre_start_simple(mgcname, LUSTRE_MGC_NAME,
				 (char *)uuid->uuid, LUSTRE_MGS_OBDNAME,
				 niduuid, NULL, NULL);
	kfree(uuid);
	if (rc)
		goto out_free;

	/* Add any failover MGS nids */
	i = 1;
	while (ptr && ((*ptr == ':' ||
	       class_find_param(ptr, PARAM_MGSNODE, &ptr) == 0))) {
		/* New failover node */
		sprintf(niduuid, "%s_%x", mgcname, i);
		j = 0;
		while (class_parse_nid_quiet(ptr, &nid, &ptr) == 0) {
			j++;
			rc = do_lcfg(mgcname, nid,
				     LCFG_ADD_UUID, niduuid, NULL, NULL, NULL);
			if (*ptr == ':')
				break;
		}
		if (j > 0) {
			rc = do_lcfg(mgcname, 0, LCFG_ADD_CONN,
				     niduuid, NULL, NULL, NULL);
			i++;
		} else {
			/* at ":/fsname" */
			break;
		}
	}
	lsi->lsi_lmd->lmd_mgs_failnodes = i;

	obd = class_name2obd(mgcname);
	if (!obd) {
		CERROR("Can't find mgcobd %s\n", mgcname);
		rc = -ENOTCONN;
		goto out_free;
	}

	rc = obd_set_info_async(NULL, obd->obd_self_export,
				strlen(KEY_MGSSEC), KEY_MGSSEC,
				strlen(mgssec), mgssec, NULL);
	if (rc)
		goto out_free;

	/* Keep a refcount of servers/clients who started with "mount",
	   so we know when we can get rid of the mgc. */
	atomic_set(&obd->u.cli.cl_mgc_refcount, 1);

	/* We connect to the MGS at setup, and don't disconnect until cleanup */
	data->ocd_connect_flags = OBD_CONNECT_VERSION | OBD_CONNECT_AT |
				  OBD_CONNECT_FULL20 | OBD_CONNECT_IMP_RECOV |
				  OBD_CONNECT_LVB_TYPE;

#if LUSTRE_VERSION_CODE < OBD_OCD_VERSION(3, 2, 50, 0)
	data->ocd_connect_flags |= OBD_CONNECT_MNE_SWAB;
#else
#warning "LU-1644: Remove old OBD_CONNECT_MNE_SWAB fixup and imp_need_mne_swab"
#endif

	if (lmd_is_client(lsi->lsi_lmd) &&
	    lsi->lsi_lmd->lmd_flags & LMD_FLG_NOIR)
		data->ocd_connect_flags &= ~OBD_CONNECT_IMP_RECOV;
	data->ocd_version = LUSTRE_VERSION_CODE;
	rc = obd_connect(NULL, &exp, obd, &(obd->obd_uuid), data, NULL);
	if (rc) {
		CERROR("connect failed %d\n", rc);
		goto out;
	}

	obd->u.cli.cl_mgc_mgsexp = exp;

out:
	/* Keep the mgc info in the sb. Note that many lsi's can point
	   to the same mgc.*/
	lsi->lsi_mgc = obd;
out_free:
	mutex_unlock(&mgc_start_lock);

	kfree(data);
	kfree(mgcname);
	kfree(niduuid);
	return rc;
}

static int lustre_stop_mgc(struct super_block *sb)
{
	struct lustre_sb_info *lsi = s2lsi(sb);
	struct obd_device *obd;
	char *niduuid = NULL, *ptr = NULL;
	int i, rc = 0, len = 0;

	if (!lsi)
		return -ENOENT;
	obd = lsi->lsi_mgc;
	if (!obd)
		return -ENOENT;
	lsi->lsi_mgc = NULL;

	mutex_lock(&mgc_start_lock);
	LASSERT(atomic_read(&obd->u.cli.cl_mgc_refcount) > 0);
	if (!atomic_dec_and_test(&obd->u.cli.cl_mgc_refcount)) {
		/* This is not fatal, every client that stops
		   will call in here. */
		CDEBUG(D_MOUNT, "mgc still has %d references.\n",
		       atomic_read(&obd->u.cli.cl_mgc_refcount));
		rc = -EBUSY;
		goto out;
	}

	/* The MGC has no recoverable data in any case.
	 * force shutdown set in umount_begin */
	obd->obd_no_recov = 1;

	if (obd->u.cli.cl_mgc_mgsexp) {
		/* An error is not fatal, if we are unable to send the
		   disconnect mgs ping evictor cleans up the export */
		rc = obd_disconnect(obd->u.cli.cl_mgc_mgsexp);
		if (rc)
			CDEBUG(D_MOUNT, "disconnect failed %d\n", rc);
	}

	/* Save the obdname for cleaning the nid uuids, which are
	   obdname_XX */
	len = strlen(obd->obd_name) + 6;
	niduuid = kzalloc(len, GFP_NOFS);
	if (niduuid) {
		strcpy(niduuid, obd->obd_name);
		ptr = niduuid + strlen(niduuid);
	}

	rc = class_manual_cleanup(obd);
	if (rc)
		goto out;

	/* Clean the nid uuids */
	if (!niduuid) {
		rc = -ENOMEM;
		goto out;
	}

	for (i = 0; i < lsi->lsi_lmd->lmd_mgs_failnodes; i++) {
		sprintf(ptr, "_%x", i);
		rc = do_lcfg(LUSTRE_MGC_OBDNAME, 0, LCFG_DEL_UUID,
			     niduuid, NULL, NULL, NULL);
		if (rc)
			CERROR("del MDC UUID %s failed: rc = %d\n",
			       niduuid, rc);
	}
out:
	kfree(niduuid);

	/* class_import_put will get rid of the additional connections */
	mutex_unlock(&mgc_start_lock);
	return rc;
}

/***************** lustre superblock **************/

struct lustre_sb_info *lustre_init_lsi(struct super_block *sb)
{
	struct lustre_sb_info *lsi;

	lsi = kzalloc(sizeof(*lsi), GFP_NOFS);
	if (!lsi)
		return NULL;
	lsi->lsi_lmd = kzalloc(sizeof(*lsi->lsi_lmd), GFP_NOFS);
	if (!lsi->lsi_lmd) {
		kfree(lsi);
		return NULL;
	}

	lsi->lsi_lmd->lmd_exclude_count = 0;
	lsi->lsi_lmd->lmd_recovery_time_soft = 0;
	lsi->lsi_lmd->lmd_recovery_time_hard = 0;
	s2lsi_nocast(sb) = lsi;
	/* we take 1 extra ref for our setup */
	atomic_set(&lsi->lsi_mounts, 1);

	/* Default umount style */
	lsi->lsi_flags = LSI_UMOUNT_FAILOVER;

	return lsi;
}

static int lustre_free_lsi(struct super_block *sb)
{
	struct lustre_sb_info *lsi = s2lsi(sb);

	LASSERT(lsi != NULL);
	CDEBUG(D_MOUNT, "Freeing lsi %p\n", lsi);

	/* someone didn't call server_put_mount. */
	LASSERT(atomic_read(&lsi->lsi_mounts) == 0);

	if (lsi->lsi_lmd != NULL) {
		kfree(lsi->lsi_lmd->lmd_dev);
		kfree(lsi->lsi_lmd->lmd_profile);
		kfree(lsi->lsi_lmd->lmd_mgssec);
		kfree(lsi->lsi_lmd->lmd_opts);
		if (lsi->lsi_lmd->lmd_exclude_count)
			kfree(lsi->lsi_lmd->lmd_exclude);
		kfree(lsi->lsi_lmd->lmd_mgs);
		kfree(lsi->lsi_lmd->lmd_osd_type);
		kfree(lsi->lsi_lmd->lmd_params);

		kfree(lsi->lsi_lmd);
	}

	LASSERT(lsi->lsi_llsbi == NULL);
	kfree(lsi);
	s2lsi_nocast(sb) = NULL;

	return 0;
}

/* The lsi has one reference for every server that is using the disk -
   e.g. MDT, MGS, and potentially MGC */
int lustre_put_lsi(struct super_block *sb)
{
	struct lustre_sb_info *lsi = s2lsi(sb);

	LASSERT(lsi != NULL);

	CDEBUG(D_MOUNT, "put %p %d\n", sb, atomic_read(&lsi->lsi_mounts));
	if (atomic_dec_and_test(&lsi->lsi_mounts)) {
		if (IS_SERVER(lsi) && lsi->lsi_osd_exp) {
			lu_device_put(&lsi->lsi_dt_dev->dd_lu_dev);
			lsi->lsi_osd_exp->exp_obd->obd_lvfs_ctxt.dt = NULL;
			lsi->lsi_dt_dev = NULL;
			obd_disconnect(lsi->lsi_osd_exp);
			/* wait till OSD is gone */
			obd_zombie_barrier();
		}
		lustre_free_lsi(sb);
		return 1;
	}
	return 0;
}

/*** SERVER NAME ***
 * <FSNAME><SEPARATOR><TYPE><INDEX>
 * FSNAME is between 1 and 8 characters (inclusive).
 *	Excluded characters are '/' and ':'
 * SEPARATOR is either ':' or '-'
 * TYPE: "OST", "MDT", etc.
 * INDEX: Hex representation of the index
 */

/** Get the fsname ("lustre") from the server name ("lustre-OST003F").
 * @param [in] svname server name including type and index
 * @param [out] fsname Buffer to copy filesystem name prefix into.
 *  Must have at least 'strlen(fsname) + 1' chars.
 * @param [out] endptr if endptr isn't NULL it is set to end of fsname
 * rc < 0  on error
 */
int server_name2fsname(const char *svname, char *fsname, const char **endptr)
{
	const char *dash;

	dash = svname + strnlen(svname, 8); /* max fsname length is 8 */
	for (; dash > svname && *dash != '-' && *dash != ':'; dash--)
		;
	if (dash == svname)
		return -EINVAL;

	if (fsname != NULL) {
		strncpy(fsname, svname, dash - svname);
		fsname[dash - svname] = '\0';
	}

	if (endptr != NULL)
		*endptr = dash;

	return 0;
}
EXPORT_SYMBOL(server_name2fsname);

/**
 * Get service name (svname) from string
 * rc < 0 on error
 * if endptr isn't NULL it is set to end of fsname *
 */
int server_name2svname(const char *label, char *svname, const char **endptr,
		       size_t svsize)
{
	int rc;
	const char *dash;

	/* We use server_name2fsname() just for parsing */
	rc = server_name2fsname(label, NULL, &dash);
	if (rc != 0)
		return rc;

	if (endptr != NULL)
		*endptr = dash;

	if (strlcpy(svname, dash + 1, svsize) >= svsize)
		return -E2BIG;

	return 0;
}
EXPORT_SYMBOL(server_name2svname);


/* Get the index from the obd name.
   rc = server type, or
   rc < 0  on error
   if endptr isn't NULL it is set to end of name */
int server_name2index(const char *svname, __u32 *idx, const char **endptr)
{
	unsigned long index;
	int rc;
	const char *dash;

	/* We use server_name2fsname() just for parsing */
	rc = server_name2fsname(svname, NULL, &dash);
	if (rc != 0)
		return rc;

	dash++;

	if (strncmp(dash, "MDT", 3) == 0)
		rc = LDD_F_SV_TYPE_MDT;
	else if (strncmp(dash, "OST", 3) == 0)
		rc = LDD_F_SV_TYPE_OST;
	else
		return -EINVAL;

	dash += 3;

	if (strncmp(dash, "all", 3) == 0) {
		if (endptr != NULL)
			*endptr = dash + 3;
		return rc | LDD_F_SV_ALL;
	}

	index = simple_strtoul(dash, (char **)endptr, 16);
	if (idx != NULL)
		*idx = index;

	/* Account for -mdc after index that is possible when specifying mdt */
	if (endptr != NULL && strncmp(LUSTRE_MDC_NAME, *endptr + 1,
				      sizeof(LUSTRE_MDC_NAME)-1) == 0)
		*endptr += sizeof(LUSTRE_MDC_NAME);

	return rc;
}
EXPORT_SYMBOL(server_name2index);

/*************** mount common between server and client ***************/

/* Common umount */
int lustre_common_put_super(struct super_block *sb)
{
	int rc;

	CDEBUG(D_MOUNT, "dropping sb %p\n", sb);

	/* Drop a ref to the MGC */
	rc = lustre_stop_mgc(sb);
	if (rc && (rc != -ENOENT)) {
		if (rc != -EBUSY) {
			CERROR("Can't stop MGC: %d\n", rc);
			return rc;
		}
		/* BUSY just means that there's some other obd that
		   needs the mgc.  Let him clean it up. */
		CDEBUG(D_MOUNT, "MGC still in use\n");
	}
	/* Drop a ref to the mounted disk */
	lustre_put_lsi(sb);
	lu_types_stop();
	return rc;
}
EXPORT_SYMBOL(lustre_common_put_super);

static void lmd_print(struct lustre_mount_data *lmd)
{
	int i;

	PRINT_CMD(D_MOUNT, "  mount data:\n");
	if (lmd_is_client(lmd))
		PRINT_CMD(D_MOUNT, "profile: %s\n", lmd->lmd_profile);
	PRINT_CMD(D_MOUNT, "device:  %s\n", lmd->lmd_dev);
	PRINT_CMD(D_MOUNT, "flags:   %x\n", lmd->lmd_flags);

	if (lmd->lmd_opts)
		PRINT_CMD(D_MOUNT, "options: %s\n", lmd->lmd_opts);

	if (lmd->lmd_recovery_time_soft)
		PRINT_CMD(D_MOUNT, "recovery time soft: %d\n",
			  lmd->lmd_recovery_time_soft);

	if (lmd->lmd_recovery_time_hard)
		PRINT_CMD(D_MOUNT, "recovery time hard: %d\n",
			  lmd->lmd_recovery_time_hard);

	for (i = 0; i < lmd->lmd_exclude_count; i++) {
		PRINT_CMD(D_MOUNT, "exclude %d:  OST%04x\n", i,
			  lmd->lmd_exclude[i]);
	}
}

/* Is this server on the exclusion list */
int lustre_check_exclusion(struct super_block *sb, char *svname)
{
	struct lustre_sb_info *lsi = s2lsi(sb);
	struct lustre_mount_data *lmd = lsi->lsi_lmd;
	__u32 index;
	int i, rc;

	rc = server_name2index(svname, &index, NULL);
	if (rc != LDD_F_SV_TYPE_OST)
		/* Only exclude OSTs */
		return 0;

	CDEBUG(D_MOUNT, "Check exclusion %s (%d) in %d of %s\n", svname,
	       index, lmd->lmd_exclude_count, lmd->lmd_dev);

	for (i = 0; i < lmd->lmd_exclude_count; i++) {
		if (index == lmd->lmd_exclude[i]) {
			CWARN("Excluding %s (on exclusion list)\n", svname);
			return 1;
		}
	}
	return 0;
}

/* mount -v  -o exclude=lustre-OST0001:lustre-OST0002 -t lustre ... */
static int lmd_make_exclusion(struct lustre_mount_data *lmd, const char *ptr)
{
	const char *s1 = ptr, *s2;
	__u32 index, *exclude_list;
	int rc = 0, devmax;

	/* The shortest an ost name can be is 8 chars: -OST0000.
	   We don't actually know the fsname at this time, so in fact
	   a user could specify any fsname. */
	devmax = strlen(ptr) / 8 + 1;

	/* temp storage until we figure out how many we have */
	exclude_list = kcalloc(devmax, sizeof(index), GFP_NOFS);
	if (!exclude_list)
		return -ENOMEM;

	/* we enter this fn pointing at the '=' */
	while (*s1 && *s1 != ' ' && *s1 != ',') {
		s1++;
		rc = server_name2index(s1, &index, &s2);
		if (rc < 0) {
			CERROR("Can't parse server name '%s': rc = %d\n",
			       s1, rc);
			break;
		}
		if (rc == LDD_F_SV_TYPE_OST)
			exclude_list[lmd->lmd_exclude_count++] = index;
		else
			CDEBUG(D_MOUNT, "ignoring exclude %.*s: type = %#x\n",
			       (uint)(s2-s1), s1, rc);
		s1 = s2;
		/* now we are pointing at ':' (next exclude)
		   or ',' (end of excludes) */
		if (lmd->lmd_exclude_count >= devmax)
			break;
	}
	if (rc >= 0) /* non-err */
		rc = 0;

	if (lmd->lmd_exclude_count) {
		/* permanent, freed in lustre_free_lsi */
		lmd->lmd_exclude = kcalloc(lmd->lmd_exclude_count,
					   sizeof(index), GFP_NOFS);
		if (lmd->lmd_exclude) {
			memcpy(lmd->lmd_exclude, exclude_list,
			       sizeof(index) * lmd->lmd_exclude_count);
		} else {
			rc = -ENOMEM;
			lmd->lmd_exclude_count = 0;
		}
	}
	kfree(exclude_list);
	return rc;
}

static int lmd_parse_mgssec(struct lustre_mount_data *lmd, char *ptr)
{
	char   *tail;
	int     length;

	kfree(lmd->lmd_mgssec);
	lmd->lmd_mgssec = NULL;

	tail = strchr(ptr, ',');
	if (tail == NULL)
		length = strlen(ptr);
	else
		length = tail - ptr;

	lmd->lmd_mgssec = kzalloc(length + 1, GFP_NOFS);
<<<<<<< HEAD
	if (lmd->lmd_mgssec == NULL)
=======
	if (!lmd->lmd_mgssec)
>>>>>>> 9fe8ecca
		return -ENOMEM;

	memcpy(lmd->lmd_mgssec, ptr, length);
	lmd->lmd_mgssec[length] = '\0';
	return 0;
}

static int lmd_parse_string(char **handle, char *ptr)
{
	char   *tail;
	int     length;

	if ((handle == NULL) || (ptr == NULL))
		return -EINVAL;

	kfree(*handle);
	*handle = NULL;

	tail = strchr(ptr, ',');
	if (tail == NULL)
		length = strlen(ptr);
	else
		length = tail - ptr;

	*handle = kzalloc(length + 1, GFP_NOFS);
<<<<<<< HEAD
	if (*handle == NULL)
=======
	if (!*handle)
>>>>>>> 9fe8ecca
		return -ENOMEM;

	memcpy(*handle, ptr, length);
	(*handle)[length] = '\0';

	return 0;
}

/* Collect multiple values for mgsnid specifiers */
static int lmd_parse_mgs(struct lustre_mount_data *lmd, char **ptr)
{
	lnet_nid_t nid;
	char *tail = *ptr;
	char *mgsnid;
	int   length;
	int   oldlen = 0;

	/* Find end of nidlist */
	while (class_parse_nid_quiet(tail, &nid, &tail) == 0) {}
	length = tail - *ptr;
	if (length == 0) {
		LCONSOLE_ERROR_MSG(0x159, "Can't parse NID '%s'\n", *ptr);
		return -EINVAL;
	}

	if (lmd->lmd_mgs != NULL)
		oldlen = strlen(lmd->lmd_mgs) + 1;

	mgsnid = kzalloc(oldlen + length + 1, GFP_NOFS);
<<<<<<< HEAD
	if (mgsnid == NULL)
=======
	if (!mgsnid)
>>>>>>> 9fe8ecca
		return -ENOMEM;

	if (lmd->lmd_mgs != NULL) {
		/* Multiple mgsnid= are taken to mean failover locations */
		memcpy(mgsnid, lmd->lmd_mgs, oldlen);
		mgsnid[oldlen - 1] = ':';
		kfree(lmd->lmd_mgs);
	}
	memcpy(mgsnid + oldlen, *ptr, length);
	mgsnid[oldlen + length] = '\0';
	lmd->lmd_mgs = mgsnid;
	*ptr = tail;

	return 0;
}

/** Parse mount line options
 * e.g. mount -v -t lustre -o abort_recov uml1:uml2:/lustre-client /mnt/lustre
 * dev is passed as device=uml1:/lustre by mount.lustre
 */
static int lmd_parse(char *options, struct lustre_mount_data *lmd)
{
	char *s1, *s2, *devname = NULL;
	struct lustre_mount_data *raw = (struct lustre_mount_data *)options;
	int rc = 0;

	LASSERT(lmd);
	if (!options) {
		LCONSOLE_ERROR_MSG(0x162, "Missing mount data: check that /sbin/mount.lustre is installed.\n");
		return -EINVAL;
	}

	/* Options should be a string - try to detect old lmd data */
	if ((raw->lmd_magic & 0xffffff00) == (LMD_MAGIC & 0xffffff00)) {
		LCONSOLE_ERROR_MSG(0x163, "You're using an old version of /sbin/mount.lustre.  Please install version %s\n",
				   LUSTRE_VERSION_STRING);
		return -EINVAL;
	}
	lmd->lmd_magic = LMD_MAGIC;

	lmd->lmd_params = kzalloc(4096, GFP_NOFS);
<<<<<<< HEAD
	if (lmd->lmd_params == NULL)
=======
	if (!lmd->lmd_params)
>>>>>>> 9fe8ecca
		return -ENOMEM;
	lmd->lmd_params[0] = '\0';

	/* Set default flags here */

	s1 = options;
	while (*s1) {
		int clear = 0;
		int time_min = OBD_RECOVERY_TIME_MIN;

		/* Skip whitespace and extra commas */
		while (*s1 == ' ' || *s1 == ',')
			s1++;

		/* Client options are parsed in ll_options: eg. flock,
		   user_xattr, acl */

		/* Parse non-ldiskfs options here. Rather than modifying
		   ldiskfs, we just zero these out here */
		if (strncmp(s1, "abort_recov", 11) == 0) {
			lmd->lmd_flags |= LMD_FLG_ABORT_RECOV;
			clear++;
		} else if (strncmp(s1, "recovery_time_soft=", 19) == 0) {
			lmd->lmd_recovery_time_soft = max_t(int,
				simple_strtoul(s1 + 19, NULL, 10), time_min);
			clear++;
		} else if (strncmp(s1, "recovery_time_hard=", 19) == 0) {
			lmd->lmd_recovery_time_hard = max_t(int,
				simple_strtoul(s1 + 19, NULL, 10), time_min);
			clear++;
		} else if (strncmp(s1, "noir", 4) == 0) {
			lmd->lmd_flags |= LMD_FLG_NOIR; /* test purpose only. */
			clear++;
		} else if (strncmp(s1, "nosvc", 5) == 0) {
			lmd->lmd_flags |= LMD_FLG_NOSVC;
			clear++;
		} else if (strncmp(s1, "nomgs", 5) == 0) {
			lmd->lmd_flags |= LMD_FLG_NOMGS;
			clear++;
		} else if (strncmp(s1, "noscrub", 7) == 0) {
			lmd->lmd_flags |= LMD_FLG_NOSCRUB;
			clear++;
		} else if (strncmp(s1, PARAM_MGSNODE,
				   sizeof(PARAM_MGSNODE) - 1) == 0) {
			s2 = s1 + sizeof(PARAM_MGSNODE) - 1;
			/* Assume the next mount opt is the first
			   invalid nid we get to. */
			rc = lmd_parse_mgs(lmd, &s2);
			if (rc)
				goto invalid;
			clear++;
		} else if (strncmp(s1, "writeconf", 9) == 0) {
			lmd->lmd_flags |= LMD_FLG_WRITECONF;
			clear++;
		} else if (strncmp(s1, "update", 6) == 0) {
			lmd->lmd_flags |= LMD_FLG_UPDATE;
			clear++;
		} else if (strncmp(s1, "virgin", 6) == 0) {
			lmd->lmd_flags |= LMD_FLG_VIRGIN;
			clear++;
		} else if (strncmp(s1, "noprimnode", 10) == 0) {
			lmd->lmd_flags |= LMD_FLG_NO_PRIMNODE;
			clear++;
		} else if (strncmp(s1, "mgssec=", 7) == 0) {
			rc = lmd_parse_mgssec(lmd, s1 + 7);
			if (rc)
				goto invalid;
			clear++;
		/* ost exclusion list */
		} else if (strncmp(s1, "exclude=", 8) == 0) {
			rc = lmd_make_exclusion(lmd, s1 + 7);
			if (rc)
				goto invalid;
			clear++;
		} else if (strncmp(s1, "mgs", 3) == 0) {
			/* We are an MGS */
			lmd->lmd_flags |= LMD_FLG_MGS;
			clear++;
		} else if (strncmp(s1, "svname=", 7) == 0) {
			rc = lmd_parse_string(&lmd->lmd_profile, s1 + 7);
			if (rc)
				goto invalid;
			clear++;
		} else if (strncmp(s1, "param=", 6) == 0) {
			int length;
			char *tail = strchr(s1 + 6, ',');
			if (tail == NULL)
				length = strlen(s1);
			else
				length = tail - s1;
			length -= 6;
			strncat(lmd->lmd_params, s1 + 6, length);
			strcat(lmd->lmd_params, " ");
			clear++;
		} else if (strncmp(s1, "osd=", 4) == 0) {
			rc = lmd_parse_string(&lmd->lmd_osd_type, s1 + 4);
			if (rc)
				goto invalid;
			clear++;
		}
		/* Linux 2.4 doesn't pass the device, so we stuck it at the
		   end of the options. */
		else if (strncmp(s1, "device=", 7) == 0) {
			devname = s1 + 7;
			/* terminate options right before device.  device
			   must be the last one. */
			*s1 = '\0';
			break;
		}

		/* Find next opt */
		s2 = strchr(s1, ',');
		if (s2 == NULL) {
			if (clear)
				*s1 = '\0';
			break;
		}
		s2++;
		if (clear)
			memmove(s1, s2, strlen(s2) + 1);
		else
			s1 = s2;
	}

	if (!devname) {
		LCONSOLE_ERROR_MSG(0x164, "Can't find the device name (need mount option 'device=...')\n");
		goto invalid;
	}

	s1 = strstr(devname, ":/");
	if (s1) {
		++s1;
		lmd->lmd_flags |= LMD_FLG_CLIENT;
		/* Remove leading /s from fsname */
		while (*++s1 == '/') ;
		/* Freed in lustre_free_lsi */
<<<<<<< HEAD
		lmd->lmd_profile = kzalloc(strlen(s1) + 8, GFP_NOFS);
=======
		lmd->lmd_profile = kasprintf(GFP_NOFS, "%s-client", s1);
>>>>>>> 9fe8ecca
		if (!lmd->lmd_profile)
			return -ENOMEM;
	}

	/* Freed in lustre_free_lsi */
	lmd->lmd_dev = kzalloc(strlen(devname) + 1, GFP_NOFS);
	if (!lmd->lmd_dev)
		return -ENOMEM;
	strcpy(lmd->lmd_dev, devname);

	/* Save mount options */
	s1 = options + strlen(options) - 1;
	while (s1 >= options && (*s1 == ',' || *s1 == ' '))
		*s1-- = 0;
	if (*options != 0) {
		/* Freed in lustre_free_lsi */
		lmd->lmd_opts = kzalloc(strlen(options) + 1, GFP_NOFS);
		if (!lmd->lmd_opts)
			return -ENOMEM;
		strcpy(lmd->lmd_opts, options);
	}

	lmd_print(lmd);
	lmd->lmd_magic = LMD_MAGIC;

	return rc;

invalid:
	CERROR("Bad mount options %s\n", options);
	return -EINVAL;
}

struct lustre_mount_data2 {
	void *lmd2_data;
	struct vfsmount *lmd2_mnt;
};

/** This is the entry point for the mount call into Lustre.
 * This is called when a server or client is mounted,
 * and this is where we start setting things up.
 * @param data Mount options (e.g. -o flock,abort_recov)
 */
int lustre_fill_super(struct super_block *sb, void *data, int silent)
{
	struct lustre_mount_data *lmd;
	struct lustre_mount_data2 *lmd2 = data;
	struct lustre_sb_info *lsi;
	int rc;

	CDEBUG(D_MOUNT|D_VFSTRACE, "VFS Op: sb %p\n", sb);

	lsi = lustre_init_lsi(sb);
	if (!lsi)
		return -ENOMEM;
	lmd = lsi->lsi_lmd;

	/*
	 * Disable lockdep during mount, because mount locking patterns are
	 * `special'.
	 */
	lockdep_off();

	/*
	 * LU-639: the obd cleanup of last mount may not finish yet, wait here.
	 */
	obd_zombie_barrier();

	/* Figure out the lmd from the mount options */
	if (lmd_parse((char *)(lmd2->lmd2_data), lmd)) {
		lustre_put_lsi(sb);
		rc = -EINVAL;
		goto out;
	}

	if (lmd_is_client(lmd)) {
		CDEBUG(D_MOUNT, "Mounting client %s\n", lmd->lmd_profile);
		if (client_fill_super == NULL)
			request_module("lustre");
		if (client_fill_super == NULL) {
			LCONSOLE_ERROR_MSG(0x165, "Nothing registered for client mount! Is the 'lustre' module loaded?\n");
			lustre_put_lsi(sb);
			rc = -ENODEV;
		} else {
			rc = lustre_start_mgc(sb);
			if (rc) {
				lustre_put_lsi(sb);
				goto out;
			}
			/* Connect and start */
			/* (should always be ll_fill_super) */
			rc = (*client_fill_super)(sb, lmd2->lmd2_mnt);
			/* c_f_s will call lustre_common_put_super on failure */
		}
	} else {
		CERROR("This is client-side-only module, cannot handle server mount.\n");
		rc = -EINVAL;
	}

	/* If error happens in fill_super() call, @lsi will be killed there.
	 * This is why we do not put it here. */
	goto out;
out:
	if (rc) {
		CERROR("Unable to mount %s (%d)\n",
		       s2lsi(sb) ? lmd->lmd_dev : "", rc);
	} else {
		CDEBUG(D_SUPER, "Mount %s complete\n",
		       lmd->lmd_dev);
	}
	lockdep_on();
	return rc;
}


/* We can't call ll_fill_super by name because it lives in a module that
   must be loaded after this one. */
void lustre_register_client_fill_super(int (*cfs)(struct super_block *sb,
						  struct vfsmount *mnt))
{
	client_fill_super = cfs;
}
EXPORT_SYMBOL(lustre_register_client_fill_super);

void lustre_register_kill_super_cb(void (*cfs)(struct super_block *sb))
{
	kill_super_cb = cfs;
}
EXPORT_SYMBOL(lustre_register_kill_super_cb);

/***************** FS registration ******************/
struct dentry *lustre_mount(struct file_system_type *fs_type, int flags,
				const char *devname, void *data)
{
	struct lustre_mount_data2 lmd2 = {
		.lmd2_data = data,
		.lmd2_mnt = NULL
	};

	return mount_nodev(fs_type, flags, &lmd2, lustre_fill_super);
}

static void lustre_kill_super(struct super_block *sb)
{
	struct lustre_sb_info *lsi = s2lsi(sb);

	if (kill_super_cb && lsi && !IS_SERVER(lsi))
		(*kill_super_cb)(sb);

	kill_anon_super(sb);
}

/** Register the "lustre" fs type
 */
struct file_system_type lustre_fs_type = {
	.owner	= THIS_MODULE,
	.name	 = "lustre",
	.mount	= lustre_mount,
	.kill_sb      = lustre_kill_super,
	.fs_flags     = FS_BINARY_MOUNTDATA | FS_REQUIRES_DEV |
			FS_RENAME_DOES_D_MOVE,
};
MODULE_ALIAS_FS("lustre");

int lustre_register_fs(void)
{
	return register_filesystem(&lustre_fs_type);
}

int lustre_unregister_fs(void)
{
	return unregister_filesystem(&lustre_fs_type);
}<|MERGE_RESOLUTION|>--- conflicted
+++ resolved
@@ -85,11 +85,7 @@
 	LASSERT(cfg);
 
 	bufs = kzalloc(sizeof(*bufs), GFP_NOFS);
-<<<<<<< HEAD
-	if (bufs == NULL)
-=======
 	if (!bufs)
->>>>>>> 9fe8ecca
 		return -ENOMEM;
 
 	/* mgc_process_config */
@@ -251,14 +247,9 @@
 	mutex_lock(&mgc_start_lock);
 
 	len = strlen(LUSTRE_MGC_OBDNAME) + strlen(libcfs_nid2str(nid)) + 1;
-<<<<<<< HEAD
-	mgcname = kzalloc(len, GFP_NOFS);
-	niduuid = kzalloc(len + 2, GFP_NOFS);
-=======
 	mgcname = kasprintf(GFP_NOFS,
 			    "%s%s", LUSTRE_MGC_OBDNAME, libcfs_nid2str(nid));
 	niduuid = kasprintf(GFP_NOFS, "%s_%x", mgcname, i);
->>>>>>> 9fe8ecca
 	if (!mgcname || !niduuid) {
 		rc = -ENOMEM;
 		goto out_free;
@@ -267,11 +258,7 @@
 	mgssec = lsi->lsi_lmd->lmd_mgssec ? lsi->lsi_lmd->lmd_mgssec : "";
 
 	data = kzalloc(sizeof(*data), GFP_NOFS);
-<<<<<<< HEAD
-	if (data == NULL) {
-=======
 	if (!data) {
->>>>>>> 9fe8ecca
 		rc = -ENOMEM;
 		goto out_free;
 	}
@@ -897,11 +884,7 @@
 		length = tail - ptr;
 
 	lmd->lmd_mgssec = kzalloc(length + 1, GFP_NOFS);
-<<<<<<< HEAD
-	if (lmd->lmd_mgssec == NULL)
-=======
 	if (!lmd->lmd_mgssec)
->>>>>>> 9fe8ecca
 		return -ENOMEM;
 
 	memcpy(lmd->lmd_mgssec, ptr, length);
@@ -927,11 +910,7 @@
 		length = tail - ptr;
 
 	*handle = kzalloc(length + 1, GFP_NOFS);
-<<<<<<< HEAD
-	if (*handle == NULL)
-=======
 	if (!*handle)
->>>>>>> 9fe8ecca
 		return -ENOMEM;
 
 	memcpy(*handle, ptr, length);
@@ -961,11 +940,7 @@
 		oldlen = strlen(lmd->lmd_mgs) + 1;
 
 	mgsnid = kzalloc(oldlen + length + 1, GFP_NOFS);
-<<<<<<< HEAD
-	if (mgsnid == NULL)
-=======
 	if (!mgsnid)
->>>>>>> 9fe8ecca
 		return -ENOMEM;
 
 	if (lmd->lmd_mgs != NULL) {
@@ -1007,11 +982,7 @@
 	lmd->lmd_magic = LMD_MAGIC;
 
 	lmd->lmd_params = kzalloc(4096, GFP_NOFS);
-<<<<<<< HEAD
-	if (lmd->lmd_params == NULL)
-=======
 	if (!lmd->lmd_params)
->>>>>>> 9fe8ecca
 		return -ENOMEM;
 	lmd->lmd_params[0] = '\0';
 
@@ -1148,11 +1119,7 @@
 		/* Remove leading /s from fsname */
 		while (*++s1 == '/') ;
 		/* Freed in lustre_free_lsi */
-<<<<<<< HEAD
-		lmd->lmd_profile = kzalloc(strlen(s1) + 8, GFP_NOFS);
-=======
 		lmd->lmd_profile = kasprintf(GFP_NOFS, "%s-client", s1);
->>>>>>> 9fe8ecca
 		if (!lmd->lmd_profile)
 			return -ENOMEM;
 	}
