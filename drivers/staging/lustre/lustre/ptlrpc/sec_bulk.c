--- conflicted
+++ resolved
@@ -415,11 +415,7 @@
 
 	for (i = 0; i < npools; i++) {
 		pools[i] = kzalloc(PAGE_CACHE_SIZE, GFP_NOFS);
-<<<<<<< HEAD
-		if (pools[i] == NULL)
-=======
 		if (!pools[i])
->>>>>>> 9fe8ecca
 			goto out_pools;
 
 		for (j = 0; j < PAGES_PER_POOL && alloced < npages; j++) {
