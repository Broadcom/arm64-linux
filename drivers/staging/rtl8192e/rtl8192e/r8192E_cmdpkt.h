/******************************************************************************
 * Copyright(c) 2008 - 2010 Realtek Corporation. All rights reserved.
 *
 * This program is distributed in the hope that it will be useful, but WITHOUT
 * ANY WARRANTY; without even the implied warranty of MERCHANTABILITY or
 * FITNESS FOR A PARTICULAR PURPOSE.  See the GNU General Public License for
 * more details.
 *
 * You should have received a copy of the GNU General Public License along with
 * this program; if not, write to the Free Software Foundation, Inc.,
 * 51 Franklin Street, Fifth Floor, Boston, MA 02110, USA
 *
 * The full GNU General Public License is included in this distribution in the
 * file called LICENSE.
 *
 * Contact Information:
 * wlanfae <wlanfae@realtek.com>
******************************************************************************/
#ifndef R819XUSB_CMDPKT_H
#define R819XUSB_CMDPKT_H

<<<<<<< HEAD
extern bool cmpk_message_handle_tx(struct net_device *dev,
				   u8 *codevirtualaddress, u32 packettype,
				   u32 buffer_len);
=======
bool rtl92e_send_cmd_pkt(struct net_device *dev, u8 *codevirtualaddress,
			 u32 packettype, u32 buffer_len);
>>>>>>> 9fe8ecca
#endif<|MERGE_RESOLUTION|>--- conflicted
+++ resolved
@@ -19,12 +19,6 @@
 #ifndef R819XUSB_CMDPKT_H
 #define R819XUSB_CMDPKT_H
 
-<<<<<<< HEAD
-extern bool cmpk_message_handle_tx(struct net_device *dev,
-				   u8 *codevirtualaddress, u32 packettype,
-				   u32 buffer_len);
-=======
 bool rtl92e_send_cmd_pkt(struct net_device *dev, u8 *codevirtualaddress,
 			 u32 packettype, u32 buffer_len);
->>>>>>> 9fe8ecca
 #endif