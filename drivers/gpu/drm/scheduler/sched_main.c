--- conflicted
+++ resolved
@@ -92,7 +92,6 @@
 	if (!list_empty(&entity->list))
 		return;
 	spin_lock(&rq->lock);
-	atomic_inc(&rq->sched->score);
 	list_add_tail(&entity->list, &rq->entities);
 	spin_unlock(&rq->lock);
 }
@@ -111,7 +110,6 @@
 	if (list_empty(&entity->list))
 		return;
 	spin_lock(&rq->lock);
-	atomic_dec(&rq->sched->score);
 	list_del_init(&entity->list);
 	if (rq->current_entity == entity)
 		rq->current_entity = NULL;
@@ -285,11 +283,7 @@
 	sched = container_of(work, struct drm_gpu_scheduler, work_tdr.work);
 
 	/* Protects against concurrent deletion in drm_sched_get_cleanup_job */
-<<<<<<< HEAD
-	spin_lock_irqsave(&sched->job_list_lock, flags);
-=======
 	spin_lock(&sched->job_list_lock);
->>>>>>> 04d5ce62
 	job = list_first_entry_or_null(&sched->ring_mirror_list,
 				       struct drm_sched_job, node);
 
@@ -300,11 +294,7 @@
 		 * is parked at which point it's safe.
 		 */
 		list_del_init(&job->node);
-<<<<<<< HEAD
-		spin_unlock_irqrestore(&sched->job_list_lock, flags);
-=======
 		spin_unlock(&sched->job_list_lock);
->>>>>>> 04d5ce62
 
 		job->sched->ops->timedout_job(job);
 
@@ -317,11 +307,7 @@
 			sched->free_guilty = false;
 		}
 	} else {
-<<<<<<< HEAD
-		spin_unlock_irqrestore(&sched->job_list_lock, flags);
-=======
 		spin_unlock(&sched->job_list_lock);
->>>>>>> 04d5ce62
 	}
 
 	spin_lock(&sched->job_list_lock);
@@ -661,7 +647,7 @@
 	struct drm_gpu_scheduler *sched = s_fence->sched;
 
 	atomic_dec(&sched->hw_rq_count);
-	atomic_dec(&sched->score);
+	atomic_dec(&sched->num_jobs);
 
 	trace_drm_sched_process_job(s_fence);
 
@@ -874,7 +860,7 @@
 	spin_lock_init(&sched->job_list_lock);
 	atomic_set(&sched->hw_rq_count, 0);
 	INIT_DELAYED_WORK(&sched->work_tdr, drm_sched_job_timedout);
-	atomic_set(&sched->score, 0);
+	atomic_set(&sched->num_jobs, 0);
 	atomic64_set(&sched->job_id_count, 0);
 
 	/* Each scheduler will run on a seperate kernel thread */
