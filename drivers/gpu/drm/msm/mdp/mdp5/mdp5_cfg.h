--- conflicted
+++ resolved
@@ -59,14 +59,11 @@
 
 #define MDP5_INTF_NUM_MAX	5
 
-<<<<<<< HEAD
-=======
 struct mdp5_intf_block {
 	uint32_t base[MAX_BASES];
 	u32 connect[MDP5_INTF_NUM_MAX]; /* array of enum mdp5_intf_type */
 };
 
->>>>>>> 4b8a8262
 struct mdp5_cfg_hw {
 	char  *name;
 
@@ -80,13 +77,7 @@
 	struct mdp5_sub_block dspp;
 	struct mdp5_sub_block ad;
 	struct mdp5_sub_block pp;
-<<<<<<< HEAD
-	struct mdp5_sub_block intf;
-=======
 	struct mdp5_intf_block intf;
->>>>>>> 4b8a8262
-
-	u32 intfs[MDP5_INTF_NUM_MAX]; /* array of enum mdp5_intf_type */
 
 	uint32_t max_clk;
 };
