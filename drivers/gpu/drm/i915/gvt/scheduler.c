--- conflicted
+++ resolved
@@ -630,11 +630,7 @@
 
 	update_shadow_pdps(workload);
 
-<<<<<<< HEAD
-	set_context_ppgtt_from_shadow(workload, s->shadow[ring]);
-=======
 	set_context_ppgtt_from_shadow(workload, s->shadow[workload->engine->id]);
->>>>>>> 04d5ce62
 
 	ret = intel_vgpu_sync_oos_pages(workload->vgpu);
 	if (ret) {
@@ -792,10 +788,6 @@
 {
 	struct i915_request *rq = workload->req;
 	struct intel_vgpu *vgpu = workload->vgpu;
-<<<<<<< HEAD
-	struct intel_gvt *gvt = vgpu->gvt;
-=======
->>>>>>> 04d5ce62
 	struct drm_i915_gem_object *ctx_obj = rq->context->state->obj;
 	struct execlist_ring_context *shadow_ring_context;
 	struct page *page;
@@ -1240,12 +1232,8 @@
 		ce->vm = i915_vm_get(&ppgtt->vm);
 		intel_context_set_single_submission(ce);
 
-<<<<<<< HEAD
-		if (!USES_GUC_SUBMISSION(i915)) { /* Max ring buffer size */
-=======
 		/* Max ring buffer size */
 		if (!intel_uc_wants_guc_submission(&engine->gt->uc)) {
->>>>>>> 04d5ce62
 			const unsigned int ring_size = 512 * SZ_4K;
 
 			ce->ring = __intel_context_ring_size(ring_size);
