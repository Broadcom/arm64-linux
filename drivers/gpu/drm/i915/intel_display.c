/*
 * Copyright © 2006-2007 Intel Corporation
 *
 * Permission is hereby granted, free of charge, to any person obtaining a
 * copy of this software and associated documentation files (the "Software"),
 * to deal in the Software without restriction, including without limitation
 * the rights to use, copy, modify, merge, publish, distribute, sublicense,
 * and/or sell copies of the Software, and to permit persons to whom the
 * Software is furnished to do so, subject to the following conditions:
 *
 * The above copyright notice and this permission notice (including the next
 * paragraph) shall be included in all copies or substantial portions of the
 * Software.
 *
 * THE SOFTWARE IS PROVIDED "AS IS", WITHOUT WARRANTY OF ANY KIND, EXPRESS OR
 * IMPLIED, INCLUDING BUT NOT LIMITED TO THE WARRANTIES OF MERCHANTABILITY,
 * FITNESS FOR A PARTICULAR PURPOSE AND NONINFRINGEMENT.  IN NO EVENT SHALL
 * THE AUTHORS OR COPYRIGHT HOLDERS BE LIABLE FOR ANY CLAIM, DAMAGES OR OTHER
 * LIABILITY, WHETHER IN AN ACTION OF CONTRACT, TORT OR OTHERWISE, ARISING
 * FROM, OUT OF OR IN CONNECTION WITH THE SOFTWARE OR THE USE OR OTHER
 * DEALINGS IN THE SOFTWARE.
 *
 * Authors:
 *	Eric Anholt <eric@anholt.net>
 */

#include <linux/dmi.h>
#include <linux/module.h>
#include <linux/input.h>
#include <linux/i2c.h>
#include <linux/kernel.h>
#include <linux/slab.h>
#include <linux/vgaarb.h>
#include <drm/drm_edid.h>
#include <drm/drmP.h>
#include "intel_drv.h"
#include <drm/i915_drm.h>
#include "i915_drv.h"
#include "i915_trace.h"
#include <drm/drm_atomic.h>
#include <drm/drm_atomic_helper.h>
#include <drm/drm_dp_helper.h>
#include <drm/drm_crtc_helper.h>
#include <drm/drm_plane_helper.h>
#include <drm/drm_rect.h>
#include <linux/dma_remapping.h>

/* Primary plane formats for gen <= 3 */
static const uint32_t i8xx_primary_formats[] = {
	DRM_FORMAT_C8,
	DRM_FORMAT_RGB565,
	DRM_FORMAT_XRGB1555,
	DRM_FORMAT_XRGB8888,
};

/* Primary plane formats for gen >= 4 */
static const uint32_t i965_primary_formats[] = {
	DRM_FORMAT_C8,
	DRM_FORMAT_RGB565,
	DRM_FORMAT_XRGB8888,
	DRM_FORMAT_XBGR8888,
	DRM_FORMAT_XRGB2101010,
	DRM_FORMAT_XBGR2101010,
};

static const uint32_t skl_primary_formats[] = {
	DRM_FORMAT_C8,
	DRM_FORMAT_RGB565,
	DRM_FORMAT_XRGB8888,
	DRM_FORMAT_XBGR8888,
	DRM_FORMAT_ARGB8888,
	DRM_FORMAT_ABGR8888,
	DRM_FORMAT_XRGB2101010,
	DRM_FORMAT_XBGR2101010,
};

/* Cursor formats */
static const uint32_t intel_cursor_formats[] = {
	DRM_FORMAT_ARGB8888,
};

static void intel_crtc_update_cursor(struct drm_crtc *crtc, bool on);

static void i9xx_crtc_clock_get(struct intel_crtc *crtc,
				struct intel_crtc_state *pipe_config);
static void ironlake_pch_clock_get(struct intel_crtc *crtc,
				   struct intel_crtc_state *pipe_config);

static int intel_set_mode(struct drm_crtc *crtc,
			  struct drm_atomic_state *state,
			  bool force_restore);
static int intel_framebuffer_init(struct drm_device *dev,
				  struct intel_framebuffer *ifb,
				  struct drm_mode_fb_cmd2 *mode_cmd,
				  struct drm_i915_gem_object *obj);
static void i9xx_set_pipeconf(struct intel_crtc *intel_crtc);
static void intel_set_pipe_timings(struct intel_crtc *intel_crtc);
static void intel_cpu_transcoder_set_m_n(struct intel_crtc *crtc,
					 struct intel_link_m_n *m_n,
					 struct intel_link_m_n *m2_n2);
static void ironlake_set_pipeconf(struct drm_crtc *crtc);
static void haswell_set_pipeconf(struct drm_crtc *crtc);
static void intel_set_pipe_csc(struct drm_crtc *crtc);
static void vlv_prepare_pll(struct intel_crtc *crtc,
			    const struct intel_crtc_state *pipe_config);
static void chv_prepare_pll(struct intel_crtc *crtc,
			    const struct intel_crtc_state *pipe_config);
static void intel_begin_crtc_commit(struct drm_crtc *crtc);
static void intel_finish_crtc_commit(struct drm_crtc *crtc);
static void skl_init_scalers(struct drm_device *dev, struct intel_crtc *intel_crtc,
	struct intel_crtc_state *crtc_state);
static int i9xx_get_refclk(const struct intel_crtc_state *crtc_state,
			   int num_connectors);
static void intel_crtc_enable_planes(struct drm_crtc *crtc);
static void intel_crtc_disable_planes(struct drm_crtc *crtc);

static struct intel_encoder *intel_find_encoder(struct intel_connector *connector, int pipe)
{
	if (!connector->mst_port)
		return connector->encoder;
	else
		return &connector->mst_port->mst_encoders[pipe]->base;
}

typedef struct {
	int	min, max;
} intel_range_t;

typedef struct {
	int	dot_limit;
	int	p2_slow, p2_fast;
} intel_p2_t;

typedef struct intel_limit intel_limit_t;
struct intel_limit {
	intel_range_t   dot, vco, n, m, m1, m2, p, p1;
	intel_p2_t	    p2;
};

int
intel_pch_rawclk(struct drm_device *dev)
{
	struct drm_i915_private *dev_priv = dev->dev_private;

	WARN_ON(!HAS_PCH_SPLIT(dev));

	return I915_READ(PCH_RAWCLK_FREQ) & RAWCLK_FREQ_MASK;
}

static inline u32 /* units of 100MHz */
intel_fdi_link_freq(struct drm_device *dev)
{
	if (IS_GEN5(dev)) {
		struct drm_i915_private *dev_priv = dev->dev_private;
		return (I915_READ(FDI_PLL_BIOS_0) & FDI_PLL_FB_CLOCK_MASK) + 2;
	} else
		return 27;
}

static const intel_limit_t intel_limits_i8xx_dac = {
	.dot = { .min = 25000, .max = 350000 },
	.vco = { .min = 908000, .max = 1512000 },
	.n = { .min = 2, .max = 16 },
	.m = { .min = 96, .max = 140 },
	.m1 = { .min = 18, .max = 26 },
	.m2 = { .min = 6, .max = 16 },
	.p = { .min = 4, .max = 128 },
	.p1 = { .min = 2, .max = 33 },
	.p2 = { .dot_limit = 165000,
		.p2_slow = 4, .p2_fast = 2 },
};

static const intel_limit_t intel_limits_i8xx_dvo = {
	.dot = { .min = 25000, .max = 350000 },
	.vco = { .min = 908000, .max = 1512000 },
	.n = { .min = 2, .max = 16 },
	.m = { .min = 96, .max = 140 },
	.m1 = { .min = 18, .max = 26 },
	.m2 = { .min = 6, .max = 16 },
	.p = { .min = 4, .max = 128 },
	.p1 = { .min = 2, .max = 33 },
	.p2 = { .dot_limit = 165000,
		.p2_slow = 4, .p2_fast = 4 },
};

static const intel_limit_t intel_limits_i8xx_lvds = {
	.dot = { .min = 25000, .max = 350000 },
	.vco = { .min = 908000, .max = 1512000 },
	.n = { .min = 2, .max = 16 },
	.m = { .min = 96, .max = 140 },
	.m1 = { .min = 18, .max = 26 },
	.m2 = { .min = 6, .max = 16 },
	.p = { .min = 4, .max = 128 },
	.p1 = { .min = 1, .max = 6 },
	.p2 = { .dot_limit = 165000,
		.p2_slow = 14, .p2_fast = 7 },
};

static const intel_limit_t intel_limits_i9xx_sdvo = {
	.dot = { .min = 20000, .max = 400000 },
	.vco = { .min = 1400000, .max = 2800000 },
	.n = { .min = 1, .max = 6 },
	.m = { .min = 70, .max = 120 },
	.m1 = { .min = 8, .max = 18 },
	.m2 = { .min = 3, .max = 7 },
	.p = { .min = 5, .max = 80 },
	.p1 = { .min = 1, .max = 8 },
	.p2 = { .dot_limit = 200000,
		.p2_slow = 10, .p2_fast = 5 },
};

static const intel_limit_t intel_limits_i9xx_lvds = {
	.dot = { .min = 20000, .max = 400000 },
	.vco = { .min = 1400000, .max = 2800000 },
	.n = { .min = 1, .max = 6 },
	.m = { .min = 70, .max = 120 },
	.m1 = { .min = 8, .max = 18 },
	.m2 = { .min = 3, .max = 7 },
	.p = { .min = 7, .max = 98 },
	.p1 = { .min = 1, .max = 8 },
	.p2 = { .dot_limit = 112000,
		.p2_slow = 14, .p2_fast = 7 },
};


static const intel_limit_t intel_limits_g4x_sdvo = {
	.dot = { .min = 25000, .max = 270000 },
	.vco = { .min = 1750000, .max = 3500000},
	.n = { .min = 1, .max = 4 },
	.m = { .min = 104, .max = 138 },
	.m1 = { .min = 17, .max = 23 },
	.m2 = { .min = 5, .max = 11 },
	.p = { .min = 10, .max = 30 },
	.p1 = { .min = 1, .max = 3},
	.p2 = { .dot_limit = 270000,
		.p2_slow = 10,
		.p2_fast = 10
	},
};

static const intel_limit_t intel_limits_g4x_hdmi = {
	.dot = { .min = 22000, .max = 400000 },
	.vco = { .min = 1750000, .max = 3500000},
	.n = { .min = 1, .max = 4 },
	.m = { .min = 104, .max = 138 },
	.m1 = { .min = 16, .max = 23 },
	.m2 = { .min = 5, .max = 11 },
	.p = { .min = 5, .max = 80 },
	.p1 = { .min = 1, .max = 8},
	.p2 = { .dot_limit = 165000,
		.p2_slow = 10, .p2_fast = 5 },
};

static const intel_limit_t intel_limits_g4x_single_channel_lvds = {
	.dot = { .min = 20000, .max = 115000 },
	.vco = { .min = 1750000, .max = 3500000 },
	.n = { .min = 1, .max = 3 },
	.m = { .min = 104, .max = 138 },
	.m1 = { .min = 17, .max = 23 },
	.m2 = { .min = 5, .max = 11 },
	.p = { .min = 28, .max = 112 },
	.p1 = { .min = 2, .max = 8 },
	.p2 = { .dot_limit = 0,
		.p2_slow = 14, .p2_fast = 14
	},
};

static const intel_limit_t intel_limits_g4x_dual_channel_lvds = {
	.dot = { .min = 80000, .max = 224000 },
	.vco = { .min = 1750000, .max = 3500000 },
	.n = { .min = 1, .max = 3 },
	.m = { .min = 104, .max = 138 },
	.m1 = { .min = 17, .max = 23 },
	.m2 = { .min = 5, .max = 11 },
	.p = { .min = 14, .max = 42 },
	.p1 = { .min = 2, .max = 6 },
	.p2 = { .dot_limit = 0,
		.p2_slow = 7, .p2_fast = 7
	},
};

static const intel_limit_t intel_limits_pineview_sdvo = {
	.dot = { .min = 20000, .max = 400000},
	.vco = { .min = 1700000, .max = 3500000 },
	/* Pineview's Ncounter is a ring counter */
	.n = { .min = 3, .max = 6 },
	.m = { .min = 2, .max = 256 },
	/* Pineview only has one combined m divider, which we treat as m2. */
	.m1 = { .min = 0, .max = 0 },
	.m2 = { .min = 0, .max = 254 },
	.p = { .min = 5, .max = 80 },
	.p1 = { .min = 1, .max = 8 },
	.p2 = { .dot_limit = 200000,
		.p2_slow = 10, .p2_fast = 5 },
};

static const intel_limit_t intel_limits_pineview_lvds = {
	.dot = { .min = 20000, .max = 400000 },
	.vco = { .min = 1700000, .max = 3500000 },
	.n = { .min = 3, .max = 6 },
	.m = { .min = 2, .max = 256 },
	.m1 = { .min = 0, .max = 0 },
	.m2 = { .min = 0, .max = 254 },
	.p = { .min = 7, .max = 112 },
	.p1 = { .min = 1, .max = 8 },
	.p2 = { .dot_limit = 112000,
		.p2_slow = 14, .p2_fast = 14 },
};

/* Ironlake / Sandybridge
 *
 * We calculate clock using (register_value + 2) for N/M1/M2, so here
 * the range value for them is (actual_value - 2).
 */
static const intel_limit_t intel_limits_ironlake_dac = {
	.dot = { .min = 25000, .max = 350000 },
	.vco = { .min = 1760000, .max = 3510000 },
	.n = { .min = 1, .max = 5 },
	.m = { .min = 79, .max = 127 },
	.m1 = { .min = 12, .max = 22 },
	.m2 = { .min = 5, .max = 9 },
	.p = { .min = 5, .max = 80 },
	.p1 = { .min = 1, .max = 8 },
	.p2 = { .dot_limit = 225000,
		.p2_slow = 10, .p2_fast = 5 },
};

static const intel_limit_t intel_limits_ironlake_single_lvds = {
	.dot = { .min = 25000, .max = 350000 },
	.vco = { .min = 1760000, .max = 3510000 },
	.n = { .min = 1, .max = 3 },
	.m = { .min = 79, .max = 118 },
	.m1 = { .min = 12, .max = 22 },
	.m2 = { .min = 5, .max = 9 },
	.p = { .min = 28, .max = 112 },
	.p1 = { .min = 2, .max = 8 },
	.p2 = { .dot_limit = 225000,
		.p2_slow = 14, .p2_fast = 14 },
};

static const intel_limit_t intel_limits_ironlake_dual_lvds = {
	.dot = { .min = 25000, .max = 350000 },
	.vco = { .min = 1760000, .max = 3510000 },
	.n = { .min = 1, .max = 3 },
	.m = { .min = 79, .max = 127 },
	.m1 = { .min = 12, .max = 22 },
	.m2 = { .min = 5, .max = 9 },
	.p = { .min = 14, .max = 56 },
	.p1 = { .min = 2, .max = 8 },
	.p2 = { .dot_limit = 225000,
		.p2_slow = 7, .p2_fast = 7 },
};

/* LVDS 100mhz refclk limits. */
static const intel_limit_t intel_limits_ironlake_single_lvds_100m = {
	.dot = { .min = 25000, .max = 350000 },
	.vco = { .min = 1760000, .max = 3510000 },
	.n = { .min = 1, .max = 2 },
	.m = { .min = 79, .max = 126 },
	.m1 = { .min = 12, .max = 22 },
	.m2 = { .min = 5, .max = 9 },
	.p = { .min = 28, .max = 112 },
	.p1 = { .min = 2, .max = 8 },
	.p2 = { .dot_limit = 225000,
		.p2_slow = 14, .p2_fast = 14 },
};

static const intel_limit_t intel_limits_ironlake_dual_lvds_100m = {
	.dot = { .min = 25000, .max = 350000 },
	.vco = { .min = 1760000, .max = 3510000 },
	.n = { .min = 1, .max = 3 },
	.m = { .min = 79, .max = 126 },
	.m1 = { .min = 12, .max = 22 },
	.m2 = { .min = 5, .max = 9 },
	.p = { .min = 14, .max = 42 },
	.p1 = { .min = 2, .max = 6 },
	.p2 = { .dot_limit = 225000,
		.p2_slow = 7, .p2_fast = 7 },
};

static const intel_limit_t intel_limits_vlv = {
	 /*
	  * These are the data rate limits (measured in fast clocks)
	  * since those are the strictest limits we have. The fast
	  * clock and actual rate limits are more relaxed, so checking
	  * them would make no difference.
	  */
	.dot = { .min = 25000 * 5, .max = 270000 * 5 },
	.vco = { .min = 4000000, .max = 6000000 },
	.n = { .min = 1, .max = 7 },
	.m1 = { .min = 2, .max = 3 },
	.m2 = { .min = 11, .max = 156 },
	.p1 = { .min = 2, .max = 3 },
	.p2 = { .p2_slow = 2, .p2_fast = 20 }, /* slow=min, fast=max */
};

static const intel_limit_t intel_limits_chv = {
	/*
	 * These are the data rate limits (measured in fast clocks)
	 * since those are the strictest limits we have.  The fast
	 * clock and actual rate limits are more relaxed, so checking
	 * them would make no difference.
	 */
	.dot = { .min = 25000 * 5, .max = 540000 * 5},
	.vco = { .min = 4800000, .max = 6480000 },
	.n = { .min = 1, .max = 1 },
	.m1 = { .min = 2, .max = 2 },
	.m2 = { .min = 24 << 22, .max = 175 << 22 },
	.p1 = { .min = 2, .max = 4 },
	.p2 = {	.p2_slow = 1, .p2_fast = 14 },
};

static const intel_limit_t intel_limits_bxt = {
	/* FIXME: find real dot limits */
	.dot = { .min = 0, .max = INT_MAX },
	.vco = { .min = 4800000, .max = 6480000 },
	.n = { .min = 1, .max = 1 },
	.m1 = { .min = 2, .max = 2 },
	/* FIXME: find real m2 limits */
	.m2 = { .min = 2 << 22, .max = 255 << 22 },
	.p1 = { .min = 2, .max = 4 },
	.p2 = { .p2_slow = 1, .p2_fast = 20 },
};

static void vlv_clock(int refclk, intel_clock_t *clock)
{
	clock->m = clock->m1 * clock->m2;
	clock->p = clock->p1 * clock->p2;
	if (WARN_ON(clock->n == 0 || clock->p == 0))
		return;
	clock->vco = DIV_ROUND_CLOSEST(refclk * clock->m, clock->n);
	clock->dot = DIV_ROUND_CLOSEST(clock->vco, clock->p);
}

/**
 * Returns whether any output on the specified pipe is of the specified type
 */
bool intel_pipe_has_type(struct intel_crtc *crtc, enum intel_output_type type)
{
	struct drm_device *dev = crtc->base.dev;
	struct intel_encoder *encoder;

	for_each_encoder_on_crtc(dev, &crtc->base, encoder)
		if (encoder->type == type)
			return true;

	return false;
}

/**
 * Returns whether any output on the specified pipe will have the specified
 * type after a staged modeset is complete, i.e., the same as
 * intel_pipe_has_type() but looking at encoder->new_crtc instead of
 * encoder->crtc.
 */
static bool intel_pipe_will_have_type(const struct intel_crtc_state *crtc_state,
				      int type)
{
	struct drm_atomic_state *state = crtc_state->base.state;
	struct drm_connector *connector;
	struct drm_connector_state *connector_state;
	struct intel_encoder *encoder;
	int i, num_connectors = 0;

	for_each_connector_in_state(state, connector, connector_state, i) {
		if (connector_state->crtc != crtc_state->base.crtc)
			continue;

		num_connectors++;

		encoder = to_intel_encoder(connector_state->best_encoder);
		if (encoder->type == type)
			return true;
	}

	WARN_ON(num_connectors == 0);

	return false;
}

static const intel_limit_t *
intel_ironlake_limit(struct intel_crtc_state *crtc_state, int refclk)
{
	struct drm_device *dev = crtc_state->base.crtc->dev;
	const intel_limit_t *limit;

	if (intel_pipe_will_have_type(crtc_state, INTEL_OUTPUT_LVDS)) {
		if (intel_is_dual_link_lvds(dev)) {
			if (refclk == 100000)
				limit = &intel_limits_ironlake_dual_lvds_100m;
			else
				limit = &intel_limits_ironlake_dual_lvds;
		} else {
			if (refclk == 100000)
				limit = &intel_limits_ironlake_single_lvds_100m;
			else
				limit = &intel_limits_ironlake_single_lvds;
		}
	} else
		limit = &intel_limits_ironlake_dac;

	return limit;
}

static const intel_limit_t *
intel_g4x_limit(struct intel_crtc_state *crtc_state)
{
	struct drm_device *dev = crtc_state->base.crtc->dev;
	const intel_limit_t *limit;

	if (intel_pipe_will_have_type(crtc_state, INTEL_OUTPUT_LVDS)) {
		if (intel_is_dual_link_lvds(dev))
			limit = &intel_limits_g4x_dual_channel_lvds;
		else
			limit = &intel_limits_g4x_single_channel_lvds;
	} else if (intel_pipe_will_have_type(crtc_state, INTEL_OUTPUT_HDMI) ||
		   intel_pipe_will_have_type(crtc_state, INTEL_OUTPUT_ANALOG)) {
		limit = &intel_limits_g4x_hdmi;
	} else if (intel_pipe_will_have_type(crtc_state, INTEL_OUTPUT_SDVO)) {
		limit = &intel_limits_g4x_sdvo;
	} else /* The option is for other outputs */
		limit = &intel_limits_i9xx_sdvo;

	return limit;
}

static const intel_limit_t *
intel_limit(struct intel_crtc_state *crtc_state, int refclk)
{
	struct drm_device *dev = crtc_state->base.crtc->dev;
	const intel_limit_t *limit;

	if (IS_BROXTON(dev))
		limit = &intel_limits_bxt;
	else if (HAS_PCH_SPLIT(dev))
		limit = intel_ironlake_limit(crtc_state, refclk);
	else if (IS_G4X(dev)) {
		limit = intel_g4x_limit(crtc_state);
	} else if (IS_PINEVIEW(dev)) {
		if (intel_pipe_will_have_type(crtc_state, INTEL_OUTPUT_LVDS))
			limit = &intel_limits_pineview_lvds;
		else
			limit = &intel_limits_pineview_sdvo;
	} else if (IS_CHERRYVIEW(dev)) {
		limit = &intel_limits_chv;
	} else if (IS_VALLEYVIEW(dev)) {
		limit = &intel_limits_vlv;
	} else if (!IS_GEN2(dev)) {
		if (intel_pipe_will_have_type(crtc_state, INTEL_OUTPUT_LVDS))
			limit = &intel_limits_i9xx_lvds;
		else
			limit = &intel_limits_i9xx_sdvo;
	} else {
		if (intel_pipe_will_have_type(crtc_state, INTEL_OUTPUT_LVDS))
			limit = &intel_limits_i8xx_lvds;
		else if (intel_pipe_will_have_type(crtc_state, INTEL_OUTPUT_DVO))
			limit = &intel_limits_i8xx_dvo;
		else
			limit = &intel_limits_i8xx_dac;
	}
	return limit;
}

/* m1 is reserved as 0 in Pineview, n is a ring counter */
static void pineview_clock(int refclk, intel_clock_t *clock)
{
	clock->m = clock->m2 + 2;
	clock->p = clock->p1 * clock->p2;
	if (WARN_ON(clock->n == 0 || clock->p == 0))
		return;
	clock->vco = DIV_ROUND_CLOSEST(refclk * clock->m, clock->n);
	clock->dot = DIV_ROUND_CLOSEST(clock->vco, clock->p);
}

static uint32_t i9xx_dpll_compute_m(struct dpll *dpll)
{
	return 5 * (dpll->m1 + 2) + (dpll->m2 + 2);
}

static void i9xx_clock(int refclk, intel_clock_t *clock)
{
	clock->m = i9xx_dpll_compute_m(clock);
	clock->p = clock->p1 * clock->p2;
	if (WARN_ON(clock->n + 2 == 0 || clock->p == 0))
		return;
	clock->vco = DIV_ROUND_CLOSEST(refclk * clock->m, clock->n + 2);
	clock->dot = DIV_ROUND_CLOSEST(clock->vco, clock->p);
}

static void chv_clock(int refclk, intel_clock_t *clock)
{
	clock->m = clock->m1 * clock->m2;
	clock->p = clock->p1 * clock->p2;
	if (WARN_ON(clock->n == 0 || clock->p == 0))
		return;
	clock->vco = DIV_ROUND_CLOSEST_ULL((uint64_t)refclk * clock->m,
			clock->n << 22);
	clock->dot = DIV_ROUND_CLOSEST(clock->vco, clock->p);
}

#define INTELPllInvalid(s)   do { /* DRM_DEBUG(s); */ return false; } while (0)
/**
 * Returns whether the given set of divisors are valid for a given refclk with
 * the given connectors.
 */

static bool intel_PLL_is_valid(struct drm_device *dev,
			       const intel_limit_t *limit,
			       const intel_clock_t *clock)
{
	if (clock->n   < limit->n.min   || limit->n.max   < clock->n)
		INTELPllInvalid("n out of range\n");
	if (clock->p1  < limit->p1.min  || limit->p1.max  < clock->p1)
		INTELPllInvalid("p1 out of range\n");
	if (clock->m2  < limit->m2.min  || limit->m2.max  < clock->m2)
		INTELPllInvalid("m2 out of range\n");
	if (clock->m1  < limit->m1.min  || limit->m1.max  < clock->m1)
		INTELPllInvalid("m1 out of range\n");

	if (!IS_PINEVIEW(dev) && !IS_VALLEYVIEW(dev) && !IS_BROXTON(dev))
		if (clock->m1 <= clock->m2)
			INTELPllInvalid("m1 <= m2\n");

	if (!IS_VALLEYVIEW(dev) && !IS_BROXTON(dev)) {
		if (clock->p < limit->p.min || limit->p.max < clock->p)
			INTELPllInvalid("p out of range\n");
		if (clock->m < limit->m.min || limit->m.max < clock->m)
			INTELPllInvalid("m out of range\n");
	}

	if (clock->vco < limit->vco.min || limit->vco.max < clock->vco)
		INTELPllInvalid("vco out of range\n");
	/* XXX: We may need to be checking "Dot clock" depending on the multiplier,
	 * connector, etc., rather than just a single range.
	 */
	if (clock->dot < limit->dot.min || limit->dot.max < clock->dot)
		INTELPllInvalid("dot out of range\n");

	return true;
}

static bool
i9xx_find_best_dpll(const intel_limit_t *limit,
		    struct intel_crtc_state *crtc_state,
		    int target, int refclk, intel_clock_t *match_clock,
		    intel_clock_t *best_clock)
{
	struct intel_crtc *crtc = to_intel_crtc(crtc_state->base.crtc);
	struct drm_device *dev = crtc->base.dev;
	intel_clock_t clock;
	int err = target;

	if (intel_pipe_will_have_type(crtc_state, INTEL_OUTPUT_LVDS)) {
		/*
		 * For LVDS just rely on its current settings for dual-channel.
		 * We haven't figured out how to reliably set up different
		 * single/dual channel state, if we even can.
		 */
		if (intel_is_dual_link_lvds(dev))
			clock.p2 = limit->p2.p2_fast;
		else
			clock.p2 = limit->p2.p2_slow;
	} else {
		if (target < limit->p2.dot_limit)
			clock.p2 = limit->p2.p2_slow;
		else
			clock.p2 = limit->p2.p2_fast;
	}

	memset(best_clock, 0, sizeof(*best_clock));

	for (clock.m1 = limit->m1.min; clock.m1 <= limit->m1.max;
	     clock.m1++) {
		for (clock.m2 = limit->m2.min;
		     clock.m2 <= limit->m2.max; clock.m2++) {
			if (clock.m2 >= clock.m1)
				break;
			for (clock.n = limit->n.min;
			     clock.n <= limit->n.max; clock.n++) {
				for (clock.p1 = limit->p1.min;
					clock.p1 <= limit->p1.max; clock.p1++) {
					int this_err;

					i9xx_clock(refclk, &clock);
					if (!intel_PLL_is_valid(dev, limit,
								&clock))
						continue;
					if (match_clock &&
					    clock.p != match_clock->p)
						continue;

					this_err = abs(clock.dot - target);
					if (this_err < err) {
						*best_clock = clock;
						err = this_err;
					}
				}
			}
		}
	}

	return (err != target);
}

static bool
pnv_find_best_dpll(const intel_limit_t *limit,
		   struct intel_crtc_state *crtc_state,
		   int target, int refclk, intel_clock_t *match_clock,
		   intel_clock_t *best_clock)
{
	struct intel_crtc *crtc = to_intel_crtc(crtc_state->base.crtc);
	struct drm_device *dev = crtc->base.dev;
	intel_clock_t clock;
	int err = target;

	if (intel_pipe_will_have_type(crtc_state, INTEL_OUTPUT_LVDS)) {
		/*
		 * For LVDS just rely on its current settings for dual-channel.
		 * We haven't figured out how to reliably set up different
		 * single/dual channel state, if we even can.
		 */
		if (intel_is_dual_link_lvds(dev))
			clock.p2 = limit->p2.p2_fast;
		else
			clock.p2 = limit->p2.p2_slow;
	} else {
		if (target < limit->p2.dot_limit)
			clock.p2 = limit->p2.p2_slow;
		else
			clock.p2 = limit->p2.p2_fast;
	}

	memset(best_clock, 0, sizeof(*best_clock));

	for (clock.m1 = limit->m1.min; clock.m1 <= limit->m1.max;
	     clock.m1++) {
		for (clock.m2 = limit->m2.min;
		     clock.m2 <= limit->m2.max; clock.m2++) {
			for (clock.n = limit->n.min;
			     clock.n <= limit->n.max; clock.n++) {
				for (clock.p1 = limit->p1.min;
					clock.p1 <= limit->p1.max; clock.p1++) {
					int this_err;

					pineview_clock(refclk, &clock);
					if (!intel_PLL_is_valid(dev, limit,
								&clock))
						continue;
					if (match_clock &&
					    clock.p != match_clock->p)
						continue;

					this_err = abs(clock.dot - target);
					if (this_err < err) {
						*best_clock = clock;
						err = this_err;
					}
				}
			}
		}
	}

	return (err != target);
}

static bool
g4x_find_best_dpll(const intel_limit_t *limit,
		   struct intel_crtc_state *crtc_state,
		   int target, int refclk, intel_clock_t *match_clock,
		   intel_clock_t *best_clock)
{
	struct intel_crtc *crtc = to_intel_crtc(crtc_state->base.crtc);
	struct drm_device *dev = crtc->base.dev;
	intel_clock_t clock;
	int max_n;
	bool found;
	/* approximately equals target * 0.00585 */
	int err_most = (target >> 8) + (target >> 9);
	found = false;

	if (intel_pipe_will_have_type(crtc_state, INTEL_OUTPUT_LVDS)) {
		if (intel_is_dual_link_lvds(dev))
			clock.p2 = limit->p2.p2_fast;
		else
			clock.p2 = limit->p2.p2_slow;
	} else {
		if (target < limit->p2.dot_limit)
			clock.p2 = limit->p2.p2_slow;
		else
			clock.p2 = limit->p2.p2_fast;
	}

	memset(best_clock, 0, sizeof(*best_clock));
	max_n = limit->n.max;
	/* based on hardware requirement, prefer smaller n to precision */
	for (clock.n = limit->n.min; clock.n <= max_n; clock.n++) {
		/* based on hardware requirement, prefere larger m1,m2 */
		for (clock.m1 = limit->m1.max;
		     clock.m1 >= limit->m1.min; clock.m1--) {
			for (clock.m2 = limit->m2.max;
			     clock.m2 >= limit->m2.min; clock.m2--) {
				for (clock.p1 = limit->p1.max;
				     clock.p1 >= limit->p1.min; clock.p1--) {
					int this_err;

					i9xx_clock(refclk, &clock);
					if (!intel_PLL_is_valid(dev, limit,
								&clock))
						continue;

					this_err = abs(clock.dot - target);
					if (this_err < err_most) {
						*best_clock = clock;
						err_most = this_err;
						max_n = clock.n;
						found = true;
					}
				}
			}
		}
	}
	return found;
}

/*
 * Check if the calculated PLL configuration is more optimal compared to the
 * best configuration and error found so far. Return the calculated error.
 */
static bool vlv_PLL_is_optimal(struct drm_device *dev, int target_freq,
			       const intel_clock_t *calculated_clock,
			       const intel_clock_t *best_clock,
			       unsigned int best_error_ppm,
			       unsigned int *error_ppm)
{
	/*
	 * For CHV ignore the error and consider only the P value.
	 * Prefer a bigger P value based on HW requirements.
	 */
	if (IS_CHERRYVIEW(dev)) {
		*error_ppm = 0;

		return calculated_clock->p > best_clock->p;
	}

	if (WARN_ON_ONCE(!target_freq))
		return false;

	*error_ppm = div_u64(1000000ULL *
				abs(target_freq - calculated_clock->dot),
			     target_freq);
	/*
	 * Prefer a better P value over a better (smaller) error if the error
	 * is small. Ensure this preference for future configurations too by
	 * setting the error to 0.
	 */
	if (*error_ppm < 100 && calculated_clock->p > best_clock->p) {
		*error_ppm = 0;

		return true;
	}

	return *error_ppm + 10 < best_error_ppm;
}

static bool
vlv_find_best_dpll(const intel_limit_t *limit,
		   struct intel_crtc_state *crtc_state,
		   int target, int refclk, intel_clock_t *match_clock,
		   intel_clock_t *best_clock)
{
	struct intel_crtc *crtc = to_intel_crtc(crtc_state->base.crtc);
	struct drm_device *dev = crtc->base.dev;
	intel_clock_t clock;
	unsigned int bestppm = 1000000;
	/* min update 19.2 MHz */
	int max_n = min(limit->n.max, refclk / 19200);
	bool found = false;

	target *= 5; /* fast clock */

	memset(best_clock, 0, sizeof(*best_clock));

	/* based on hardware requirement, prefer smaller n to precision */
	for (clock.n = limit->n.min; clock.n <= max_n; clock.n++) {
		for (clock.p1 = limit->p1.max; clock.p1 >= limit->p1.min; clock.p1--) {
			for (clock.p2 = limit->p2.p2_fast; clock.p2 >= limit->p2.p2_slow;
			     clock.p2 -= clock.p2 > 10 ? 2 : 1) {
				clock.p = clock.p1 * clock.p2;
				/* based on hardware requirement, prefer bigger m1,m2 values */
				for (clock.m1 = limit->m1.min; clock.m1 <= limit->m1.max; clock.m1++) {
					unsigned int ppm;

					clock.m2 = DIV_ROUND_CLOSEST(target * clock.p * clock.n,
								     refclk * clock.m1);

					vlv_clock(refclk, &clock);

					if (!intel_PLL_is_valid(dev, limit,
								&clock))
						continue;

					if (!vlv_PLL_is_optimal(dev, target,
								&clock,
								best_clock,
								bestppm, &ppm))
						continue;

					*best_clock = clock;
					bestppm = ppm;
					found = true;
				}
			}
		}
	}

	return found;
}

static bool
chv_find_best_dpll(const intel_limit_t *limit,
		   struct intel_crtc_state *crtc_state,
		   int target, int refclk, intel_clock_t *match_clock,
		   intel_clock_t *best_clock)
{
	struct intel_crtc *crtc = to_intel_crtc(crtc_state->base.crtc);
	struct drm_device *dev = crtc->base.dev;
	unsigned int best_error_ppm;
	intel_clock_t clock;
	uint64_t m2;
	int found = false;

	memset(best_clock, 0, sizeof(*best_clock));
	best_error_ppm = 1000000;

	/*
	 * Based on hardware doc, the n always set to 1, and m1 always
	 * set to 2.  If requires to support 200Mhz refclk, we need to
	 * revisit this because n may not 1 anymore.
	 */
	clock.n = 1, clock.m1 = 2;
	target *= 5;	/* fast clock */

	for (clock.p1 = limit->p1.max; clock.p1 >= limit->p1.min; clock.p1--) {
		for (clock.p2 = limit->p2.p2_fast;
				clock.p2 >= limit->p2.p2_slow;
				clock.p2 -= clock.p2 > 10 ? 2 : 1) {
			unsigned int error_ppm;

			clock.p = clock.p1 * clock.p2;

			m2 = DIV_ROUND_CLOSEST_ULL(((uint64_t)target * clock.p *
					clock.n) << 22, refclk * clock.m1);

			if (m2 > INT_MAX/clock.m1)
				continue;

			clock.m2 = m2;

			chv_clock(refclk, &clock);

			if (!intel_PLL_is_valid(dev, limit, &clock))
				continue;

			if (!vlv_PLL_is_optimal(dev, target, &clock, best_clock,
						best_error_ppm, &error_ppm))
				continue;

			*best_clock = clock;
			best_error_ppm = error_ppm;
			found = true;
		}
	}

	return found;
}

bool bxt_find_best_dpll(struct intel_crtc_state *crtc_state, int target_clock,
			intel_clock_t *best_clock)
{
	int refclk = i9xx_get_refclk(crtc_state, 0);

	return chv_find_best_dpll(intel_limit(crtc_state, refclk), crtc_state,
				  target_clock, refclk, NULL, best_clock);
}

bool intel_crtc_active(struct drm_crtc *crtc)
{
	struct intel_crtc *intel_crtc = to_intel_crtc(crtc);

	/* Be paranoid as we can arrive here with only partial
	 * state retrieved from the hardware during setup.
	 *
	 * We can ditch the adjusted_mode.crtc_clock check as soon
	 * as Haswell has gained clock readout/fastboot support.
	 *
	 * We can ditch the crtc->primary->fb check as soon as we can
	 * properly reconstruct framebuffers.
	 *
	 * FIXME: The intel_crtc->active here should be switched to
	 * crtc->state->active once we have proper CRTC states wired up
	 * for atomic.
	 */
	return intel_crtc->active && crtc->primary->state->fb &&
		intel_crtc->config->base.adjusted_mode.crtc_clock;
}

enum transcoder intel_pipe_to_cpu_transcoder(struct drm_i915_private *dev_priv,
					     enum pipe pipe)
{
	struct drm_crtc *crtc = dev_priv->pipe_to_crtc_mapping[pipe];
	struct intel_crtc *intel_crtc = to_intel_crtc(crtc);

	return intel_crtc->config->cpu_transcoder;
}

static bool pipe_dsl_stopped(struct drm_device *dev, enum pipe pipe)
{
	struct drm_i915_private *dev_priv = dev->dev_private;
	u32 reg = PIPEDSL(pipe);
	u32 line1, line2;
	u32 line_mask;

	if (IS_GEN2(dev))
		line_mask = DSL_LINEMASK_GEN2;
	else
		line_mask = DSL_LINEMASK_GEN3;

	line1 = I915_READ(reg) & line_mask;
	mdelay(5);
	line2 = I915_READ(reg) & line_mask;

	return line1 == line2;
}

/*
 * intel_wait_for_pipe_off - wait for pipe to turn off
 * @crtc: crtc whose pipe to wait for
 *
 * After disabling a pipe, we can't wait for vblank in the usual way,
 * spinning on the vblank interrupt status bit, since we won't actually
 * see an interrupt when the pipe is disabled.
 *
 * On Gen4 and above:
 *   wait for the pipe register state bit to turn off
 *
 * Otherwise:
 *   wait for the display line value to settle (it usually
 *   ends up stopping at the start of the next frame).
 *
 */
static void intel_wait_for_pipe_off(struct intel_crtc *crtc)
{
	struct drm_device *dev = crtc->base.dev;
	struct drm_i915_private *dev_priv = dev->dev_private;
	enum transcoder cpu_transcoder = crtc->config->cpu_transcoder;
	enum pipe pipe = crtc->pipe;

	if (INTEL_INFO(dev)->gen >= 4) {
		int reg = PIPECONF(cpu_transcoder);

		/* Wait for the Pipe State to go off */
		if (wait_for((I915_READ(reg) & I965_PIPECONF_ACTIVE) == 0,
			     100))
			WARN(1, "pipe_off wait timed out\n");
	} else {
		/* Wait for the display line to settle */
		if (wait_for(pipe_dsl_stopped(dev, pipe), 100))
			WARN(1, "pipe_off wait timed out\n");
	}
}

/*
 * ibx_digital_port_connected - is the specified port connected?
 * @dev_priv: i915 private structure
 * @port: the port to test
 *
 * Returns true if @port is connected, false otherwise.
 */
bool ibx_digital_port_connected(struct drm_i915_private *dev_priv,
				struct intel_digital_port *port)
{
	u32 bit;

	if (HAS_PCH_IBX(dev_priv->dev)) {
		switch (port->port) {
		case PORT_B:
			bit = SDE_PORTB_HOTPLUG;
			break;
		case PORT_C:
			bit = SDE_PORTC_HOTPLUG;
			break;
		case PORT_D:
			bit = SDE_PORTD_HOTPLUG;
			break;
		default:
			return true;
		}
	} else {
		switch (port->port) {
		case PORT_B:
			bit = SDE_PORTB_HOTPLUG_CPT;
			break;
		case PORT_C:
			bit = SDE_PORTC_HOTPLUG_CPT;
			break;
		case PORT_D:
			bit = SDE_PORTD_HOTPLUG_CPT;
			break;
		default:
			return true;
		}
	}

	return I915_READ(SDEISR) & bit;
}

static const char *state_string(bool enabled)
{
	return enabled ? "on" : "off";
}

/* Only for pre-ILK configs */
void assert_pll(struct drm_i915_private *dev_priv,
		enum pipe pipe, bool state)
{
	int reg;
	u32 val;
	bool cur_state;

	reg = DPLL(pipe);
	val = I915_READ(reg);
	cur_state = !!(val & DPLL_VCO_ENABLE);
	I915_STATE_WARN(cur_state != state,
	     "PLL state assertion failure (expected %s, current %s)\n",
	     state_string(state), state_string(cur_state));
}

/* XXX: the dsi pll is shared between MIPI DSI ports */
static void assert_dsi_pll(struct drm_i915_private *dev_priv, bool state)
{
	u32 val;
	bool cur_state;

	mutex_lock(&dev_priv->sb_lock);
	val = vlv_cck_read(dev_priv, CCK_REG_DSI_PLL_CONTROL);
	mutex_unlock(&dev_priv->sb_lock);

	cur_state = val & DSI_PLL_VCO_EN;
	I915_STATE_WARN(cur_state != state,
	     "DSI PLL state assertion failure (expected %s, current %s)\n",
	     state_string(state), state_string(cur_state));
}
#define assert_dsi_pll_enabled(d) assert_dsi_pll(d, true)
#define assert_dsi_pll_disabled(d) assert_dsi_pll(d, false)

struct intel_shared_dpll *
intel_crtc_to_shared_dpll(struct intel_crtc *crtc)
{
	struct drm_i915_private *dev_priv = crtc->base.dev->dev_private;

	if (crtc->config->shared_dpll < 0)
		return NULL;

	return &dev_priv->shared_dplls[crtc->config->shared_dpll];
}

/* For ILK+ */
void assert_shared_dpll(struct drm_i915_private *dev_priv,
			struct intel_shared_dpll *pll,
			bool state)
{
	bool cur_state;
	struct intel_dpll_hw_state hw_state;

	if (WARN (!pll,
		  "asserting DPLL %s with no DPLL\n", state_string(state)))
		return;

	cur_state = pll->get_hw_state(dev_priv, pll, &hw_state);
	I915_STATE_WARN(cur_state != state,
	     "%s assertion failure (expected %s, current %s)\n",
	     pll->name, state_string(state), state_string(cur_state));
}

static void assert_fdi_tx(struct drm_i915_private *dev_priv,
			  enum pipe pipe, bool state)
{
	int reg;
	u32 val;
	bool cur_state;
	enum transcoder cpu_transcoder = intel_pipe_to_cpu_transcoder(dev_priv,
								      pipe);

	if (HAS_DDI(dev_priv->dev)) {
		/* DDI does not have a specific FDI_TX register */
		reg = TRANS_DDI_FUNC_CTL(cpu_transcoder);
		val = I915_READ(reg);
		cur_state = !!(val & TRANS_DDI_FUNC_ENABLE);
	} else {
		reg = FDI_TX_CTL(pipe);
		val = I915_READ(reg);
		cur_state = !!(val & FDI_TX_ENABLE);
	}
	I915_STATE_WARN(cur_state != state,
	     "FDI TX state assertion failure (expected %s, current %s)\n",
	     state_string(state), state_string(cur_state));
}
#define assert_fdi_tx_enabled(d, p) assert_fdi_tx(d, p, true)
#define assert_fdi_tx_disabled(d, p) assert_fdi_tx(d, p, false)

static void assert_fdi_rx(struct drm_i915_private *dev_priv,
			  enum pipe pipe, bool state)
{
	int reg;
	u32 val;
	bool cur_state;

	reg = FDI_RX_CTL(pipe);
	val = I915_READ(reg);
	cur_state = !!(val & FDI_RX_ENABLE);
	I915_STATE_WARN(cur_state != state,
	     "FDI RX state assertion failure (expected %s, current %s)\n",
	     state_string(state), state_string(cur_state));
}
#define assert_fdi_rx_enabled(d, p) assert_fdi_rx(d, p, true)
#define assert_fdi_rx_disabled(d, p) assert_fdi_rx(d, p, false)

static void assert_fdi_tx_pll_enabled(struct drm_i915_private *dev_priv,
				      enum pipe pipe)
{
	int reg;
	u32 val;

	/* ILK FDI PLL is always enabled */
	if (INTEL_INFO(dev_priv->dev)->gen == 5)
		return;

	/* On Haswell, DDI ports are responsible for the FDI PLL setup */
	if (HAS_DDI(dev_priv->dev))
		return;

	reg = FDI_TX_CTL(pipe);
	val = I915_READ(reg);
	I915_STATE_WARN(!(val & FDI_TX_PLL_ENABLE), "FDI TX PLL assertion failure, should be active but is disabled\n");
}

void assert_fdi_rx_pll(struct drm_i915_private *dev_priv,
		       enum pipe pipe, bool state)
{
	int reg;
	u32 val;
	bool cur_state;

	reg = FDI_RX_CTL(pipe);
	val = I915_READ(reg);
	cur_state = !!(val & FDI_RX_PLL_ENABLE);
	I915_STATE_WARN(cur_state != state,
	     "FDI RX PLL assertion failure (expected %s, current %s)\n",
	     state_string(state), state_string(cur_state));
}

void assert_panel_unlocked(struct drm_i915_private *dev_priv,
			   enum pipe pipe)
{
	struct drm_device *dev = dev_priv->dev;
	int pp_reg;
	u32 val;
	enum pipe panel_pipe = PIPE_A;
	bool locked = true;

	if (WARN_ON(HAS_DDI(dev)))
		return;

	if (HAS_PCH_SPLIT(dev)) {
		u32 port_sel;

		pp_reg = PCH_PP_CONTROL;
		port_sel = I915_READ(PCH_PP_ON_DELAYS) & PANEL_PORT_SELECT_MASK;

		if (port_sel == PANEL_PORT_SELECT_LVDS &&
		    I915_READ(PCH_LVDS) & LVDS_PIPEB_SELECT)
			panel_pipe = PIPE_B;
		/* XXX: else fix for eDP */
	} else if (IS_VALLEYVIEW(dev)) {
		/* presumably write lock depends on pipe, not port select */
		pp_reg = VLV_PIPE_PP_CONTROL(pipe);
		panel_pipe = pipe;
	} else {
		pp_reg = PP_CONTROL;
		if (I915_READ(LVDS) & LVDS_PIPEB_SELECT)
			panel_pipe = PIPE_B;
	}

	val = I915_READ(pp_reg);
	if (!(val & PANEL_POWER_ON) ||
	    ((val & PANEL_UNLOCK_MASK) == PANEL_UNLOCK_REGS))
		locked = false;

	I915_STATE_WARN(panel_pipe == pipe && locked,
	     "panel assertion failure, pipe %c regs locked\n",
	     pipe_name(pipe));
}

static void assert_cursor(struct drm_i915_private *dev_priv,
			  enum pipe pipe, bool state)
{
	struct drm_device *dev = dev_priv->dev;
	bool cur_state;

	if (IS_845G(dev) || IS_I865G(dev))
		cur_state = I915_READ(_CURACNTR) & CURSOR_ENABLE;
	else
		cur_state = I915_READ(CURCNTR(pipe)) & CURSOR_MODE;

	I915_STATE_WARN(cur_state != state,
	     "cursor on pipe %c assertion failure (expected %s, current %s)\n",
	     pipe_name(pipe), state_string(state), state_string(cur_state));
}
#define assert_cursor_enabled(d, p) assert_cursor(d, p, true)
#define assert_cursor_disabled(d, p) assert_cursor(d, p, false)

void assert_pipe(struct drm_i915_private *dev_priv,
		 enum pipe pipe, bool state)
{
	int reg;
	u32 val;
	bool cur_state;
	enum transcoder cpu_transcoder = intel_pipe_to_cpu_transcoder(dev_priv,
								      pipe);

	/* if we need the pipe quirk it must be always on */
	if ((pipe == PIPE_A && dev_priv->quirks & QUIRK_PIPEA_FORCE) ||
	    (pipe == PIPE_B && dev_priv->quirks & QUIRK_PIPEB_FORCE))
		state = true;

	if (!intel_display_power_is_enabled(dev_priv,
				POWER_DOMAIN_TRANSCODER(cpu_transcoder))) {
		cur_state = false;
	} else {
		reg = PIPECONF(cpu_transcoder);
		val = I915_READ(reg);
		cur_state = !!(val & PIPECONF_ENABLE);
	}

	I915_STATE_WARN(cur_state != state,
	     "pipe %c assertion failure (expected %s, current %s)\n",
	     pipe_name(pipe), state_string(state), state_string(cur_state));
}

static void assert_plane(struct drm_i915_private *dev_priv,
			 enum plane plane, bool state)
{
	int reg;
	u32 val;
	bool cur_state;

	reg = DSPCNTR(plane);
	val = I915_READ(reg);
	cur_state = !!(val & DISPLAY_PLANE_ENABLE);
	I915_STATE_WARN(cur_state != state,
	     "plane %c assertion failure (expected %s, current %s)\n",
	     plane_name(plane), state_string(state), state_string(cur_state));
}

#define assert_plane_enabled(d, p) assert_plane(d, p, true)
#define assert_plane_disabled(d, p) assert_plane(d, p, false)

static void assert_planes_disabled(struct drm_i915_private *dev_priv,
				   enum pipe pipe)
{
	struct drm_device *dev = dev_priv->dev;
	int reg, i;
	u32 val;
	int cur_pipe;

	/* Primary planes are fixed to pipes on gen4+ */
	if (INTEL_INFO(dev)->gen >= 4) {
		reg = DSPCNTR(pipe);
		val = I915_READ(reg);
		I915_STATE_WARN(val & DISPLAY_PLANE_ENABLE,
		     "plane %c assertion failure, should be disabled but not\n",
		     plane_name(pipe));
		return;
	}

	/* Need to check both planes against the pipe */
	for_each_pipe(dev_priv, i) {
		reg = DSPCNTR(i);
		val = I915_READ(reg);
		cur_pipe = (val & DISPPLANE_SEL_PIPE_MASK) >>
			DISPPLANE_SEL_PIPE_SHIFT;
		I915_STATE_WARN((val & DISPLAY_PLANE_ENABLE) && pipe == cur_pipe,
		     "plane %c assertion failure, should be off on pipe %c but is still active\n",
		     plane_name(i), pipe_name(pipe));
	}
}

static void assert_sprites_disabled(struct drm_i915_private *dev_priv,
				    enum pipe pipe)
{
	struct drm_device *dev = dev_priv->dev;
	int reg, sprite;
	u32 val;

	if (INTEL_INFO(dev)->gen >= 9) {
		for_each_sprite(dev_priv, pipe, sprite) {
			val = I915_READ(PLANE_CTL(pipe, sprite));
			I915_STATE_WARN(val & PLANE_CTL_ENABLE,
			     "plane %d assertion failure, should be off on pipe %c but is still active\n",
			     sprite, pipe_name(pipe));
		}
	} else if (IS_VALLEYVIEW(dev)) {
		for_each_sprite(dev_priv, pipe, sprite) {
			reg = SPCNTR(pipe, sprite);
			val = I915_READ(reg);
			I915_STATE_WARN(val & SP_ENABLE,
			     "sprite %c assertion failure, should be off on pipe %c but is still active\n",
			     sprite_name(pipe, sprite), pipe_name(pipe));
		}
	} else if (INTEL_INFO(dev)->gen >= 7) {
		reg = SPRCTL(pipe);
		val = I915_READ(reg);
		I915_STATE_WARN(val & SPRITE_ENABLE,
		     "sprite %c assertion failure, should be off on pipe %c but is still active\n",
		     plane_name(pipe), pipe_name(pipe));
	} else if (INTEL_INFO(dev)->gen >= 5) {
		reg = DVSCNTR(pipe);
		val = I915_READ(reg);
		I915_STATE_WARN(val & DVS_ENABLE,
		     "sprite %c assertion failure, should be off on pipe %c but is still active\n",
		     plane_name(pipe), pipe_name(pipe));
	}
}

static void assert_vblank_disabled(struct drm_crtc *crtc)
{
	if (I915_STATE_WARN_ON(drm_crtc_vblank_get(crtc) == 0))
		drm_crtc_vblank_put(crtc);
}

static void ibx_assert_pch_refclk_enabled(struct drm_i915_private *dev_priv)
{
	u32 val;
	bool enabled;

	I915_STATE_WARN_ON(!(HAS_PCH_IBX(dev_priv->dev) || HAS_PCH_CPT(dev_priv->dev)));

	val = I915_READ(PCH_DREF_CONTROL);
	enabled = !!(val & (DREF_SSC_SOURCE_MASK | DREF_NONSPREAD_SOURCE_MASK |
			    DREF_SUPERSPREAD_SOURCE_MASK));
	I915_STATE_WARN(!enabled, "PCH refclk assertion failure, should be active but is disabled\n");
}

static void assert_pch_transcoder_disabled(struct drm_i915_private *dev_priv,
					   enum pipe pipe)
{
	int reg;
	u32 val;
	bool enabled;

	reg = PCH_TRANSCONF(pipe);
	val = I915_READ(reg);
	enabled = !!(val & TRANS_ENABLE);
	I915_STATE_WARN(enabled,
	     "transcoder assertion failed, should be off on pipe %c but is still active\n",
	     pipe_name(pipe));
}

static bool dp_pipe_enabled(struct drm_i915_private *dev_priv,
			    enum pipe pipe, u32 port_sel, u32 val)
{
	if ((val & DP_PORT_EN) == 0)
		return false;

	if (HAS_PCH_CPT(dev_priv->dev)) {
		u32	trans_dp_ctl_reg = TRANS_DP_CTL(pipe);
		u32	trans_dp_ctl = I915_READ(trans_dp_ctl_reg);
		if ((trans_dp_ctl & TRANS_DP_PORT_SEL_MASK) != port_sel)
			return false;
	} else if (IS_CHERRYVIEW(dev_priv->dev)) {
		if ((val & DP_PIPE_MASK_CHV) != DP_PIPE_SELECT_CHV(pipe))
			return false;
	} else {
		if ((val & DP_PIPE_MASK) != (pipe << 30))
			return false;
	}
	return true;
}

static bool hdmi_pipe_enabled(struct drm_i915_private *dev_priv,
			      enum pipe pipe, u32 val)
{
	if ((val & SDVO_ENABLE) == 0)
		return false;

	if (HAS_PCH_CPT(dev_priv->dev)) {
		if ((val & SDVO_PIPE_SEL_MASK_CPT) != SDVO_PIPE_SEL_CPT(pipe))
			return false;
	} else if (IS_CHERRYVIEW(dev_priv->dev)) {
		if ((val & SDVO_PIPE_SEL_MASK_CHV) != SDVO_PIPE_SEL_CHV(pipe))
			return false;
	} else {
		if ((val & SDVO_PIPE_SEL_MASK) != SDVO_PIPE_SEL(pipe))
			return false;
	}
	return true;
}

static bool lvds_pipe_enabled(struct drm_i915_private *dev_priv,
			      enum pipe pipe, u32 val)
{
	if ((val & LVDS_PORT_EN) == 0)
		return false;

	if (HAS_PCH_CPT(dev_priv->dev)) {
		if ((val & PORT_TRANS_SEL_MASK) != PORT_TRANS_SEL_CPT(pipe))
			return false;
	} else {
		if ((val & LVDS_PIPE_MASK) != LVDS_PIPE(pipe))
			return false;
	}
	return true;
}

static bool adpa_pipe_enabled(struct drm_i915_private *dev_priv,
			      enum pipe pipe, u32 val)
{
	if ((val & ADPA_DAC_ENABLE) == 0)
		return false;
	if (HAS_PCH_CPT(dev_priv->dev)) {
		if ((val & PORT_TRANS_SEL_MASK) != PORT_TRANS_SEL_CPT(pipe))
			return false;
	} else {
		if ((val & ADPA_PIPE_SELECT_MASK) != ADPA_PIPE_SELECT(pipe))
			return false;
	}
	return true;
}

static void assert_pch_dp_disabled(struct drm_i915_private *dev_priv,
				   enum pipe pipe, int reg, u32 port_sel)
{
	u32 val = I915_READ(reg);
	I915_STATE_WARN(dp_pipe_enabled(dev_priv, pipe, port_sel, val),
	     "PCH DP (0x%08x) enabled on transcoder %c, should be disabled\n",
	     reg, pipe_name(pipe));

	I915_STATE_WARN(HAS_PCH_IBX(dev_priv->dev) && (val & DP_PORT_EN) == 0
	     && (val & DP_PIPEB_SELECT),
	     "IBX PCH dp port still using transcoder B\n");
}

static void assert_pch_hdmi_disabled(struct drm_i915_private *dev_priv,
				     enum pipe pipe, int reg)
{
	u32 val = I915_READ(reg);
	I915_STATE_WARN(hdmi_pipe_enabled(dev_priv, pipe, val),
	     "PCH HDMI (0x%08x) enabled on transcoder %c, should be disabled\n",
	     reg, pipe_name(pipe));

	I915_STATE_WARN(HAS_PCH_IBX(dev_priv->dev) && (val & SDVO_ENABLE) == 0
	     && (val & SDVO_PIPE_B_SELECT),
	     "IBX PCH hdmi port still using transcoder B\n");
}

static void assert_pch_ports_disabled(struct drm_i915_private *dev_priv,
				      enum pipe pipe)
{
	int reg;
	u32 val;

	assert_pch_dp_disabled(dev_priv, pipe, PCH_DP_B, TRANS_DP_PORT_SEL_B);
	assert_pch_dp_disabled(dev_priv, pipe, PCH_DP_C, TRANS_DP_PORT_SEL_C);
	assert_pch_dp_disabled(dev_priv, pipe, PCH_DP_D, TRANS_DP_PORT_SEL_D);

	reg = PCH_ADPA;
	val = I915_READ(reg);
	I915_STATE_WARN(adpa_pipe_enabled(dev_priv, pipe, val),
	     "PCH VGA enabled on transcoder %c, should be disabled\n",
	     pipe_name(pipe));

	reg = PCH_LVDS;
	val = I915_READ(reg);
	I915_STATE_WARN(lvds_pipe_enabled(dev_priv, pipe, val),
	     "PCH LVDS enabled on transcoder %c, should be disabled\n",
	     pipe_name(pipe));

	assert_pch_hdmi_disabled(dev_priv, pipe, PCH_HDMIB);
	assert_pch_hdmi_disabled(dev_priv, pipe, PCH_HDMIC);
	assert_pch_hdmi_disabled(dev_priv, pipe, PCH_HDMID);
}

static void intel_init_dpio(struct drm_device *dev)
{
	struct drm_i915_private *dev_priv = dev->dev_private;

	if (!IS_VALLEYVIEW(dev))
		return;

	/*
	 * IOSF_PORT_DPIO is used for VLV x2 PHY (DP/HDMI B and C),
	 * CHV x1 PHY (DP/HDMI D)
	 * IOSF_PORT_DPIO_2 is used for CHV x2 PHY (DP/HDMI B and C)
	 */
	if (IS_CHERRYVIEW(dev)) {
		DPIO_PHY_IOSF_PORT(DPIO_PHY0) = IOSF_PORT_DPIO_2;
		DPIO_PHY_IOSF_PORT(DPIO_PHY1) = IOSF_PORT_DPIO;
	} else {
		DPIO_PHY_IOSF_PORT(DPIO_PHY0) = IOSF_PORT_DPIO;
	}
}

static void vlv_enable_pll(struct intel_crtc *crtc,
			   const struct intel_crtc_state *pipe_config)
{
	struct drm_device *dev = crtc->base.dev;
	struct drm_i915_private *dev_priv = dev->dev_private;
	int reg = DPLL(crtc->pipe);
	u32 dpll = pipe_config->dpll_hw_state.dpll;

	assert_pipe_disabled(dev_priv, crtc->pipe);

	/* No really, not for ILK+ */
	BUG_ON(!IS_VALLEYVIEW(dev_priv->dev));

	/* PLL is protected by panel, make sure we can write it */
	if (IS_MOBILE(dev_priv->dev))
		assert_panel_unlocked(dev_priv, crtc->pipe);

	I915_WRITE(reg, dpll);
	POSTING_READ(reg);
	udelay(150);

	if (wait_for(((I915_READ(reg) & DPLL_LOCK_VLV) == DPLL_LOCK_VLV), 1))
		DRM_ERROR("DPLL %d failed to lock\n", crtc->pipe);

	I915_WRITE(DPLL_MD(crtc->pipe), pipe_config->dpll_hw_state.dpll_md);
	POSTING_READ(DPLL_MD(crtc->pipe));

	/* We do this three times for luck */
	I915_WRITE(reg, dpll);
	POSTING_READ(reg);
	udelay(150); /* wait for warmup */
	I915_WRITE(reg, dpll);
	POSTING_READ(reg);
	udelay(150); /* wait for warmup */
	I915_WRITE(reg, dpll);
	POSTING_READ(reg);
	udelay(150); /* wait for warmup */
}

static void chv_enable_pll(struct intel_crtc *crtc,
			   const struct intel_crtc_state *pipe_config)
{
	struct drm_device *dev = crtc->base.dev;
	struct drm_i915_private *dev_priv = dev->dev_private;
	int pipe = crtc->pipe;
	enum dpio_channel port = vlv_pipe_to_channel(pipe);
	u32 tmp;

	assert_pipe_disabled(dev_priv, crtc->pipe);

	BUG_ON(!IS_CHERRYVIEW(dev_priv->dev));

	mutex_lock(&dev_priv->sb_lock);

	/* Enable back the 10bit clock to display controller */
	tmp = vlv_dpio_read(dev_priv, pipe, CHV_CMN_DW14(port));
	tmp |= DPIO_DCLKP_EN;
	vlv_dpio_write(dev_priv, pipe, CHV_CMN_DW14(port), tmp);

	mutex_unlock(&dev_priv->sb_lock);

	/*
	 * Need to wait > 100ns between dclkp clock enable bit and PLL enable.
	 */
	udelay(1);

	/* Enable PLL */
	I915_WRITE(DPLL(pipe), pipe_config->dpll_hw_state.dpll);

	/* Check PLL is locked */
	if (wait_for(((I915_READ(DPLL(pipe)) & DPLL_LOCK_VLV) == DPLL_LOCK_VLV), 1))
		DRM_ERROR("PLL %d failed to lock\n", pipe);

	/* not sure when this should be written */
	I915_WRITE(DPLL_MD(pipe), pipe_config->dpll_hw_state.dpll_md);
	POSTING_READ(DPLL_MD(pipe));
}

static int intel_num_dvo_pipes(struct drm_device *dev)
{
	struct intel_crtc *crtc;
	int count = 0;

	for_each_intel_crtc(dev, crtc)
		count += crtc->active &&
			intel_pipe_has_type(crtc, INTEL_OUTPUT_DVO);

	return count;
}

static void i9xx_enable_pll(struct intel_crtc *crtc)
{
	struct drm_device *dev = crtc->base.dev;
	struct drm_i915_private *dev_priv = dev->dev_private;
	int reg = DPLL(crtc->pipe);
	u32 dpll = crtc->config->dpll_hw_state.dpll;

	assert_pipe_disabled(dev_priv, crtc->pipe);

	/* No really, not for ILK+ */
	BUG_ON(INTEL_INFO(dev)->gen >= 5);

	/* PLL is protected by panel, make sure we can write it */
	if (IS_MOBILE(dev) && !IS_I830(dev))
		assert_panel_unlocked(dev_priv, crtc->pipe);

	/* Enable DVO 2x clock on both PLLs if necessary */
	if (IS_I830(dev) && intel_num_dvo_pipes(dev) > 0) {
		/*
		 * It appears to be important that we don't enable this
		 * for the current pipe before otherwise configuring the
		 * PLL. No idea how this should be handled if multiple
		 * DVO outputs are enabled simultaneosly.
		 */
		dpll |= DPLL_DVO_2X_MODE;
		I915_WRITE(DPLL(!crtc->pipe),
			   I915_READ(DPLL(!crtc->pipe)) | DPLL_DVO_2X_MODE);
	}

	/* Wait for the clocks to stabilize. */
	POSTING_READ(reg);
	udelay(150);

	if (INTEL_INFO(dev)->gen >= 4) {
		I915_WRITE(DPLL_MD(crtc->pipe),
			   crtc->config->dpll_hw_state.dpll_md);
	} else {
		/* The pixel multiplier can only be updated once the
		 * DPLL is enabled and the clocks are stable.
		 *
		 * So write it again.
		 */
		I915_WRITE(reg, dpll);
	}

	/* We do this three times for luck */
	I915_WRITE(reg, dpll);
	POSTING_READ(reg);
	udelay(150); /* wait for warmup */
	I915_WRITE(reg, dpll);
	POSTING_READ(reg);
	udelay(150); /* wait for warmup */
	I915_WRITE(reg, dpll);
	POSTING_READ(reg);
	udelay(150); /* wait for warmup */
}

/**
 * i9xx_disable_pll - disable a PLL
 * @dev_priv: i915 private structure
 * @pipe: pipe PLL to disable
 *
 * Disable the PLL for @pipe, making sure the pipe is off first.
 *
 * Note!  This is for pre-ILK only.
 */
static void i9xx_disable_pll(struct intel_crtc *crtc)
{
	struct drm_device *dev = crtc->base.dev;
	struct drm_i915_private *dev_priv = dev->dev_private;
	enum pipe pipe = crtc->pipe;

	/* Disable DVO 2x clock on both PLLs if necessary */
	if (IS_I830(dev) &&
	    intel_pipe_has_type(crtc, INTEL_OUTPUT_DVO) &&
	    intel_num_dvo_pipes(dev) == 1) {
		I915_WRITE(DPLL(PIPE_B),
			   I915_READ(DPLL(PIPE_B)) & ~DPLL_DVO_2X_MODE);
		I915_WRITE(DPLL(PIPE_A),
			   I915_READ(DPLL(PIPE_A)) & ~DPLL_DVO_2X_MODE);
	}

	/* Don't disable pipe or pipe PLLs if needed */
	if ((pipe == PIPE_A && dev_priv->quirks & QUIRK_PIPEA_FORCE) ||
	    (pipe == PIPE_B && dev_priv->quirks & QUIRK_PIPEB_FORCE))
		return;

	/* Make sure the pipe isn't still relying on us */
	assert_pipe_disabled(dev_priv, pipe);

	I915_WRITE(DPLL(pipe), 0);
	POSTING_READ(DPLL(pipe));
}

static void vlv_disable_pll(struct drm_i915_private *dev_priv, enum pipe pipe)
{
	u32 val = 0;

	/* Make sure the pipe isn't still relying on us */
	assert_pipe_disabled(dev_priv, pipe);

	/*
	 * Leave integrated clock source and reference clock enabled for pipe B.
	 * The latter is needed for VGA hotplug / manual detection.
	 */
	if (pipe == PIPE_B)
		val = DPLL_INTEGRATED_CRI_CLK_VLV | DPLL_REFA_CLK_ENABLE_VLV;
	I915_WRITE(DPLL(pipe), val);
	POSTING_READ(DPLL(pipe));

}

static void chv_disable_pll(struct drm_i915_private *dev_priv, enum pipe pipe)
{
	enum dpio_channel port = vlv_pipe_to_channel(pipe);
	u32 val;

	/* Make sure the pipe isn't still relying on us */
	assert_pipe_disabled(dev_priv, pipe);

	/* Set PLL en = 0 */
	val = DPLL_SSC_REF_CLOCK_CHV | DPLL_REFA_CLK_ENABLE_VLV;
	if (pipe != PIPE_A)
		val |= DPLL_INTEGRATED_CRI_CLK_VLV;
	I915_WRITE(DPLL(pipe), val);
	POSTING_READ(DPLL(pipe));

	mutex_lock(&dev_priv->sb_lock);

	/* Disable 10bit clock to display controller */
	val = vlv_dpio_read(dev_priv, pipe, CHV_CMN_DW14(port));
	val &= ~DPIO_DCLKP_EN;
	vlv_dpio_write(dev_priv, pipe, CHV_CMN_DW14(port), val);

	/* disable left/right clock distribution */
	if (pipe != PIPE_B) {
		val = vlv_dpio_read(dev_priv, pipe, _CHV_CMN_DW5_CH0);
		val &= ~(CHV_BUFLEFTENA1_MASK | CHV_BUFRIGHTENA1_MASK);
		vlv_dpio_write(dev_priv, pipe, _CHV_CMN_DW5_CH0, val);
	} else {
		val = vlv_dpio_read(dev_priv, pipe, _CHV_CMN_DW1_CH1);
		val &= ~(CHV_BUFLEFTENA2_MASK | CHV_BUFRIGHTENA2_MASK);
		vlv_dpio_write(dev_priv, pipe, _CHV_CMN_DW1_CH1, val);
	}

	mutex_unlock(&dev_priv->sb_lock);
}

void vlv_wait_port_ready(struct drm_i915_private *dev_priv,
			 struct intel_digital_port *dport,
			 unsigned int expected_mask)
{
	u32 port_mask;
	int dpll_reg;

	switch (dport->port) {
	case PORT_B:
		port_mask = DPLL_PORTB_READY_MASK;
		dpll_reg = DPLL(0);
		break;
	case PORT_C:
		port_mask = DPLL_PORTC_READY_MASK;
		dpll_reg = DPLL(0);
		expected_mask <<= 4;
		break;
	case PORT_D:
		port_mask = DPLL_PORTD_READY_MASK;
		dpll_reg = DPIO_PHY_STATUS;
		break;
	default:
		BUG();
	}

	if (wait_for((I915_READ(dpll_reg) & port_mask) == expected_mask, 1000))
		WARN(1, "timed out waiting for port %c ready: got 0x%x, expected 0x%x\n",
		     port_name(dport->port), I915_READ(dpll_reg) & port_mask, expected_mask);
}

static void intel_prepare_shared_dpll(struct intel_crtc *crtc)
{
	struct drm_device *dev = crtc->base.dev;
	struct drm_i915_private *dev_priv = dev->dev_private;
	struct intel_shared_dpll *pll = intel_crtc_to_shared_dpll(crtc);

	if (WARN_ON(pll == NULL))
		return;

	WARN_ON(!pll->config.crtc_mask);
	if (pll->active == 0) {
		DRM_DEBUG_DRIVER("setting up %s\n", pll->name);
		WARN_ON(pll->on);
		assert_shared_dpll_disabled(dev_priv, pll);

		pll->mode_set(dev_priv, pll);
	}
}

/**
 * intel_enable_shared_dpll - enable PCH PLL
 * @dev_priv: i915 private structure
 * @pipe: pipe PLL to enable
 *
 * The PCH PLL needs to be enabled before the PCH transcoder, since it
 * drives the transcoder clock.
 */
static void intel_enable_shared_dpll(struct intel_crtc *crtc)
{
	struct drm_device *dev = crtc->base.dev;
	struct drm_i915_private *dev_priv = dev->dev_private;
	struct intel_shared_dpll *pll = intel_crtc_to_shared_dpll(crtc);

	if (WARN_ON(pll == NULL))
		return;

	if (WARN_ON(pll->config.crtc_mask == 0))
		return;

	DRM_DEBUG_KMS("enable %s (active %d, on? %d) for crtc %d\n",
		      pll->name, pll->active, pll->on,
		      crtc->base.base.id);

	if (pll->active++) {
		WARN_ON(!pll->on);
		assert_shared_dpll_enabled(dev_priv, pll);
		return;
	}
	WARN_ON(pll->on);

	intel_display_power_get(dev_priv, POWER_DOMAIN_PLLS);

	DRM_DEBUG_KMS("enabling %s\n", pll->name);
	pll->enable(dev_priv, pll);
	pll->on = true;
}

static void intel_disable_shared_dpll(struct intel_crtc *crtc)
{
	struct drm_device *dev = crtc->base.dev;
	struct drm_i915_private *dev_priv = dev->dev_private;
	struct intel_shared_dpll *pll = intel_crtc_to_shared_dpll(crtc);

	/* PCH only available on ILK+ */
	BUG_ON(INTEL_INFO(dev)->gen < 5);
	if (WARN_ON(pll == NULL))
	       return;

	if (WARN_ON(pll->config.crtc_mask == 0))
		return;

	DRM_DEBUG_KMS("disable %s (active %d, on? %d) for crtc %d\n",
		      pll->name, pll->active, pll->on,
		      crtc->base.base.id);

	if (WARN_ON(pll->active == 0)) {
		assert_shared_dpll_disabled(dev_priv, pll);
		return;
	}

	assert_shared_dpll_enabled(dev_priv, pll);
	WARN_ON(!pll->on);
	if (--pll->active)
		return;

	DRM_DEBUG_KMS("disabling %s\n", pll->name);
	pll->disable(dev_priv, pll);
	pll->on = false;

	intel_display_power_put(dev_priv, POWER_DOMAIN_PLLS);
}

static void ironlake_enable_pch_transcoder(struct drm_i915_private *dev_priv,
					   enum pipe pipe)
{
	struct drm_device *dev = dev_priv->dev;
	struct drm_crtc *crtc = dev_priv->pipe_to_crtc_mapping[pipe];
	struct intel_crtc *intel_crtc = to_intel_crtc(crtc);
	uint32_t reg, val, pipeconf_val;

	/* PCH only available on ILK+ */
	BUG_ON(!HAS_PCH_SPLIT(dev));

	/* Make sure PCH DPLL is enabled */
	assert_shared_dpll_enabled(dev_priv,
				   intel_crtc_to_shared_dpll(intel_crtc));

	/* FDI must be feeding us bits for PCH ports */
	assert_fdi_tx_enabled(dev_priv, pipe);
	assert_fdi_rx_enabled(dev_priv, pipe);

	if (HAS_PCH_CPT(dev)) {
		/* Workaround: Set the timing override bit before enabling the
		 * pch transcoder. */
		reg = TRANS_CHICKEN2(pipe);
		val = I915_READ(reg);
		val |= TRANS_CHICKEN2_TIMING_OVERRIDE;
		I915_WRITE(reg, val);
	}

	reg = PCH_TRANSCONF(pipe);
	val = I915_READ(reg);
	pipeconf_val = I915_READ(PIPECONF(pipe));

	if (HAS_PCH_IBX(dev_priv->dev)) {
		/*
		 * make the BPC in transcoder be consistent with
		 * that in pipeconf reg.
		 */
		val &= ~PIPECONF_BPC_MASK;
		val |= pipeconf_val & PIPECONF_BPC_MASK;
	}

	val &= ~TRANS_INTERLACE_MASK;
	if ((pipeconf_val & PIPECONF_INTERLACE_MASK) == PIPECONF_INTERLACED_ILK)
		if (HAS_PCH_IBX(dev_priv->dev) &&
		    intel_pipe_has_type(intel_crtc, INTEL_OUTPUT_SDVO))
			val |= TRANS_LEGACY_INTERLACED_ILK;
		else
			val |= TRANS_INTERLACED;
	else
		val |= TRANS_PROGRESSIVE;

	I915_WRITE(reg, val | TRANS_ENABLE);
	if (wait_for(I915_READ(reg) & TRANS_STATE_ENABLE, 100))
		DRM_ERROR("failed to enable transcoder %c\n", pipe_name(pipe));
}

static void lpt_enable_pch_transcoder(struct drm_i915_private *dev_priv,
				      enum transcoder cpu_transcoder)
{
	u32 val, pipeconf_val;

	/* PCH only available on ILK+ */
	BUG_ON(!HAS_PCH_SPLIT(dev_priv->dev));

	/* FDI must be feeding us bits for PCH ports */
	assert_fdi_tx_enabled(dev_priv, (enum pipe) cpu_transcoder);
	assert_fdi_rx_enabled(dev_priv, TRANSCODER_A);

	/* Workaround: set timing override bit. */
	val = I915_READ(_TRANSA_CHICKEN2);
	val |= TRANS_CHICKEN2_TIMING_OVERRIDE;
	I915_WRITE(_TRANSA_CHICKEN2, val);

	val = TRANS_ENABLE;
	pipeconf_val = I915_READ(PIPECONF(cpu_transcoder));

	if ((pipeconf_val & PIPECONF_INTERLACE_MASK_HSW) ==
	    PIPECONF_INTERLACED_ILK)
		val |= TRANS_INTERLACED;
	else
		val |= TRANS_PROGRESSIVE;

	I915_WRITE(LPT_TRANSCONF, val);
	if (wait_for(I915_READ(LPT_TRANSCONF) & TRANS_STATE_ENABLE, 100))
		DRM_ERROR("Failed to enable PCH transcoder\n");
}

static void ironlake_disable_pch_transcoder(struct drm_i915_private *dev_priv,
					    enum pipe pipe)
{
	struct drm_device *dev = dev_priv->dev;
	uint32_t reg, val;

	/* FDI relies on the transcoder */
	assert_fdi_tx_disabled(dev_priv, pipe);
	assert_fdi_rx_disabled(dev_priv, pipe);

	/* Ports must be off as well */
	assert_pch_ports_disabled(dev_priv, pipe);

	reg = PCH_TRANSCONF(pipe);
	val = I915_READ(reg);
	val &= ~TRANS_ENABLE;
	I915_WRITE(reg, val);
	/* wait for PCH transcoder off, transcoder state */
	if (wait_for((I915_READ(reg) & TRANS_STATE_ENABLE) == 0, 50))
		DRM_ERROR("failed to disable transcoder %c\n", pipe_name(pipe));

	if (!HAS_PCH_IBX(dev)) {
		/* Workaround: Clear the timing override chicken bit again. */
		reg = TRANS_CHICKEN2(pipe);
		val = I915_READ(reg);
		val &= ~TRANS_CHICKEN2_TIMING_OVERRIDE;
		I915_WRITE(reg, val);
	}
}

static void lpt_disable_pch_transcoder(struct drm_i915_private *dev_priv)
{
	u32 val;

	val = I915_READ(LPT_TRANSCONF);
	val &= ~TRANS_ENABLE;
	I915_WRITE(LPT_TRANSCONF, val);
	/* wait for PCH transcoder off, transcoder state */
	if (wait_for((I915_READ(LPT_TRANSCONF) & TRANS_STATE_ENABLE) == 0, 50))
		DRM_ERROR("Failed to disable PCH transcoder\n");

	/* Workaround: clear timing override bit. */
	val = I915_READ(_TRANSA_CHICKEN2);
	val &= ~TRANS_CHICKEN2_TIMING_OVERRIDE;
	I915_WRITE(_TRANSA_CHICKEN2, val);
}

/**
 * intel_enable_pipe - enable a pipe, asserting requirements
 * @crtc: crtc responsible for the pipe
 *
 * Enable @crtc's pipe, making sure that various hardware specific requirements
 * are met, if applicable, e.g. PLL enabled, LVDS pairs enabled, etc.
 */
static void intel_enable_pipe(struct intel_crtc *crtc)
{
	struct drm_device *dev = crtc->base.dev;
	struct drm_i915_private *dev_priv = dev->dev_private;
	enum pipe pipe = crtc->pipe;
	enum transcoder cpu_transcoder = intel_pipe_to_cpu_transcoder(dev_priv,
								      pipe);
	enum pipe pch_transcoder;
	int reg;
	u32 val;

	assert_planes_disabled(dev_priv, pipe);
	assert_cursor_disabled(dev_priv, pipe);
	assert_sprites_disabled(dev_priv, pipe);

	if (HAS_PCH_LPT(dev_priv->dev))
		pch_transcoder = TRANSCODER_A;
	else
		pch_transcoder = pipe;

	/*
	 * A pipe without a PLL won't actually be able to drive bits from
	 * a plane.  On ILK+ the pipe PLLs are integrated, so we don't
	 * need the check.
	 */
	if (HAS_GMCH_DISPLAY(dev_priv->dev))
		if (intel_pipe_has_type(crtc, INTEL_OUTPUT_DSI))
			assert_dsi_pll_enabled(dev_priv);
		else
			assert_pll_enabled(dev_priv, pipe);
	else {
		if (crtc->config->has_pch_encoder) {
			/* if driving the PCH, we need FDI enabled */
			assert_fdi_rx_pll_enabled(dev_priv, pch_transcoder);
			assert_fdi_tx_pll_enabled(dev_priv,
						  (enum pipe) cpu_transcoder);
		}
		/* FIXME: assert CPU port conditions for SNB+ */
	}

	reg = PIPECONF(cpu_transcoder);
	val = I915_READ(reg);
	if (val & PIPECONF_ENABLE) {
		WARN_ON(!((pipe == PIPE_A && dev_priv->quirks & QUIRK_PIPEA_FORCE) ||
			  (pipe == PIPE_B && dev_priv->quirks & QUIRK_PIPEB_FORCE)));
		return;
	}

	I915_WRITE(reg, val | PIPECONF_ENABLE);
	POSTING_READ(reg);
}

/**
 * intel_disable_pipe - disable a pipe, asserting requirements
 * @crtc: crtc whose pipes is to be disabled
 *
 * Disable the pipe of @crtc, making sure that various hardware
 * specific requirements are met, if applicable, e.g. plane
 * disabled, panel fitter off, etc.
 *
 * Will wait until the pipe has shut down before returning.
 */
static void intel_disable_pipe(struct intel_crtc *crtc)
{
	struct drm_i915_private *dev_priv = crtc->base.dev->dev_private;
	enum transcoder cpu_transcoder = crtc->config->cpu_transcoder;
	enum pipe pipe = crtc->pipe;
	int reg;
	u32 val;

	/*
	 * Make sure planes won't keep trying to pump pixels to us,
	 * or we might hang the display.
	 */
	assert_planes_disabled(dev_priv, pipe);
	assert_cursor_disabled(dev_priv, pipe);
	assert_sprites_disabled(dev_priv, pipe);

	reg = PIPECONF(cpu_transcoder);
	val = I915_READ(reg);
	if ((val & PIPECONF_ENABLE) == 0)
		return;

	/*
	 * Double wide has implications for planes
	 * so best keep it disabled when not needed.
	 */
	if (crtc->config->double_wide)
		val &= ~PIPECONF_DOUBLE_WIDE;

	/* Don't disable pipe or pipe PLLs if needed */
	if (!(pipe == PIPE_A && dev_priv->quirks & QUIRK_PIPEA_FORCE) &&
	    !(pipe == PIPE_B && dev_priv->quirks & QUIRK_PIPEB_FORCE))
		val &= ~PIPECONF_ENABLE;

	I915_WRITE(reg, val);
	if ((val & PIPECONF_ENABLE) == 0)
		intel_wait_for_pipe_off(crtc);
}

/**
 * intel_enable_primary_hw_plane - enable the primary plane on a given pipe
 * @plane:  plane to be enabled
 * @crtc: crtc for the plane
 *
 * Enable @plane on @crtc, making sure that the pipe is running first.
 */
static void intel_enable_primary_hw_plane(struct drm_plane *plane,
					  struct drm_crtc *crtc)
{
	struct drm_device *dev = plane->dev;
	struct drm_i915_private *dev_priv = dev->dev_private;
	struct intel_crtc *intel_crtc = to_intel_crtc(crtc);

	/* If the pipe isn't enabled, we can't pump pixels and may hang */
	assert_pipe_enabled(dev_priv, intel_crtc->pipe);
	to_intel_plane_state(plane->state)->visible = true;

	dev_priv->display.update_primary_plane(crtc, plane->fb,
					       crtc->x, crtc->y);
}

static bool need_vtd_wa(struct drm_device *dev)
{
#ifdef CONFIG_INTEL_IOMMU
	if (INTEL_INFO(dev)->gen >= 6 && intel_iommu_gfx_mapped)
		return true;
#endif
	return false;
}

unsigned int
intel_tile_height(struct drm_device *dev, uint32_t pixel_format,
		  uint64_t fb_format_modifier)
{
	unsigned int tile_height;
	uint32_t pixel_bytes;

	switch (fb_format_modifier) {
	case DRM_FORMAT_MOD_NONE:
		tile_height = 1;
		break;
	case I915_FORMAT_MOD_X_TILED:
		tile_height = IS_GEN2(dev) ? 16 : 8;
		break;
	case I915_FORMAT_MOD_Y_TILED:
		tile_height = 32;
		break;
	case I915_FORMAT_MOD_Yf_TILED:
		pixel_bytes = drm_format_plane_cpp(pixel_format, 0);
		switch (pixel_bytes) {
		default:
		case 1:
			tile_height = 64;
			break;
		case 2:
		case 4:
			tile_height = 32;
			break;
		case 8:
			tile_height = 16;
			break;
		case 16:
			WARN_ONCE(1,
				  "128-bit pixels are not supported for display!");
			tile_height = 16;
			break;
		}
		break;
	default:
		MISSING_CASE(fb_format_modifier);
		tile_height = 1;
		break;
	}

	return tile_height;
}

unsigned int
intel_fb_align_height(struct drm_device *dev, unsigned int height,
		      uint32_t pixel_format, uint64_t fb_format_modifier)
{
	return ALIGN(height, intel_tile_height(dev, pixel_format,
					       fb_format_modifier));
}

static int
intel_fill_fb_ggtt_view(struct i915_ggtt_view *view, struct drm_framebuffer *fb,
			const struct drm_plane_state *plane_state)
{
	struct intel_rotation_info *info = &view->rotation_info;

	*view = i915_ggtt_view_normal;

	if (!plane_state)
		return 0;

	if (!intel_rotation_90_or_270(plane_state->rotation))
		return 0;

	*view = i915_ggtt_view_rotated;

	info->height = fb->height;
	info->pixel_format = fb->pixel_format;
	info->pitch = fb->pitches[0];
	info->fb_modifier = fb->modifier[0];

	return 0;
}

int
intel_pin_and_fence_fb_obj(struct drm_plane *plane,
			   struct drm_framebuffer *fb,
			   const struct drm_plane_state *plane_state,
			   struct intel_engine_cs *pipelined)
{
	struct drm_device *dev = fb->dev;
	struct drm_i915_private *dev_priv = dev->dev_private;
	struct drm_i915_gem_object *obj = intel_fb_obj(fb);
	struct i915_ggtt_view view;
	u32 alignment;
	int ret;

	WARN_ON(!mutex_is_locked(&dev->struct_mutex));

	switch (fb->modifier[0]) {
	case DRM_FORMAT_MOD_NONE:
		if (INTEL_INFO(dev)->gen >= 9)
			alignment = 256 * 1024;
		else if (IS_BROADWATER(dev) || IS_CRESTLINE(dev))
			alignment = 128 * 1024;
		else if (INTEL_INFO(dev)->gen >= 4)
			alignment = 4 * 1024;
		else
			alignment = 64 * 1024;
		break;
	case I915_FORMAT_MOD_X_TILED:
		if (INTEL_INFO(dev)->gen >= 9)
			alignment = 256 * 1024;
		else {
			/* pin() will align the object as required by fence */
			alignment = 0;
		}
		break;
	case I915_FORMAT_MOD_Y_TILED:
	case I915_FORMAT_MOD_Yf_TILED:
		if (WARN_ONCE(INTEL_INFO(dev)->gen < 9,
			  "Y tiling bo slipped through, driver bug!\n"))
			return -EINVAL;
		alignment = 1 * 1024 * 1024;
		break;
	default:
		MISSING_CASE(fb->modifier[0]);
		return -EINVAL;
	}

	ret = intel_fill_fb_ggtt_view(&view, fb, plane_state);
	if (ret)
		return ret;

	/* Note that the w/a also requires 64 PTE of padding following the
	 * bo. We currently fill all unused PTE with the shadow page and so
	 * we should always have valid PTE following the scanout preventing
	 * the VT-d warning.
	 */
	if (need_vtd_wa(dev) && alignment < 256 * 1024)
		alignment = 256 * 1024;

	/*
	 * Global gtt pte registers are special registers which actually forward
	 * writes to a chunk of system memory. Which means that there is no risk
	 * that the register values disappear as soon as we call
	 * intel_runtime_pm_put(), so it is correct to wrap only the
	 * pin/unpin/fence and not more.
	 */
	intel_runtime_pm_get(dev_priv);

	dev_priv->mm.interruptible = false;
	ret = i915_gem_object_pin_to_display_plane(obj, alignment, pipelined,
						   &view);
	if (ret)
		goto err_interruptible;

	/* Install a fence for tiled scan-out. Pre-i965 always needs a
	 * fence, whereas 965+ only requires a fence if using
	 * framebuffer compression.  For simplicity, we always install
	 * a fence as the cost is not that onerous.
	 */
	ret = i915_gem_object_get_fence(obj);
	if (ret)
		goto err_unpin;

	i915_gem_object_pin_fence(obj);

	dev_priv->mm.interruptible = true;
	intel_runtime_pm_put(dev_priv);
	return 0;

err_unpin:
	i915_gem_object_unpin_from_display_plane(obj, &view);
err_interruptible:
	dev_priv->mm.interruptible = true;
	intel_runtime_pm_put(dev_priv);
	return ret;
}

static void intel_unpin_fb_obj(struct drm_framebuffer *fb,
			       const struct drm_plane_state *plane_state)
{
	struct drm_i915_gem_object *obj = intel_fb_obj(fb);
	struct i915_ggtt_view view;
	int ret;

	WARN_ON(!mutex_is_locked(&obj->base.dev->struct_mutex));

	ret = intel_fill_fb_ggtt_view(&view, fb, plane_state);
	WARN_ONCE(ret, "Couldn't get view from plane state!");

	i915_gem_object_unpin_fence(obj);
	i915_gem_object_unpin_from_display_plane(obj, &view);
}

/* Computes the linear offset to the base tile and adjusts x, y. bytes per pixel
 * is assumed to be a power-of-two. */
unsigned long intel_gen4_compute_page_offset(int *x, int *y,
					     unsigned int tiling_mode,
					     unsigned int cpp,
					     unsigned int pitch)
{
	if (tiling_mode != I915_TILING_NONE) {
		unsigned int tile_rows, tiles;

		tile_rows = *y / 8;
		*y %= 8;

		tiles = *x / (512/cpp);
		*x %= 512/cpp;

		return tile_rows * pitch * 8 + tiles * 4096;
	} else {
		unsigned int offset;

		offset = *y * pitch + *x * cpp;
		*y = 0;
		*x = (offset & 4095) / cpp;
		return offset & -4096;
	}
}

static int i9xx_format_to_fourcc(int format)
{
	switch (format) {
	case DISPPLANE_8BPP:
		return DRM_FORMAT_C8;
	case DISPPLANE_BGRX555:
		return DRM_FORMAT_XRGB1555;
	case DISPPLANE_BGRX565:
		return DRM_FORMAT_RGB565;
	default:
	case DISPPLANE_BGRX888:
		return DRM_FORMAT_XRGB8888;
	case DISPPLANE_RGBX888:
		return DRM_FORMAT_XBGR8888;
	case DISPPLANE_BGRX101010:
		return DRM_FORMAT_XRGB2101010;
	case DISPPLANE_RGBX101010:
		return DRM_FORMAT_XBGR2101010;
	}
}

static int skl_format_to_fourcc(int format, bool rgb_order, bool alpha)
{
	switch (format) {
	case PLANE_CTL_FORMAT_RGB_565:
		return DRM_FORMAT_RGB565;
	default:
	case PLANE_CTL_FORMAT_XRGB_8888:
		if (rgb_order) {
			if (alpha)
				return DRM_FORMAT_ABGR8888;
			else
				return DRM_FORMAT_XBGR8888;
		} else {
			if (alpha)
				return DRM_FORMAT_ARGB8888;
			else
				return DRM_FORMAT_XRGB8888;
		}
	case PLANE_CTL_FORMAT_XRGB_2101010:
		if (rgb_order)
			return DRM_FORMAT_XBGR2101010;
		else
			return DRM_FORMAT_XRGB2101010;
	}
}

static bool
intel_alloc_initial_plane_obj(struct intel_crtc *crtc,
			      struct intel_initial_plane_config *plane_config)
{
	struct drm_device *dev = crtc->base.dev;
	struct drm_i915_gem_object *obj = NULL;
	struct drm_mode_fb_cmd2 mode_cmd = { 0 };
	struct drm_framebuffer *fb = &plane_config->fb->base;
	u32 base_aligned = round_down(plane_config->base, PAGE_SIZE);
	u32 size_aligned = round_up(plane_config->base + plane_config->size,
				    PAGE_SIZE);

	size_aligned -= base_aligned;

	if (plane_config->size == 0)
		return false;

	obj = i915_gem_object_create_stolen_for_preallocated(dev,
							     base_aligned,
							     base_aligned,
							     size_aligned);
	if (!obj)
		return false;

	obj->tiling_mode = plane_config->tiling;
	if (obj->tiling_mode == I915_TILING_X)
		obj->stride = fb->pitches[0];

	mode_cmd.pixel_format = fb->pixel_format;
	mode_cmd.width = fb->width;
	mode_cmd.height = fb->height;
	mode_cmd.pitches[0] = fb->pitches[0];
	mode_cmd.modifier[0] = fb->modifier[0];
	mode_cmd.flags = DRM_MODE_FB_MODIFIERS;

	mutex_lock(&dev->struct_mutex);
	if (intel_framebuffer_init(dev, to_intel_framebuffer(fb),
				   &mode_cmd, obj)) {
		DRM_DEBUG_KMS("intel fb init failed\n");
		goto out_unref_obj;
	}
	mutex_unlock(&dev->struct_mutex);

	DRM_DEBUG_KMS("initial plane fb obj %p\n", obj);
	return true;

out_unref_obj:
	drm_gem_object_unreference(&obj->base);
	mutex_unlock(&dev->struct_mutex);
	return false;
}

/* Update plane->state->fb to match plane->fb after driver-internal updates */
static void
update_state_fb(struct drm_plane *plane)
{
	if (plane->fb == plane->state->fb)
		return;

	if (plane->state->fb)
		drm_framebuffer_unreference(plane->state->fb);
	plane->state->fb = plane->fb;
	if (plane->state->fb)
		drm_framebuffer_reference(plane->state->fb);
}

static void
intel_find_initial_plane_obj(struct intel_crtc *intel_crtc,
			     struct intel_initial_plane_config *plane_config)
{
	struct drm_device *dev = intel_crtc->base.dev;
	struct drm_i915_private *dev_priv = dev->dev_private;
	struct drm_crtc *c;
	struct intel_crtc *i;
	struct drm_i915_gem_object *obj;
	struct drm_plane *primary = intel_crtc->base.primary;
	struct drm_framebuffer *fb;

	if (!plane_config->fb)
		return;

	if (intel_alloc_initial_plane_obj(intel_crtc, plane_config)) {
		fb = &plane_config->fb->base;
		goto valid_fb;
	}

	kfree(plane_config->fb);

	/*
	 * Failed to alloc the obj, check to see if we should share
	 * an fb with another CRTC instead
	 */
	for_each_crtc(dev, c) {
		i = to_intel_crtc(c);

		if (c == &intel_crtc->base)
			continue;

		if (!i->active)
			continue;

		fb = c->primary->fb;
		if (!fb)
			continue;

		obj = intel_fb_obj(fb);
		if (i915_gem_obj_ggtt_offset(obj) == plane_config->base) {
			drm_framebuffer_reference(fb);
			goto valid_fb;
		}
	}

	return;

valid_fb:
	obj = intel_fb_obj(fb);
	if (obj->tiling_mode != I915_TILING_NONE)
		dev_priv->preserve_bios_swizzle = true;

	primary->fb = fb;
	primary->state->crtc = &intel_crtc->base;
	primary->crtc = &intel_crtc->base;
	update_state_fb(primary);
	obj->frontbuffer_bits |= INTEL_FRONTBUFFER_PRIMARY(intel_crtc->pipe);
}

static void i9xx_update_primary_plane(struct drm_crtc *crtc,
				      struct drm_framebuffer *fb,
				      int x, int y)
{
	struct drm_device *dev = crtc->dev;
	struct drm_i915_private *dev_priv = dev->dev_private;
	struct intel_crtc *intel_crtc = to_intel_crtc(crtc);
	struct drm_plane *primary = crtc->primary;
	bool visible = to_intel_plane_state(primary->state)->visible;
	struct drm_i915_gem_object *obj;
	int plane = intel_crtc->plane;
	unsigned long linear_offset;
	u32 dspcntr;
	u32 reg = DSPCNTR(plane);
	int pixel_size;

	if (!visible || !fb) {
		I915_WRITE(reg, 0);
		if (INTEL_INFO(dev)->gen >= 4)
			I915_WRITE(DSPSURF(plane), 0);
		else
			I915_WRITE(DSPADDR(plane), 0);
		POSTING_READ(reg);
		return;
	}

	obj = intel_fb_obj(fb);
	if (WARN_ON(obj == NULL))
		return;

	pixel_size = drm_format_plane_cpp(fb->pixel_format, 0);

	dspcntr = DISPPLANE_GAMMA_ENABLE;

	dspcntr |= DISPLAY_PLANE_ENABLE;

	if (INTEL_INFO(dev)->gen < 4) {
		if (intel_crtc->pipe == PIPE_B)
			dspcntr |= DISPPLANE_SEL_PIPE_B;

		/* pipesrc and dspsize control the size that is scaled from,
		 * which should always be the user's requested size.
		 */
		I915_WRITE(DSPSIZE(plane),
			   ((intel_crtc->config->pipe_src_h - 1) << 16) |
			   (intel_crtc->config->pipe_src_w - 1));
		I915_WRITE(DSPPOS(plane), 0);
	} else if (IS_CHERRYVIEW(dev) && plane == PLANE_B) {
		I915_WRITE(PRIMSIZE(plane),
			   ((intel_crtc->config->pipe_src_h - 1) << 16) |
			   (intel_crtc->config->pipe_src_w - 1));
		I915_WRITE(PRIMPOS(plane), 0);
		I915_WRITE(PRIMCNSTALPHA(plane), 0);
	}

	switch (fb->pixel_format) {
	case DRM_FORMAT_C8:
		dspcntr |= DISPPLANE_8BPP;
		break;
	case DRM_FORMAT_XRGB1555:
		dspcntr |= DISPPLANE_BGRX555;
		break;
	case DRM_FORMAT_RGB565:
		dspcntr |= DISPPLANE_BGRX565;
		break;
	case DRM_FORMAT_XRGB8888:
		dspcntr |= DISPPLANE_BGRX888;
		break;
	case DRM_FORMAT_XBGR8888:
		dspcntr |= DISPPLANE_RGBX888;
		break;
	case DRM_FORMAT_XRGB2101010:
		dspcntr |= DISPPLANE_BGRX101010;
		break;
	case DRM_FORMAT_XBGR2101010:
		dspcntr |= DISPPLANE_RGBX101010;
		break;
	default:
		BUG();
	}

	if (INTEL_INFO(dev)->gen >= 4 &&
	    obj->tiling_mode != I915_TILING_NONE)
		dspcntr |= DISPPLANE_TILED;

	if (IS_G4X(dev))
		dspcntr |= DISPPLANE_TRICKLE_FEED_DISABLE;

	linear_offset = y * fb->pitches[0] + x * pixel_size;

	if (INTEL_INFO(dev)->gen >= 4) {
		intel_crtc->dspaddr_offset =
			intel_gen4_compute_page_offset(&x, &y, obj->tiling_mode,
						       pixel_size,
						       fb->pitches[0]);
		linear_offset -= intel_crtc->dspaddr_offset;
	} else {
		intel_crtc->dspaddr_offset = linear_offset;
	}

	if (crtc->primary->state->rotation == BIT(DRM_ROTATE_180)) {
		dspcntr |= DISPPLANE_ROTATE_180;

		x += (intel_crtc->config->pipe_src_w - 1);
		y += (intel_crtc->config->pipe_src_h - 1);

		/* Finding the last pixel of the last line of the display
		data and adding to linear_offset*/
		linear_offset +=
			(intel_crtc->config->pipe_src_h - 1) * fb->pitches[0] +
			(intel_crtc->config->pipe_src_w - 1) * pixel_size;
	}

	I915_WRITE(reg, dspcntr);

	I915_WRITE(DSPSTRIDE(plane), fb->pitches[0]);
	if (INTEL_INFO(dev)->gen >= 4) {
		I915_WRITE(DSPSURF(plane),
			   i915_gem_obj_ggtt_offset(obj) + intel_crtc->dspaddr_offset);
		I915_WRITE(DSPTILEOFF(plane), (y << 16) | x);
		I915_WRITE(DSPLINOFF(plane), linear_offset);
	} else
		I915_WRITE(DSPADDR(plane), i915_gem_obj_ggtt_offset(obj) + linear_offset);
	POSTING_READ(reg);
}

static void ironlake_update_primary_plane(struct drm_crtc *crtc,
					  struct drm_framebuffer *fb,
					  int x, int y)
{
	struct drm_device *dev = crtc->dev;
	struct drm_i915_private *dev_priv = dev->dev_private;
	struct intel_crtc *intel_crtc = to_intel_crtc(crtc);
	struct drm_plane *primary = crtc->primary;
	bool visible = to_intel_plane_state(primary->state)->visible;
	struct drm_i915_gem_object *obj;
	int plane = intel_crtc->plane;
	unsigned long linear_offset;
	u32 dspcntr;
	u32 reg = DSPCNTR(plane);
	int pixel_size;

	if (!visible || !fb) {
		I915_WRITE(reg, 0);
		I915_WRITE(DSPSURF(plane), 0);
		POSTING_READ(reg);
		return;
	}

	obj = intel_fb_obj(fb);
	if (WARN_ON(obj == NULL))
		return;

	pixel_size = drm_format_plane_cpp(fb->pixel_format, 0);

	dspcntr = DISPPLANE_GAMMA_ENABLE;

	dspcntr |= DISPLAY_PLANE_ENABLE;

	if (IS_HASWELL(dev) || IS_BROADWELL(dev))
		dspcntr |= DISPPLANE_PIPE_CSC_ENABLE;

	switch (fb->pixel_format) {
	case DRM_FORMAT_C8:
		dspcntr |= DISPPLANE_8BPP;
		break;
	case DRM_FORMAT_RGB565:
		dspcntr |= DISPPLANE_BGRX565;
		break;
	case DRM_FORMAT_XRGB8888:
		dspcntr |= DISPPLANE_BGRX888;
		break;
	case DRM_FORMAT_XBGR8888:
		dspcntr |= DISPPLANE_RGBX888;
		break;
	case DRM_FORMAT_XRGB2101010:
		dspcntr |= DISPPLANE_BGRX101010;
		break;
	case DRM_FORMAT_XBGR2101010:
		dspcntr |= DISPPLANE_RGBX101010;
		break;
	default:
		BUG();
	}

	if (obj->tiling_mode != I915_TILING_NONE)
		dspcntr |= DISPPLANE_TILED;

	if (!IS_HASWELL(dev) && !IS_BROADWELL(dev))
		dspcntr |= DISPPLANE_TRICKLE_FEED_DISABLE;

	linear_offset = y * fb->pitches[0] + x * pixel_size;
	intel_crtc->dspaddr_offset =
		intel_gen4_compute_page_offset(&x, &y, obj->tiling_mode,
					       pixel_size,
					       fb->pitches[0]);
	linear_offset -= intel_crtc->dspaddr_offset;
	if (crtc->primary->state->rotation == BIT(DRM_ROTATE_180)) {
		dspcntr |= DISPPLANE_ROTATE_180;

		if (!IS_HASWELL(dev) && !IS_BROADWELL(dev)) {
			x += (intel_crtc->config->pipe_src_w - 1);
			y += (intel_crtc->config->pipe_src_h - 1);

			/* Finding the last pixel of the last line of the display
			data and adding to linear_offset*/
			linear_offset +=
				(intel_crtc->config->pipe_src_h - 1) * fb->pitches[0] +
				(intel_crtc->config->pipe_src_w - 1) * pixel_size;
		}
	}

	I915_WRITE(reg, dspcntr);

	I915_WRITE(DSPSTRIDE(plane), fb->pitches[0]);
	I915_WRITE(DSPSURF(plane),
		   i915_gem_obj_ggtt_offset(obj) + intel_crtc->dspaddr_offset);
	if (IS_HASWELL(dev) || IS_BROADWELL(dev)) {
		I915_WRITE(DSPOFFSET(plane), (y << 16) | x);
	} else {
		I915_WRITE(DSPTILEOFF(plane), (y << 16) | x);
		I915_WRITE(DSPLINOFF(plane), linear_offset);
	}
	POSTING_READ(reg);
}

u32 intel_fb_stride_alignment(struct drm_device *dev, uint64_t fb_modifier,
			      uint32_t pixel_format)
{
	u32 bits_per_pixel = drm_format_plane_cpp(pixel_format, 0) * 8;

	/*
	 * The stride is either expressed as a multiple of 64 bytes
	 * chunks for linear buffers or in number of tiles for tiled
	 * buffers.
	 */
	switch (fb_modifier) {
	case DRM_FORMAT_MOD_NONE:
		return 64;
	case I915_FORMAT_MOD_X_TILED:
		if (INTEL_INFO(dev)->gen == 2)
			return 128;
		return 512;
	case I915_FORMAT_MOD_Y_TILED:
		/* No need to check for old gens and Y tiling since this is
		 * about the display engine and those will be blocked before
		 * we get here.
		 */
		return 128;
	case I915_FORMAT_MOD_Yf_TILED:
		if (bits_per_pixel == 8)
			return 64;
		else
			return 128;
	default:
		MISSING_CASE(fb_modifier);
		return 64;
	}
}

unsigned long intel_plane_obj_offset(struct intel_plane *intel_plane,
				     struct drm_i915_gem_object *obj)
{
	const struct i915_ggtt_view *view = &i915_ggtt_view_normal;

	if (intel_rotation_90_or_270(intel_plane->base.state->rotation))
		view = &i915_ggtt_view_rotated;

	return i915_gem_obj_ggtt_offset_view(obj, view);
}

/*
 * This function detaches (aka. unbinds) unused scalers in hardware
 */
void skl_detach_scalers(struct intel_crtc *intel_crtc)
{
	struct drm_device *dev;
	struct drm_i915_private *dev_priv;
	struct intel_crtc_scaler_state *scaler_state;
	int i;

	if (!intel_crtc || !intel_crtc->config)
		return;

	dev = intel_crtc->base.dev;
	dev_priv = dev->dev_private;
	scaler_state = &intel_crtc->config->scaler_state;

	/* loop through and disable scalers that aren't in use */
	for (i = 0; i < intel_crtc->num_scalers; i++) {
		if (!scaler_state->scalers[i].in_use) {
			I915_WRITE(SKL_PS_CTRL(intel_crtc->pipe, i), 0);
			I915_WRITE(SKL_PS_WIN_POS(intel_crtc->pipe, i), 0);
			I915_WRITE(SKL_PS_WIN_SZ(intel_crtc->pipe, i), 0);
			DRM_DEBUG_KMS("CRTC:%d Disabled scaler id %u.%u\n",
				intel_crtc->base.base.id, intel_crtc->pipe, i);
		}
	}
}

u32 skl_plane_ctl_format(uint32_t pixel_format)
{
	switch (pixel_format) {
	case DRM_FORMAT_C8:
		return PLANE_CTL_FORMAT_INDEXED;
	case DRM_FORMAT_RGB565:
		return PLANE_CTL_FORMAT_RGB_565;
	case DRM_FORMAT_XBGR8888:
		return PLANE_CTL_FORMAT_XRGB_8888 | PLANE_CTL_ORDER_RGBX;
	case DRM_FORMAT_XRGB8888:
		return PLANE_CTL_FORMAT_XRGB_8888;
	/*
	 * XXX: For ARBG/ABGR formats we default to expecting scanout buffers
	 * to be already pre-multiplied. We need to add a knob (or a different
	 * DRM_FORMAT) for user-space to configure that.
	 */
	case DRM_FORMAT_ABGR8888:
		return PLANE_CTL_FORMAT_XRGB_8888 | PLANE_CTL_ORDER_RGBX |
			PLANE_CTL_ALPHA_SW_PREMULTIPLY;
	case DRM_FORMAT_ARGB8888:
		return PLANE_CTL_FORMAT_XRGB_8888 |
			PLANE_CTL_ALPHA_SW_PREMULTIPLY;
	case DRM_FORMAT_XRGB2101010:
		return PLANE_CTL_FORMAT_XRGB_2101010;
	case DRM_FORMAT_XBGR2101010:
		return PLANE_CTL_ORDER_RGBX | PLANE_CTL_FORMAT_XRGB_2101010;
	case DRM_FORMAT_YUYV:
		return PLANE_CTL_FORMAT_YUV422 | PLANE_CTL_YUV422_YUYV;
	case DRM_FORMAT_YVYU:
		return PLANE_CTL_FORMAT_YUV422 | PLANE_CTL_YUV422_YVYU;
	case DRM_FORMAT_UYVY:
		return PLANE_CTL_FORMAT_YUV422 | PLANE_CTL_YUV422_UYVY;
	case DRM_FORMAT_VYUY:
		return PLANE_CTL_FORMAT_YUV422 | PLANE_CTL_YUV422_VYUY;
	default:
		MISSING_CASE(pixel_format);
	}

	return 0;
}

u32 skl_plane_ctl_tiling(uint64_t fb_modifier)
{
	switch (fb_modifier) {
	case DRM_FORMAT_MOD_NONE:
		break;
	case I915_FORMAT_MOD_X_TILED:
		return PLANE_CTL_TILED_X;
	case I915_FORMAT_MOD_Y_TILED:
		return PLANE_CTL_TILED_Y;
	case I915_FORMAT_MOD_Yf_TILED:
		return PLANE_CTL_TILED_YF;
	default:
		MISSING_CASE(fb_modifier);
	}

	return 0;
}

u32 skl_plane_ctl_rotation(unsigned int rotation)
{
	switch (rotation) {
	case BIT(DRM_ROTATE_0):
		break;
	/*
	 * DRM_ROTATE_ is counter clockwise to stay compatible with Xrandr
	 * while i915 HW rotation is clockwise, thats why this swapping.
	 */
	case BIT(DRM_ROTATE_90):
		return PLANE_CTL_ROTATE_270;
	case BIT(DRM_ROTATE_180):
		return PLANE_CTL_ROTATE_180;
	case BIT(DRM_ROTATE_270):
		return PLANE_CTL_ROTATE_90;
	default:
		MISSING_CASE(rotation);
	}

	return 0;
}

static void skylake_update_primary_plane(struct drm_crtc *crtc,
					 struct drm_framebuffer *fb,
					 int x, int y)
{
	struct drm_device *dev = crtc->dev;
	struct drm_i915_private *dev_priv = dev->dev_private;
	struct intel_crtc *intel_crtc = to_intel_crtc(crtc);
	struct drm_plane *plane = crtc->primary;
	bool visible = to_intel_plane_state(plane->state)->visible;
	struct drm_i915_gem_object *obj;
	int pipe = intel_crtc->pipe;
	u32 plane_ctl, stride_div, stride;
	u32 tile_height, plane_offset, plane_size;
	unsigned int rotation;
	int x_offset, y_offset;
	unsigned long surf_addr;
	struct intel_crtc_state *crtc_state = intel_crtc->config;
	struct intel_plane_state *plane_state;
	int src_x = 0, src_y = 0, src_w = 0, src_h = 0;
	int dst_x = 0, dst_y = 0, dst_w = 0, dst_h = 0;
	int scaler_id = -1;

	plane_state = to_intel_plane_state(plane->state);

	if (!visible || !fb) {
		I915_WRITE(PLANE_CTL(pipe, 0), 0);
		I915_WRITE(PLANE_SURF(pipe, 0), 0);
		POSTING_READ(PLANE_CTL(pipe, 0));
		return;
	}

	plane_ctl = PLANE_CTL_ENABLE |
		    PLANE_CTL_PIPE_GAMMA_ENABLE |
		    PLANE_CTL_PIPE_CSC_ENABLE;

	plane_ctl |= skl_plane_ctl_format(fb->pixel_format);
	plane_ctl |= skl_plane_ctl_tiling(fb->modifier[0]);
	plane_ctl |= PLANE_CTL_PLANE_GAMMA_DISABLE;

	rotation = plane->state->rotation;
	plane_ctl |= skl_plane_ctl_rotation(rotation);

	obj = intel_fb_obj(fb);
	stride_div = intel_fb_stride_alignment(dev, fb->modifier[0],
					       fb->pixel_format);
	surf_addr = intel_plane_obj_offset(to_intel_plane(plane), obj);

	/*
	 * FIXME: intel_plane_state->src, dst aren't set when transitional
	 * update_plane helpers are called from legacy paths.
	 * Once full atomic crtc is available, below check can be avoided.
	 */
	if (drm_rect_width(&plane_state->src)) {
		scaler_id = plane_state->scaler_id;
		src_x = plane_state->src.x1 >> 16;
		src_y = plane_state->src.y1 >> 16;
		src_w = drm_rect_width(&plane_state->src) >> 16;
		src_h = drm_rect_height(&plane_state->src) >> 16;
		dst_x = plane_state->dst.x1;
		dst_y = plane_state->dst.y1;
		dst_w = drm_rect_width(&plane_state->dst);
		dst_h = drm_rect_height(&plane_state->dst);

		WARN_ON(x != src_x || y != src_y);
	} else {
		src_w = intel_crtc->config->pipe_src_w;
		src_h = intel_crtc->config->pipe_src_h;
	}

	if (intel_rotation_90_or_270(rotation)) {
		/* stride = Surface height in tiles */
		tile_height = intel_tile_height(dev, fb->pixel_format,
						fb->modifier[0]);
		stride = DIV_ROUND_UP(fb->height, tile_height);
		x_offset = stride * tile_height - y - src_h;
		y_offset = x;
		plane_size = (src_w - 1) << 16 | (src_h - 1);
	} else {
		stride = fb->pitches[0] / stride_div;
		x_offset = x;
		y_offset = y;
		plane_size = (src_h - 1) << 16 | (src_w - 1);
	}
	plane_offset = y_offset << 16 | x_offset;

	I915_WRITE(PLANE_CTL(pipe, 0), plane_ctl);
	I915_WRITE(PLANE_OFFSET(pipe, 0), plane_offset);
	I915_WRITE(PLANE_SIZE(pipe, 0), plane_size);
	I915_WRITE(PLANE_STRIDE(pipe, 0), stride);

	if (scaler_id >= 0) {
		uint32_t ps_ctrl = 0;

		WARN_ON(!dst_w || !dst_h);
		ps_ctrl = PS_SCALER_EN | PS_PLANE_SEL(0) |
			crtc_state->scaler_state.scalers[scaler_id].mode;
		I915_WRITE(SKL_PS_CTRL(pipe, scaler_id), ps_ctrl);
		I915_WRITE(SKL_PS_PWR_GATE(pipe, scaler_id), 0);
		I915_WRITE(SKL_PS_WIN_POS(pipe, scaler_id), (dst_x << 16) | dst_y);
		I915_WRITE(SKL_PS_WIN_SZ(pipe, scaler_id), (dst_w << 16) | dst_h);
		I915_WRITE(PLANE_POS(pipe, 0), 0);
	} else {
		I915_WRITE(PLANE_POS(pipe, 0), (dst_y << 16) | dst_x);
	}

	I915_WRITE(PLANE_SURF(pipe, 0), surf_addr);

	POSTING_READ(PLANE_SURF(pipe, 0));
}

/* Assume fb object is pinned & idle & fenced and just update base pointers */
static int
intel_pipe_set_base_atomic(struct drm_crtc *crtc, struct drm_framebuffer *fb,
			   int x, int y, enum mode_set_atomic state)
{
	struct drm_device *dev = crtc->dev;
	struct drm_i915_private *dev_priv = dev->dev_private;

	if (dev_priv->display.disable_fbc)
		dev_priv->display.disable_fbc(dev);

	dev_priv->display.update_primary_plane(crtc, fb, x, y);

	return 0;
}

static void intel_complete_page_flips(struct drm_device *dev)
{
	struct drm_crtc *crtc;

	for_each_crtc(dev, crtc) {
		struct intel_crtc *intel_crtc = to_intel_crtc(crtc);
		enum plane plane = intel_crtc->plane;

		intel_prepare_page_flip(dev, plane);
		intel_finish_page_flip_plane(dev, plane);
	}
}

static void intel_update_primary_planes(struct drm_device *dev)
{
	struct drm_i915_private *dev_priv = dev->dev_private;
	struct drm_crtc *crtc;

	for_each_crtc(dev, crtc) {
		struct intel_crtc *intel_crtc = to_intel_crtc(crtc);

		drm_modeset_lock(&crtc->mutex, NULL);
		/*
		 * FIXME: Once we have proper support for primary planes (and
		 * disabling them without disabling the entire crtc) allow again
		 * a NULL crtc->primary->fb.
		 */
		if (intel_crtc->active && crtc->primary->fb)
			dev_priv->display.update_primary_plane(crtc,
							       crtc->primary->fb,
							       crtc->x,
							       crtc->y);
		drm_modeset_unlock(&crtc->mutex);
	}
}

void intel_crtc_reset(struct intel_crtc *crtc)
{
	struct drm_i915_private *dev_priv = to_i915(crtc->base.dev);

	if (!crtc->active)
		return;

	intel_crtc_disable_planes(&crtc->base);
	dev_priv->display.crtc_disable(&crtc->base);
	dev_priv->display.crtc_enable(&crtc->base);
	intel_crtc_enable_planes(&crtc->base);
}

void intel_prepare_reset(struct drm_device *dev)
{
	struct drm_i915_private *dev_priv = to_i915(dev);
	struct intel_crtc *crtc;

	/* no reset support for gen2 */
	if (IS_GEN2(dev))
		return;

	/* reset doesn't touch the display */
	if (INTEL_INFO(dev)->gen >= 5 || IS_G4X(dev))
		return;

	drm_modeset_lock_all(dev);

	/*
	 * Disabling the crtcs gracefully seems nicer. Also the
	 * g33 docs say we should at least disable all the planes.
	 */
	for_each_intel_crtc(dev, crtc) {
		if (!crtc->active)
			continue;

		intel_crtc_disable_planes(&crtc->base);
		dev_priv->display.crtc_disable(&crtc->base);
	}
}

void intel_finish_reset(struct drm_device *dev)
{
	struct drm_i915_private *dev_priv = to_i915(dev);

	/*
	 * Flips in the rings will be nuked by the reset,
	 * so complete all pending flips so that user space
	 * will get its events and not get stuck.
	 */
	intel_complete_page_flips(dev);

	/* no reset support for gen2 */
	if (IS_GEN2(dev))
		return;

	/* reset doesn't touch the display */
	if (INTEL_INFO(dev)->gen >= 5 || IS_G4X(dev)) {
		/*
		 * Flips in the rings have been nuked by the reset,
		 * so update the base address of all primary
		 * planes to the the last fb to make sure we're
		 * showing the correct fb after a reset.
		 */
		intel_update_primary_planes(dev);
		return;
	}

	/*
	 * The display has been reset as well,
	 * so need a full re-initialization.
	 */
	intel_runtime_pm_disable_interrupts(dev_priv);
	intel_runtime_pm_enable_interrupts(dev_priv);

	intel_modeset_init_hw(dev);

	spin_lock_irq(&dev_priv->irq_lock);
	if (dev_priv->display.hpd_irq_setup)
		dev_priv->display.hpd_irq_setup(dev);
	spin_unlock_irq(&dev_priv->irq_lock);

	intel_modeset_setup_hw_state(dev, true);

	intel_hpd_init(dev_priv);

	drm_modeset_unlock_all(dev);
}

static void
intel_finish_fb(struct drm_framebuffer *old_fb)
{
	struct drm_i915_gem_object *obj = intel_fb_obj(old_fb);
	struct drm_i915_private *dev_priv = to_i915(obj->base.dev);
	bool was_interruptible = dev_priv->mm.interruptible;
	int ret;

	/* Big Hammer, we also need to ensure that any pending
	 * MI_WAIT_FOR_EVENT inside a user batch buffer on the
	 * current scanout is retired before unpinning the old
	 * framebuffer. Note that we rely on userspace rendering
	 * into the buffer attached to the pipe they are waiting
	 * on. If not, userspace generates a GPU hang with IPEHR
	 * point to the MI_WAIT_FOR_EVENT.
	 *
	 * This should only fail upon a hung GPU, in which case we
	 * can safely continue.
	 */
	dev_priv->mm.interruptible = false;
	ret = i915_gem_object_wait_rendering(obj, true);
	dev_priv->mm.interruptible = was_interruptible;

	WARN_ON(ret);
}

static bool intel_crtc_has_pending_flip(struct drm_crtc *crtc)
{
	struct drm_device *dev = crtc->dev;
	struct drm_i915_private *dev_priv = dev->dev_private;
	struct intel_crtc *intel_crtc = to_intel_crtc(crtc);
	bool pending;

	if (i915_reset_in_progress(&dev_priv->gpu_error) ||
	    intel_crtc->reset_counter != atomic_read(&dev_priv->gpu_error.reset_counter))
		return false;

	spin_lock_irq(&dev->event_lock);
	pending = to_intel_crtc(crtc)->unpin_work != NULL;
	spin_unlock_irq(&dev->event_lock);

	return pending;
}

static void intel_update_pipe_size(struct intel_crtc *crtc)
{
	struct drm_device *dev = crtc->base.dev;
	struct drm_i915_private *dev_priv = dev->dev_private;
	const struct drm_display_mode *adjusted_mode;

	if (!i915.fastboot)
		return;

	/*
	 * Update pipe size and adjust fitter if needed: the reason for this is
	 * that in compute_mode_changes we check the native mode (not the pfit
	 * mode) to see if we can flip rather than do a full mode set. In the
	 * fastboot case, we'll flip, but if we don't update the pipesrc and
	 * pfit state, we'll end up with a big fb scanned out into the wrong
	 * sized surface.
	 *
	 * To fix this properly, we need to hoist the checks up into
	 * compute_mode_changes (or above), check the actual pfit state and
	 * whether the platform allows pfit disable with pipe active, and only
	 * then update the pipesrc and pfit state, even on the flip path.
	 */

	adjusted_mode = &crtc->config->base.adjusted_mode;

	I915_WRITE(PIPESRC(crtc->pipe),
		   ((adjusted_mode->crtc_hdisplay - 1) << 16) |
		   (adjusted_mode->crtc_vdisplay - 1));
	if (!crtc->config->pch_pfit.enabled &&
	    (intel_pipe_has_type(crtc, INTEL_OUTPUT_LVDS) ||
	     intel_pipe_has_type(crtc, INTEL_OUTPUT_EDP))) {
		I915_WRITE(PF_CTL(crtc->pipe), 0);
		I915_WRITE(PF_WIN_POS(crtc->pipe), 0);
		I915_WRITE(PF_WIN_SZ(crtc->pipe), 0);
	}
	crtc->config->pipe_src_w = adjusted_mode->crtc_hdisplay;
	crtc->config->pipe_src_h = adjusted_mode->crtc_vdisplay;
}

static void intel_fdi_normal_train(struct drm_crtc *crtc)
{
	struct drm_device *dev = crtc->dev;
	struct drm_i915_private *dev_priv = dev->dev_private;
	struct intel_crtc *intel_crtc = to_intel_crtc(crtc);
	int pipe = intel_crtc->pipe;
	u32 reg, temp;

	/* enable normal train */
	reg = FDI_TX_CTL(pipe);
	temp = I915_READ(reg);
	if (IS_IVYBRIDGE(dev)) {
		temp &= ~FDI_LINK_TRAIN_NONE_IVB;
		temp |= FDI_LINK_TRAIN_NONE_IVB | FDI_TX_ENHANCE_FRAME_ENABLE;
	} else {
		temp &= ~FDI_LINK_TRAIN_NONE;
		temp |= FDI_LINK_TRAIN_NONE | FDI_TX_ENHANCE_FRAME_ENABLE;
	}
	I915_WRITE(reg, temp);

	reg = FDI_RX_CTL(pipe);
	temp = I915_READ(reg);
	if (HAS_PCH_CPT(dev)) {
		temp &= ~FDI_LINK_TRAIN_PATTERN_MASK_CPT;
		temp |= FDI_LINK_TRAIN_NORMAL_CPT;
	} else {
		temp &= ~FDI_LINK_TRAIN_NONE;
		temp |= FDI_LINK_TRAIN_NONE;
	}
	I915_WRITE(reg, temp | FDI_RX_ENHANCE_FRAME_ENABLE);

	/* wait one idle pattern time */
	POSTING_READ(reg);
	udelay(1000);

	/* IVB wants error correction enabled */
	if (IS_IVYBRIDGE(dev))
		I915_WRITE(reg, I915_READ(reg) | FDI_FS_ERRC_ENABLE |
			   FDI_FE_ERRC_ENABLE);
}

/* The FDI link training functions for ILK/Ibexpeak. */
static void ironlake_fdi_link_train(struct drm_crtc *crtc)
{
	struct drm_device *dev = crtc->dev;
	struct drm_i915_private *dev_priv = dev->dev_private;
	struct intel_crtc *intel_crtc = to_intel_crtc(crtc);
	int pipe = intel_crtc->pipe;
	u32 reg, temp, tries;

	/* FDI needs bits from pipe first */
	assert_pipe_enabled(dev_priv, pipe);

	/* Train 1: umask FDI RX Interrupt symbol_lock and bit_lock bit
	   for train result */
	reg = FDI_RX_IMR(pipe);
	temp = I915_READ(reg);
	temp &= ~FDI_RX_SYMBOL_LOCK;
	temp &= ~FDI_RX_BIT_LOCK;
	I915_WRITE(reg, temp);
	I915_READ(reg);
	udelay(150);

	/* enable CPU FDI TX and PCH FDI RX */
	reg = FDI_TX_CTL(pipe);
	temp = I915_READ(reg);
	temp &= ~FDI_DP_PORT_WIDTH_MASK;
	temp |= FDI_DP_PORT_WIDTH(intel_crtc->config->fdi_lanes);
	temp &= ~FDI_LINK_TRAIN_NONE;
	temp |= FDI_LINK_TRAIN_PATTERN_1;
	I915_WRITE(reg, temp | FDI_TX_ENABLE);

	reg = FDI_RX_CTL(pipe);
	temp = I915_READ(reg);
	temp &= ~FDI_LINK_TRAIN_NONE;
	temp |= FDI_LINK_TRAIN_PATTERN_1;
	I915_WRITE(reg, temp | FDI_RX_ENABLE);

	POSTING_READ(reg);
	udelay(150);

	/* Ironlake workaround, enable clock pointer after FDI enable*/
	I915_WRITE(FDI_RX_CHICKEN(pipe), FDI_RX_PHASE_SYNC_POINTER_OVR);
	I915_WRITE(FDI_RX_CHICKEN(pipe), FDI_RX_PHASE_SYNC_POINTER_OVR |
		   FDI_RX_PHASE_SYNC_POINTER_EN);

	reg = FDI_RX_IIR(pipe);
	for (tries = 0; tries < 5; tries++) {
		temp = I915_READ(reg);
		DRM_DEBUG_KMS("FDI_RX_IIR 0x%x\n", temp);

		if ((temp & FDI_RX_BIT_LOCK)) {
			DRM_DEBUG_KMS("FDI train 1 done.\n");
			I915_WRITE(reg, temp | FDI_RX_BIT_LOCK);
			break;
		}
	}
	if (tries == 5)
		DRM_ERROR("FDI train 1 fail!\n");

	/* Train 2 */
	reg = FDI_TX_CTL(pipe);
	temp = I915_READ(reg);
	temp &= ~FDI_LINK_TRAIN_NONE;
	temp |= FDI_LINK_TRAIN_PATTERN_2;
	I915_WRITE(reg, temp);

	reg = FDI_RX_CTL(pipe);
	temp = I915_READ(reg);
	temp &= ~FDI_LINK_TRAIN_NONE;
	temp |= FDI_LINK_TRAIN_PATTERN_2;
	I915_WRITE(reg, temp);

	POSTING_READ(reg);
	udelay(150);

	reg = FDI_RX_IIR(pipe);
	for (tries = 0; tries < 5; tries++) {
		temp = I915_READ(reg);
		DRM_DEBUG_KMS("FDI_RX_IIR 0x%x\n", temp);

		if (temp & FDI_RX_SYMBOL_LOCK) {
			I915_WRITE(reg, temp | FDI_RX_SYMBOL_LOCK);
			DRM_DEBUG_KMS("FDI train 2 done.\n");
			break;
		}
	}
	if (tries == 5)
		DRM_ERROR("FDI train 2 fail!\n");

	DRM_DEBUG_KMS("FDI train done\n");

}

static const int snb_b_fdi_train_param[] = {
	FDI_LINK_TRAIN_400MV_0DB_SNB_B,
	FDI_LINK_TRAIN_400MV_6DB_SNB_B,
	FDI_LINK_TRAIN_600MV_3_5DB_SNB_B,
	FDI_LINK_TRAIN_800MV_0DB_SNB_B,
};

/* The FDI link training functions for SNB/Cougarpoint. */
static void gen6_fdi_link_train(struct drm_crtc *crtc)
{
	struct drm_device *dev = crtc->dev;
	struct drm_i915_private *dev_priv = dev->dev_private;
	struct intel_crtc *intel_crtc = to_intel_crtc(crtc);
	int pipe = intel_crtc->pipe;
	u32 reg, temp, i, retry;

	/* Train 1: umask FDI RX Interrupt symbol_lock and bit_lock bit
	   for train result */
	reg = FDI_RX_IMR(pipe);
	temp = I915_READ(reg);
	temp &= ~FDI_RX_SYMBOL_LOCK;
	temp &= ~FDI_RX_BIT_LOCK;
	I915_WRITE(reg, temp);

	POSTING_READ(reg);
	udelay(150);

	/* enable CPU FDI TX and PCH FDI RX */
	reg = FDI_TX_CTL(pipe);
	temp = I915_READ(reg);
	temp &= ~FDI_DP_PORT_WIDTH_MASK;
	temp |= FDI_DP_PORT_WIDTH(intel_crtc->config->fdi_lanes);
	temp &= ~FDI_LINK_TRAIN_NONE;
	temp |= FDI_LINK_TRAIN_PATTERN_1;
	temp &= ~FDI_LINK_TRAIN_VOL_EMP_MASK;
	/* SNB-B */
	temp |= FDI_LINK_TRAIN_400MV_0DB_SNB_B;
	I915_WRITE(reg, temp | FDI_TX_ENABLE);

	I915_WRITE(FDI_RX_MISC(pipe),
		   FDI_RX_TP1_TO_TP2_48 | FDI_RX_FDI_DELAY_90);

	reg = FDI_RX_CTL(pipe);
	temp = I915_READ(reg);
	if (HAS_PCH_CPT(dev)) {
		temp &= ~FDI_LINK_TRAIN_PATTERN_MASK_CPT;
		temp |= FDI_LINK_TRAIN_PATTERN_1_CPT;
	} else {
		temp &= ~FDI_LINK_TRAIN_NONE;
		temp |= FDI_LINK_TRAIN_PATTERN_1;
	}
	I915_WRITE(reg, temp | FDI_RX_ENABLE);

	POSTING_READ(reg);
	udelay(150);

	for (i = 0; i < 4; i++) {
		reg = FDI_TX_CTL(pipe);
		temp = I915_READ(reg);
		temp &= ~FDI_LINK_TRAIN_VOL_EMP_MASK;
		temp |= snb_b_fdi_train_param[i];
		I915_WRITE(reg, temp);

		POSTING_READ(reg);
		udelay(500);

		for (retry = 0; retry < 5; retry++) {
			reg = FDI_RX_IIR(pipe);
			temp = I915_READ(reg);
			DRM_DEBUG_KMS("FDI_RX_IIR 0x%x\n", temp);
			if (temp & FDI_RX_BIT_LOCK) {
				I915_WRITE(reg, temp | FDI_RX_BIT_LOCK);
				DRM_DEBUG_KMS("FDI train 1 done.\n");
				break;
			}
			udelay(50);
		}
		if (retry < 5)
			break;
	}
	if (i == 4)
		DRM_ERROR("FDI train 1 fail!\n");

	/* Train 2 */
	reg = FDI_TX_CTL(pipe);
	temp = I915_READ(reg);
	temp &= ~FDI_LINK_TRAIN_NONE;
	temp |= FDI_LINK_TRAIN_PATTERN_2;
	if (IS_GEN6(dev)) {
		temp &= ~FDI_LINK_TRAIN_VOL_EMP_MASK;
		/* SNB-B */
		temp |= FDI_LINK_TRAIN_400MV_0DB_SNB_B;
	}
	I915_WRITE(reg, temp);

	reg = FDI_RX_CTL(pipe);
	temp = I915_READ(reg);
	if (HAS_PCH_CPT(dev)) {
		temp &= ~FDI_LINK_TRAIN_PATTERN_MASK_CPT;
		temp |= FDI_LINK_TRAIN_PATTERN_2_CPT;
	} else {
		temp &= ~FDI_LINK_TRAIN_NONE;
		temp |= FDI_LINK_TRAIN_PATTERN_2;
	}
	I915_WRITE(reg, temp);

	POSTING_READ(reg);
	udelay(150);

	for (i = 0; i < 4; i++) {
		reg = FDI_TX_CTL(pipe);
		temp = I915_READ(reg);
		temp &= ~FDI_LINK_TRAIN_VOL_EMP_MASK;
		temp |= snb_b_fdi_train_param[i];
		I915_WRITE(reg, temp);

		POSTING_READ(reg);
		udelay(500);

		for (retry = 0; retry < 5; retry++) {
			reg = FDI_RX_IIR(pipe);
			temp = I915_READ(reg);
			DRM_DEBUG_KMS("FDI_RX_IIR 0x%x\n", temp);
			if (temp & FDI_RX_SYMBOL_LOCK) {
				I915_WRITE(reg, temp | FDI_RX_SYMBOL_LOCK);
				DRM_DEBUG_KMS("FDI train 2 done.\n");
				break;
			}
			udelay(50);
		}
		if (retry < 5)
			break;
	}
	if (i == 4)
		DRM_ERROR("FDI train 2 fail!\n");

	DRM_DEBUG_KMS("FDI train done.\n");
}

/* Manual link training for Ivy Bridge A0 parts */
static void ivb_manual_fdi_link_train(struct drm_crtc *crtc)
{
	struct drm_device *dev = crtc->dev;
	struct drm_i915_private *dev_priv = dev->dev_private;
	struct intel_crtc *intel_crtc = to_intel_crtc(crtc);
	int pipe = intel_crtc->pipe;
	u32 reg, temp, i, j;

	/* Train 1: umask FDI RX Interrupt symbol_lock and bit_lock bit
	   for train result */
	reg = FDI_RX_IMR(pipe);
	temp = I915_READ(reg);
	temp &= ~FDI_RX_SYMBOL_LOCK;
	temp &= ~FDI_RX_BIT_LOCK;
	I915_WRITE(reg, temp);

	POSTING_READ(reg);
	udelay(150);

	DRM_DEBUG_KMS("FDI_RX_IIR before link train 0x%x\n",
		      I915_READ(FDI_RX_IIR(pipe)));

	/* Try each vswing and preemphasis setting twice before moving on */
	for (j = 0; j < ARRAY_SIZE(snb_b_fdi_train_param) * 2; j++) {
		/* disable first in case we need to retry */
		reg = FDI_TX_CTL(pipe);
		temp = I915_READ(reg);
		temp &= ~(FDI_LINK_TRAIN_AUTO | FDI_LINK_TRAIN_NONE_IVB);
		temp &= ~FDI_TX_ENABLE;
		I915_WRITE(reg, temp);

		reg = FDI_RX_CTL(pipe);
		temp = I915_READ(reg);
		temp &= ~FDI_LINK_TRAIN_AUTO;
		temp &= ~FDI_LINK_TRAIN_PATTERN_MASK_CPT;
		temp &= ~FDI_RX_ENABLE;
		I915_WRITE(reg, temp);

		/* enable CPU FDI TX and PCH FDI RX */
		reg = FDI_TX_CTL(pipe);
		temp = I915_READ(reg);
		temp &= ~FDI_DP_PORT_WIDTH_MASK;
		temp |= FDI_DP_PORT_WIDTH(intel_crtc->config->fdi_lanes);
		temp |= FDI_LINK_TRAIN_PATTERN_1_IVB;
		temp &= ~FDI_LINK_TRAIN_VOL_EMP_MASK;
		temp |= snb_b_fdi_train_param[j/2];
		temp |= FDI_COMPOSITE_SYNC;
		I915_WRITE(reg, temp | FDI_TX_ENABLE);

		I915_WRITE(FDI_RX_MISC(pipe),
			   FDI_RX_TP1_TO_TP2_48 | FDI_RX_FDI_DELAY_90);

		reg = FDI_RX_CTL(pipe);
		temp = I915_READ(reg);
		temp |= FDI_LINK_TRAIN_PATTERN_1_CPT;
		temp |= FDI_COMPOSITE_SYNC;
		I915_WRITE(reg, temp | FDI_RX_ENABLE);

		POSTING_READ(reg);
		udelay(1); /* should be 0.5us */

		for (i = 0; i < 4; i++) {
			reg = FDI_RX_IIR(pipe);
			temp = I915_READ(reg);
			DRM_DEBUG_KMS("FDI_RX_IIR 0x%x\n", temp);

			if (temp & FDI_RX_BIT_LOCK ||
			    (I915_READ(reg) & FDI_RX_BIT_LOCK)) {
				I915_WRITE(reg, temp | FDI_RX_BIT_LOCK);
				DRM_DEBUG_KMS("FDI train 1 done, level %i.\n",
					      i);
				break;
			}
			udelay(1); /* should be 0.5us */
		}
		if (i == 4) {
			DRM_DEBUG_KMS("FDI train 1 fail on vswing %d\n", j / 2);
			continue;
		}

		/* Train 2 */
		reg = FDI_TX_CTL(pipe);
		temp = I915_READ(reg);
		temp &= ~FDI_LINK_TRAIN_NONE_IVB;
		temp |= FDI_LINK_TRAIN_PATTERN_2_IVB;
		I915_WRITE(reg, temp);

		reg = FDI_RX_CTL(pipe);
		temp = I915_READ(reg);
		temp &= ~FDI_LINK_TRAIN_PATTERN_MASK_CPT;
		temp |= FDI_LINK_TRAIN_PATTERN_2_CPT;
		I915_WRITE(reg, temp);

		POSTING_READ(reg);
		udelay(2); /* should be 1.5us */

		for (i = 0; i < 4; i++) {
			reg = FDI_RX_IIR(pipe);
			temp = I915_READ(reg);
			DRM_DEBUG_KMS("FDI_RX_IIR 0x%x\n", temp);

			if (temp & FDI_RX_SYMBOL_LOCK ||
			    (I915_READ(reg) & FDI_RX_SYMBOL_LOCK)) {
				I915_WRITE(reg, temp | FDI_RX_SYMBOL_LOCK);
				DRM_DEBUG_KMS("FDI train 2 done, level %i.\n",
					      i);
				goto train_done;
			}
			udelay(2); /* should be 1.5us */
		}
		if (i == 4)
			DRM_DEBUG_KMS("FDI train 2 fail on vswing %d\n", j / 2);
	}

train_done:
	DRM_DEBUG_KMS("FDI train done.\n");
}

static void ironlake_fdi_pll_enable(struct intel_crtc *intel_crtc)
{
	struct drm_device *dev = intel_crtc->base.dev;
	struct drm_i915_private *dev_priv = dev->dev_private;
	int pipe = intel_crtc->pipe;
	u32 reg, temp;


	/* enable PCH FDI RX PLL, wait warmup plus DMI latency */
	reg = FDI_RX_CTL(pipe);
	temp = I915_READ(reg);
	temp &= ~(FDI_DP_PORT_WIDTH_MASK | (0x7 << 16));
	temp |= FDI_DP_PORT_WIDTH(intel_crtc->config->fdi_lanes);
	temp |= (I915_READ(PIPECONF(pipe)) & PIPECONF_BPC_MASK) << 11;
	I915_WRITE(reg, temp | FDI_RX_PLL_ENABLE);

	POSTING_READ(reg);
	udelay(200);

	/* Switch from Rawclk to PCDclk */
	temp = I915_READ(reg);
	I915_WRITE(reg, temp | FDI_PCDCLK);

	POSTING_READ(reg);
	udelay(200);

	/* Enable CPU FDI TX PLL, always on for Ironlake */
	reg = FDI_TX_CTL(pipe);
	temp = I915_READ(reg);
	if ((temp & FDI_TX_PLL_ENABLE) == 0) {
		I915_WRITE(reg, temp | FDI_TX_PLL_ENABLE);

		POSTING_READ(reg);
		udelay(100);
	}
}

static void ironlake_fdi_pll_disable(struct intel_crtc *intel_crtc)
{
	struct drm_device *dev = intel_crtc->base.dev;
	struct drm_i915_private *dev_priv = dev->dev_private;
	int pipe = intel_crtc->pipe;
	u32 reg, temp;

	/* Switch from PCDclk to Rawclk */
	reg = FDI_RX_CTL(pipe);
	temp = I915_READ(reg);
	I915_WRITE(reg, temp & ~FDI_PCDCLK);

	/* Disable CPU FDI TX PLL */
	reg = FDI_TX_CTL(pipe);
	temp = I915_READ(reg);
	I915_WRITE(reg, temp & ~FDI_TX_PLL_ENABLE);

	POSTING_READ(reg);
	udelay(100);

	reg = FDI_RX_CTL(pipe);
	temp = I915_READ(reg);
	I915_WRITE(reg, temp & ~FDI_RX_PLL_ENABLE);

	/* Wait for the clocks to turn off. */
	POSTING_READ(reg);
	udelay(100);
}

static void ironlake_fdi_disable(struct drm_crtc *crtc)
{
	struct drm_device *dev = crtc->dev;
	struct drm_i915_private *dev_priv = dev->dev_private;
	struct intel_crtc *intel_crtc = to_intel_crtc(crtc);
	int pipe = intel_crtc->pipe;
	u32 reg, temp;

	/* disable CPU FDI tx and PCH FDI rx */
	reg = FDI_TX_CTL(pipe);
	temp = I915_READ(reg);
	I915_WRITE(reg, temp & ~FDI_TX_ENABLE);
	POSTING_READ(reg);

	reg = FDI_RX_CTL(pipe);
	temp = I915_READ(reg);
	temp &= ~(0x7 << 16);
	temp |= (I915_READ(PIPECONF(pipe)) & PIPECONF_BPC_MASK) << 11;
	I915_WRITE(reg, temp & ~FDI_RX_ENABLE);

	POSTING_READ(reg);
	udelay(100);

	/* Ironlake workaround, disable clock pointer after downing FDI */
	if (HAS_PCH_IBX(dev))
		I915_WRITE(FDI_RX_CHICKEN(pipe), FDI_RX_PHASE_SYNC_POINTER_OVR);

	/* still set train pattern 1 */
	reg = FDI_TX_CTL(pipe);
	temp = I915_READ(reg);
	temp &= ~FDI_LINK_TRAIN_NONE;
	temp |= FDI_LINK_TRAIN_PATTERN_1;
	I915_WRITE(reg, temp);

	reg = FDI_RX_CTL(pipe);
	temp = I915_READ(reg);
	if (HAS_PCH_CPT(dev)) {
		temp &= ~FDI_LINK_TRAIN_PATTERN_MASK_CPT;
		temp |= FDI_LINK_TRAIN_PATTERN_1_CPT;
	} else {
		temp &= ~FDI_LINK_TRAIN_NONE;
		temp |= FDI_LINK_TRAIN_PATTERN_1;
	}
	/* BPC in FDI rx is consistent with that in PIPECONF */
	temp &= ~(0x07 << 16);
	temp |= (I915_READ(PIPECONF(pipe)) & PIPECONF_BPC_MASK) << 11;
	I915_WRITE(reg, temp);

	POSTING_READ(reg);
	udelay(100);
}

bool intel_has_pending_fb_unpin(struct drm_device *dev)
{
	struct intel_crtc *crtc;

	/* Note that we don't need to be called with mode_config.lock here
	 * as our list of CRTC objects is static for the lifetime of the
	 * device and so cannot disappear as we iterate. Similarly, we can
	 * happily treat the predicates as racy, atomic checks as userspace
	 * cannot claim and pin a new fb without at least acquring the
	 * struct_mutex and so serialising with us.
	 */
	for_each_intel_crtc(dev, crtc) {
		if (atomic_read(&crtc->unpin_work_count) == 0)
			continue;

		if (crtc->unpin_work)
			intel_wait_for_vblank(dev, crtc->pipe);

		return true;
	}

	return false;
}

static void page_flip_completed(struct intel_crtc *intel_crtc)
{
	struct drm_i915_private *dev_priv = to_i915(intel_crtc->base.dev);
	struct intel_unpin_work *work = intel_crtc->unpin_work;

	/* ensure that the unpin work is consistent wrt ->pending. */
	smp_rmb();
	intel_crtc->unpin_work = NULL;

	if (work->event)
		drm_send_vblank_event(intel_crtc->base.dev,
				      intel_crtc->pipe,
				      work->event);

	drm_crtc_vblank_put(&intel_crtc->base);

	wake_up_all(&dev_priv->pending_flip_queue);
	queue_work(dev_priv->wq, &work->work);

	trace_i915_flip_complete(intel_crtc->plane,
				 work->pending_flip_obj);
}

void intel_crtc_wait_for_pending_flips(struct drm_crtc *crtc)
{
	struct drm_device *dev = crtc->dev;
	struct drm_i915_private *dev_priv = dev->dev_private;

	WARN_ON(waitqueue_active(&dev_priv->pending_flip_queue));
	if (WARN_ON(wait_event_timeout(dev_priv->pending_flip_queue,
				       !intel_crtc_has_pending_flip(crtc),
				       60*HZ) == 0)) {
		struct intel_crtc *intel_crtc = to_intel_crtc(crtc);

		spin_lock_irq(&dev->event_lock);
		if (intel_crtc->unpin_work) {
			WARN_ONCE(1, "Removing stuck page flip\n");
			page_flip_completed(intel_crtc);
		}
		spin_unlock_irq(&dev->event_lock);
	}

	if (crtc->primary->fb) {
		mutex_lock(&dev->struct_mutex);
		intel_finish_fb(crtc->primary->fb);
		mutex_unlock(&dev->struct_mutex);
	}
}

/* Program iCLKIP clock to the desired frequency */
static void lpt_program_iclkip(struct drm_crtc *crtc)
{
	struct drm_device *dev = crtc->dev;
	struct drm_i915_private *dev_priv = dev->dev_private;
	int clock = to_intel_crtc(crtc)->config->base.adjusted_mode.crtc_clock;
	u32 divsel, phaseinc, auxdiv, phasedir = 0;
	u32 temp;

	mutex_lock(&dev_priv->sb_lock);

	/* It is necessary to ungate the pixclk gate prior to programming
	 * the divisors, and gate it back when it is done.
	 */
	I915_WRITE(PIXCLK_GATE, PIXCLK_GATE_GATE);

	/* Disable SSCCTL */
	intel_sbi_write(dev_priv, SBI_SSCCTL6,
			intel_sbi_read(dev_priv, SBI_SSCCTL6, SBI_ICLK) |
				SBI_SSCCTL_DISABLE,
			SBI_ICLK);

	/* 20MHz is a corner case which is out of range for the 7-bit divisor */
	if (clock == 20000) {
		auxdiv = 1;
		divsel = 0x41;
		phaseinc = 0x20;
	} else {
		/* The iCLK virtual clock root frequency is in MHz,
		 * but the adjusted_mode->crtc_clock in in KHz. To get the
		 * divisors, it is necessary to divide one by another, so we
		 * convert the virtual clock precision to KHz here for higher
		 * precision.
		 */
		u32 iclk_virtual_root_freq = 172800 * 1000;
		u32 iclk_pi_range = 64;
		u32 desired_divisor, msb_divisor_value, pi_value;

		desired_divisor = (iclk_virtual_root_freq / clock);
		msb_divisor_value = desired_divisor / iclk_pi_range;
		pi_value = desired_divisor % iclk_pi_range;

		auxdiv = 0;
		divsel = msb_divisor_value - 2;
		phaseinc = pi_value;
	}

	/* This should not happen with any sane values */
	WARN_ON(SBI_SSCDIVINTPHASE_DIVSEL(divsel) &
		~SBI_SSCDIVINTPHASE_DIVSEL_MASK);
	WARN_ON(SBI_SSCDIVINTPHASE_DIR(phasedir) &
		~SBI_SSCDIVINTPHASE_INCVAL_MASK);

	DRM_DEBUG_KMS("iCLKIP clock: found settings for %dKHz refresh rate: auxdiv=%x, divsel=%x, phasedir=%x, phaseinc=%x\n",
			clock,
			auxdiv,
			divsel,
			phasedir,
			phaseinc);

	/* Program SSCDIVINTPHASE6 */
	temp = intel_sbi_read(dev_priv, SBI_SSCDIVINTPHASE6, SBI_ICLK);
	temp &= ~SBI_SSCDIVINTPHASE_DIVSEL_MASK;
	temp |= SBI_SSCDIVINTPHASE_DIVSEL(divsel);
	temp &= ~SBI_SSCDIVINTPHASE_INCVAL_MASK;
	temp |= SBI_SSCDIVINTPHASE_INCVAL(phaseinc);
	temp |= SBI_SSCDIVINTPHASE_DIR(phasedir);
	temp |= SBI_SSCDIVINTPHASE_PROPAGATE;
	intel_sbi_write(dev_priv, SBI_SSCDIVINTPHASE6, temp, SBI_ICLK);

	/* Program SSCAUXDIV */
	temp = intel_sbi_read(dev_priv, SBI_SSCAUXDIV6, SBI_ICLK);
	temp &= ~SBI_SSCAUXDIV_FINALDIV2SEL(1);
	temp |= SBI_SSCAUXDIV_FINALDIV2SEL(auxdiv);
	intel_sbi_write(dev_priv, SBI_SSCAUXDIV6, temp, SBI_ICLK);

	/* Enable modulator and associated divider */
	temp = intel_sbi_read(dev_priv, SBI_SSCCTL6, SBI_ICLK);
	temp &= ~SBI_SSCCTL_DISABLE;
	intel_sbi_write(dev_priv, SBI_SSCCTL6, temp, SBI_ICLK);

	/* Wait for initialization time */
	udelay(24);

	I915_WRITE(PIXCLK_GATE, PIXCLK_GATE_UNGATE);

	mutex_unlock(&dev_priv->sb_lock);
}

static void ironlake_pch_transcoder_set_timings(struct intel_crtc *crtc,
						enum pipe pch_transcoder)
{
	struct drm_device *dev = crtc->base.dev;
	struct drm_i915_private *dev_priv = dev->dev_private;
	enum transcoder cpu_transcoder = crtc->config->cpu_transcoder;

	I915_WRITE(PCH_TRANS_HTOTAL(pch_transcoder),
		   I915_READ(HTOTAL(cpu_transcoder)));
	I915_WRITE(PCH_TRANS_HBLANK(pch_transcoder),
		   I915_READ(HBLANK(cpu_transcoder)));
	I915_WRITE(PCH_TRANS_HSYNC(pch_transcoder),
		   I915_READ(HSYNC(cpu_transcoder)));

	I915_WRITE(PCH_TRANS_VTOTAL(pch_transcoder),
		   I915_READ(VTOTAL(cpu_transcoder)));
	I915_WRITE(PCH_TRANS_VBLANK(pch_transcoder),
		   I915_READ(VBLANK(cpu_transcoder)));
	I915_WRITE(PCH_TRANS_VSYNC(pch_transcoder),
		   I915_READ(VSYNC(cpu_transcoder)));
	I915_WRITE(PCH_TRANS_VSYNCSHIFT(pch_transcoder),
		   I915_READ(VSYNCSHIFT(cpu_transcoder)));
}

static void cpt_set_fdi_bc_bifurcation(struct drm_device *dev, bool enable)
{
	struct drm_i915_private *dev_priv = dev->dev_private;
	uint32_t temp;

	temp = I915_READ(SOUTH_CHICKEN1);
	if (!!(temp & FDI_BC_BIFURCATION_SELECT) == enable)
		return;

	WARN_ON(I915_READ(FDI_RX_CTL(PIPE_B)) & FDI_RX_ENABLE);
	WARN_ON(I915_READ(FDI_RX_CTL(PIPE_C)) & FDI_RX_ENABLE);

	temp &= ~FDI_BC_BIFURCATION_SELECT;
	if (enable)
		temp |= FDI_BC_BIFURCATION_SELECT;

	DRM_DEBUG_KMS("%sabling fdi C rx\n", enable ? "en" : "dis");
	I915_WRITE(SOUTH_CHICKEN1, temp);
	POSTING_READ(SOUTH_CHICKEN1);
}

static void ivybridge_update_fdi_bc_bifurcation(struct intel_crtc *intel_crtc)
{
	struct drm_device *dev = intel_crtc->base.dev;

	switch (intel_crtc->pipe) {
	case PIPE_A:
		break;
	case PIPE_B:
		if (intel_crtc->config->fdi_lanes > 2)
			cpt_set_fdi_bc_bifurcation(dev, false);
		else
			cpt_set_fdi_bc_bifurcation(dev, true);

		break;
	case PIPE_C:
		cpt_set_fdi_bc_bifurcation(dev, true);

		break;
	default:
		BUG();
	}
}

/*
 * Enable PCH resources required for PCH ports:
 *   - PCH PLLs
 *   - FDI training & RX/TX
 *   - update transcoder timings
 *   - DP transcoding bits
 *   - transcoder
 */
static void ironlake_pch_enable(struct drm_crtc *crtc)
{
	struct drm_device *dev = crtc->dev;
	struct drm_i915_private *dev_priv = dev->dev_private;
	struct intel_crtc *intel_crtc = to_intel_crtc(crtc);
	int pipe = intel_crtc->pipe;
	u32 reg, temp;

	assert_pch_transcoder_disabled(dev_priv, pipe);

	if (IS_IVYBRIDGE(dev))
		ivybridge_update_fdi_bc_bifurcation(intel_crtc);

	/* Write the TU size bits before fdi link training, so that error
	 * detection works. */
	I915_WRITE(FDI_RX_TUSIZE1(pipe),
		   I915_READ(PIPE_DATA_M1(pipe)) & TU_SIZE_MASK);

	/* For PCH output, training FDI link */
	dev_priv->display.fdi_link_train(crtc);

	/* We need to program the right clock selection before writing the pixel
	 * mutliplier into the DPLL. */
	if (HAS_PCH_CPT(dev)) {
		u32 sel;

		temp = I915_READ(PCH_DPLL_SEL);
		temp |= TRANS_DPLL_ENABLE(pipe);
		sel = TRANS_DPLLB_SEL(pipe);
		if (intel_crtc->config->shared_dpll == DPLL_ID_PCH_PLL_B)
			temp |= sel;
		else
			temp &= ~sel;
		I915_WRITE(PCH_DPLL_SEL, temp);
	}

	/* XXX: pch pll's can be enabled any time before we enable the PCH
	 * transcoder, and we actually should do this to not upset any PCH
	 * transcoder that already use the clock when we share it.
	 *
	 * Note that enable_shared_dpll tries to do the right thing, but
	 * get_shared_dpll unconditionally resets the pll - we need that to have
	 * the right LVDS enable sequence. */
	intel_enable_shared_dpll(intel_crtc);

	/* set transcoder timing, panel must allow it */
	assert_panel_unlocked(dev_priv, pipe);
	ironlake_pch_transcoder_set_timings(intel_crtc, pipe);

	intel_fdi_normal_train(crtc);

	/* For PCH DP, enable TRANS_DP_CTL */
	if (HAS_PCH_CPT(dev) && intel_crtc->config->has_dp_encoder) {
		u32 bpc = (I915_READ(PIPECONF(pipe)) & PIPECONF_BPC_MASK) >> 5;
		reg = TRANS_DP_CTL(pipe);
		temp = I915_READ(reg);
		temp &= ~(TRANS_DP_PORT_SEL_MASK |
			  TRANS_DP_SYNC_MASK |
			  TRANS_DP_BPC_MASK);
		temp |= TRANS_DP_OUTPUT_ENABLE;
		temp |= bpc << 9; /* same format but at 11:9 */

		if (crtc->mode.flags & DRM_MODE_FLAG_PHSYNC)
			temp |= TRANS_DP_HSYNC_ACTIVE_HIGH;
		if (crtc->mode.flags & DRM_MODE_FLAG_PVSYNC)
			temp |= TRANS_DP_VSYNC_ACTIVE_HIGH;

		switch (intel_trans_dp_port_sel(crtc)) {
		case PCH_DP_B:
			temp |= TRANS_DP_PORT_SEL_B;
			break;
		case PCH_DP_C:
			temp |= TRANS_DP_PORT_SEL_C;
			break;
		case PCH_DP_D:
			temp |= TRANS_DP_PORT_SEL_D;
			break;
		default:
			BUG();
		}

		I915_WRITE(reg, temp);
	}

	ironlake_enable_pch_transcoder(dev_priv, pipe);
}

static void lpt_pch_enable(struct drm_crtc *crtc)
{
	struct drm_device *dev = crtc->dev;
	struct drm_i915_private *dev_priv = dev->dev_private;
	struct intel_crtc *intel_crtc = to_intel_crtc(crtc);
	enum transcoder cpu_transcoder = intel_crtc->config->cpu_transcoder;

	assert_pch_transcoder_disabled(dev_priv, TRANSCODER_A);

	lpt_program_iclkip(crtc);

	/* Set transcoder timing. */
	ironlake_pch_transcoder_set_timings(intel_crtc, PIPE_A);

	lpt_enable_pch_transcoder(dev_priv, cpu_transcoder);
}

void intel_put_shared_dpll(struct intel_crtc *crtc)
{
	struct intel_shared_dpll *pll = intel_crtc_to_shared_dpll(crtc);

	if (pll == NULL)
		return;

	if (!(pll->config.crtc_mask & (1 << crtc->pipe))) {
		WARN(1, "bad %s crtc mask\n", pll->name);
		return;
	}

	pll->config.crtc_mask &= ~(1 << crtc->pipe);
	if (pll->config.crtc_mask == 0) {
		WARN_ON(pll->on);
		WARN_ON(pll->active);
	}

	crtc->config->shared_dpll = DPLL_ID_PRIVATE;
}

struct intel_shared_dpll *intel_get_shared_dpll(struct intel_crtc *crtc,
						struct intel_crtc_state *crtc_state)
{
	struct drm_i915_private *dev_priv = crtc->base.dev->dev_private;
	struct intel_shared_dpll *pll;
	enum intel_dpll_id i;

	if (HAS_PCH_IBX(dev_priv->dev)) {
		/* Ironlake PCH has a fixed PLL->PCH pipe mapping. */
		i = (enum intel_dpll_id) crtc->pipe;
		pll = &dev_priv->shared_dplls[i];

		DRM_DEBUG_KMS("CRTC:%d using pre-allocated %s\n",
			      crtc->base.base.id, pll->name);

		WARN_ON(pll->new_config->crtc_mask);

		goto found;
	}

	if (IS_BROXTON(dev_priv->dev)) {
		/* PLL is attached to port in bxt */
		struct intel_encoder *encoder;
		struct intel_digital_port *intel_dig_port;

		encoder = intel_ddi_get_crtc_new_encoder(crtc_state);
		if (WARN_ON(!encoder))
			return NULL;

		intel_dig_port = enc_to_dig_port(&encoder->base);
		/* 1:1 mapping between ports and PLLs */
		i = (enum intel_dpll_id)intel_dig_port->port;
		pll = &dev_priv->shared_dplls[i];
		DRM_DEBUG_KMS("CRTC:%d using pre-allocated %s\n",
			crtc->base.base.id, pll->name);
		WARN_ON(pll->new_config->crtc_mask);

		goto found;
	}

	for (i = 0; i < dev_priv->num_shared_dpll; i++) {
		pll = &dev_priv->shared_dplls[i];

		/* Only want to check enabled timings first */
		if (pll->new_config->crtc_mask == 0)
			continue;

		if (memcmp(&crtc_state->dpll_hw_state,
			   &pll->new_config->hw_state,
			   sizeof(pll->new_config->hw_state)) == 0) {
			DRM_DEBUG_KMS("CRTC:%d sharing existing %s (crtc mask 0x%08x, ative %d)\n",
				      crtc->base.base.id, pll->name,
				      pll->new_config->crtc_mask,
				      pll->active);
			goto found;
		}
	}

	/* Ok no matching timings, maybe there's a free one? */
	for (i = 0; i < dev_priv->num_shared_dpll; i++) {
		pll = &dev_priv->shared_dplls[i];
		if (pll->new_config->crtc_mask == 0) {
			DRM_DEBUG_KMS("CRTC:%d allocated %s\n",
				      crtc->base.base.id, pll->name);
			goto found;
		}
	}

	return NULL;

found:
	if (pll->new_config->crtc_mask == 0)
		pll->new_config->hw_state = crtc_state->dpll_hw_state;

	crtc_state->shared_dpll = i;
	DRM_DEBUG_DRIVER("using %s for pipe %c\n", pll->name,
			 pipe_name(crtc->pipe));

	pll->new_config->crtc_mask |= 1 << crtc->pipe;

	return pll;
}

/**
 * intel_shared_dpll_start_config - start a new PLL staged config
 * @dev_priv: DRM device
 * @clear_pipes: mask of pipes that will have their PLLs freed
 *
 * Starts a new PLL staged config, copying the current config but
 * releasing the references of pipes specified in clear_pipes.
 */
static int intel_shared_dpll_start_config(struct drm_i915_private *dev_priv,
					  unsigned clear_pipes)
{
	struct intel_shared_dpll *pll;
	enum intel_dpll_id i;

	for (i = 0; i < dev_priv->num_shared_dpll; i++) {
		pll = &dev_priv->shared_dplls[i];

		pll->new_config = kmemdup(&pll->config, sizeof pll->config,
					  GFP_KERNEL);
		if (!pll->new_config)
			goto cleanup;

		pll->new_config->crtc_mask &= ~clear_pipes;
	}

	return 0;

cleanup:
	while (--i >= 0) {
		pll = &dev_priv->shared_dplls[i];
		kfree(pll->new_config);
		pll->new_config = NULL;
	}

	return -ENOMEM;
}

static void intel_shared_dpll_commit(struct drm_i915_private *dev_priv)
{
	struct intel_shared_dpll *pll;
	enum intel_dpll_id i;

	for (i = 0; i < dev_priv->num_shared_dpll; i++) {
		pll = &dev_priv->shared_dplls[i];

		WARN_ON(pll->new_config == &pll->config);

		pll->config = *pll->new_config;
		kfree(pll->new_config);
		pll->new_config = NULL;
	}
}

static void intel_shared_dpll_abort_config(struct drm_i915_private *dev_priv)
{
	struct intel_shared_dpll *pll;
	enum intel_dpll_id i;

	for (i = 0; i < dev_priv->num_shared_dpll; i++) {
		pll = &dev_priv->shared_dplls[i];

		WARN_ON(pll->new_config == &pll->config);

		kfree(pll->new_config);
		pll->new_config = NULL;
	}
}

static void cpt_verify_modeset(struct drm_device *dev, int pipe)
{
	struct drm_i915_private *dev_priv = dev->dev_private;
	int dslreg = PIPEDSL(pipe);
	u32 temp;

	temp = I915_READ(dslreg);
	udelay(500);
	if (wait_for(I915_READ(dslreg) != temp, 5)) {
		if (wait_for(I915_READ(dslreg) != temp, 5))
			DRM_ERROR("mode set failed: pipe %c stuck\n", pipe_name(pipe));
	}
}

/**
 * skl_update_scaler_users - Stages update to crtc's scaler state
 * @intel_crtc: crtc
 * @crtc_state: crtc_state
 * @plane: plane (NULL indicates crtc is requesting update)
 * @plane_state: plane's state
 * @force_detach: request unconditional detachment of scaler
 *
 * This function updates scaler state for requested plane or crtc.
 * To request scaler usage update for a plane, caller shall pass plane pointer.
 * To request scaler usage update for crtc, caller shall pass plane pointer
 * as NULL.
 *
 * Return
 *     0 - scaler_usage updated successfully
 *    error - requested scaling cannot be supported or other error condition
 */
int
skl_update_scaler_users(
	struct intel_crtc *intel_crtc, struct intel_crtc_state *crtc_state,
	struct intel_plane *intel_plane, struct intel_plane_state *plane_state,
	int force_detach)
{
	int need_scaling;
	int idx;
	int src_w, src_h, dst_w, dst_h;
	int *scaler_id;
	struct drm_framebuffer *fb;
	struct intel_crtc_scaler_state *scaler_state;
	unsigned int rotation;

	if (!intel_crtc || !crtc_state)
		return 0;

	scaler_state = &crtc_state->scaler_state;

	idx = intel_plane ? drm_plane_index(&intel_plane->base) : SKL_CRTC_INDEX;
	fb = intel_plane ? plane_state->base.fb : NULL;

	if (intel_plane) {
		src_w = drm_rect_width(&plane_state->src) >> 16;
		src_h = drm_rect_height(&plane_state->src) >> 16;
		dst_w = drm_rect_width(&plane_state->dst);
		dst_h = drm_rect_height(&plane_state->dst);
		scaler_id = &plane_state->scaler_id;
		rotation = plane_state->base.rotation;
	} else {
		struct drm_display_mode *adjusted_mode =
			&crtc_state->base.adjusted_mode;
		src_w = crtc_state->pipe_src_w;
		src_h = crtc_state->pipe_src_h;
		dst_w = adjusted_mode->hdisplay;
		dst_h = adjusted_mode->vdisplay;
		scaler_id = &scaler_state->scaler_id;
		rotation = DRM_ROTATE_0;
	}

	need_scaling = intel_rotation_90_or_270(rotation) ?
		(src_h != dst_w || src_w != dst_h):
		(src_w != dst_w || src_h != dst_h);

	/*
	 * if plane is being disabled or scaler is no more required or force detach
	 *  - free scaler binded to this plane/crtc
	 *  - in order to do this, update crtc->scaler_usage
	 *
	 * Here scaler state in crtc_state is set free so that
	 * scaler can be assigned to other user. Actual register
	 * update to free the scaler is done in plane/panel-fit programming.
	 * For this purpose crtc/plane_state->scaler_id isn't reset here.
	 */
	if (force_detach || !need_scaling || (intel_plane &&
		(!fb || !plane_state->visible))) {
		if (*scaler_id >= 0) {
			scaler_state->scaler_users &= ~(1 << idx);
			scaler_state->scalers[*scaler_id].in_use = 0;

			DRM_DEBUG_KMS("Staged freeing scaler id %d.%d from %s:%d "
				"crtc_state = %p scaler_users = 0x%x\n",
				intel_crtc->pipe, *scaler_id, intel_plane ? "PLANE" : "CRTC",
				intel_plane ? intel_plane->base.base.id :
				intel_crtc->base.base.id, crtc_state,
				scaler_state->scaler_users);
			*scaler_id = -1;
		}
		return 0;
	}

	/* range checks */
	if (src_w < SKL_MIN_SRC_W || src_h < SKL_MIN_SRC_H ||
		dst_w < SKL_MIN_DST_W || dst_h < SKL_MIN_DST_H ||

		src_w > SKL_MAX_SRC_W || src_h > SKL_MAX_SRC_H ||
		dst_w > SKL_MAX_DST_W || dst_h > SKL_MAX_DST_H) {
		DRM_DEBUG_KMS("%s:%d scaler_user index %u.%u: src %ux%u dst %ux%u "
			"size is out of scaler range\n",
			intel_plane ? "PLANE" : "CRTC",
			intel_plane ? intel_plane->base.base.id : intel_crtc->base.base.id,
			intel_crtc->pipe, idx, src_w, src_h, dst_w, dst_h);
		return -EINVAL;
	}

	/* check colorkey */
	if (WARN_ON(intel_plane &&
		intel_plane->ckey.flags != I915_SET_COLORKEY_NONE)) {
		DRM_DEBUG_KMS("PLANE:%d scaling %ux%u->%ux%u not allowed with colorkey",
			intel_plane->base.base.id, src_w, src_h, dst_w, dst_h);
		return -EINVAL;
	}

	/* Check src format */
	if (intel_plane) {
		switch (fb->pixel_format) {
		case DRM_FORMAT_RGB565:
		case DRM_FORMAT_XBGR8888:
		case DRM_FORMAT_XRGB8888:
		case DRM_FORMAT_ABGR8888:
		case DRM_FORMAT_ARGB8888:
		case DRM_FORMAT_XRGB2101010:
		case DRM_FORMAT_XBGR2101010:
		case DRM_FORMAT_YUYV:
		case DRM_FORMAT_YVYU:
		case DRM_FORMAT_UYVY:
		case DRM_FORMAT_VYUY:
			break;
		default:
			DRM_DEBUG_KMS("PLANE:%d FB:%d unsupported scaling format 0x%x\n",
				intel_plane->base.base.id, fb->base.id, fb->pixel_format);
			return -EINVAL;
		}
	}

	/* mark this plane as a scaler user in crtc_state */
	scaler_state->scaler_users |= (1 << idx);
	DRM_DEBUG_KMS("%s:%d staged scaling request for %ux%u->%ux%u "
		"crtc_state = %p scaler_users = 0x%x\n",
		intel_plane ? "PLANE" : "CRTC",
		intel_plane ? intel_plane->base.base.id : intel_crtc->base.base.id,
		src_w, src_h, dst_w, dst_h, crtc_state, scaler_state->scaler_users);
	return 0;
}

static void skylake_pfit_update(struct intel_crtc *crtc, int enable)
{
	struct drm_device *dev = crtc->base.dev;
	struct drm_i915_private *dev_priv = dev->dev_private;
	int pipe = crtc->pipe;
	struct intel_crtc_scaler_state *scaler_state =
		&crtc->config->scaler_state;

	DRM_DEBUG_KMS("for crtc_state = %p\n", crtc->config);

	/* To update pfit, first update scaler state */
	skl_update_scaler_users(crtc, crtc->config, NULL, NULL, !enable);
	intel_atomic_setup_scalers(crtc->base.dev, crtc, crtc->config);
	skl_detach_scalers(crtc);
	if (!enable)
		return;

	if (crtc->config->pch_pfit.enabled) {
		int id;

		if (WARN_ON(crtc->config->scaler_state.scaler_id < 0)) {
			DRM_ERROR("Requesting pfit without getting a scaler first\n");
			return;
		}

		id = scaler_state->scaler_id;
		I915_WRITE(SKL_PS_CTRL(pipe, id), PS_SCALER_EN |
			PS_FILTER_MEDIUM | scaler_state->scalers[id].mode);
		I915_WRITE(SKL_PS_WIN_POS(pipe, id), crtc->config->pch_pfit.pos);
		I915_WRITE(SKL_PS_WIN_SZ(pipe, id), crtc->config->pch_pfit.size);

		DRM_DEBUG_KMS("for crtc_state = %p scaler_id = %d\n", crtc->config, id);
	}
}

static void ironlake_pfit_enable(struct intel_crtc *crtc)
{
	struct drm_device *dev = crtc->base.dev;
	struct drm_i915_private *dev_priv = dev->dev_private;
	int pipe = crtc->pipe;

	if (crtc->config->pch_pfit.enabled) {
		/* Force use of hard-coded filter coefficients
		 * as some pre-programmed values are broken,
		 * e.g. x201.
		 */
		if (IS_IVYBRIDGE(dev) || IS_HASWELL(dev))
			I915_WRITE(PF_CTL(pipe), PF_ENABLE | PF_FILTER_MED_3x3 |
						 PF_PIPE_SEL_IVB(pipe));
		else
			I915_WRITE(PF_CTL(pipe), PF_ENABLE | PF_FILTER_MED_3x3);
		I915_WRITE(PF_WIN_POS(pipe), crtc->config->pch_pfit.pos);
		I915_WRITE(PF_WIN_SZ(pipe), crtc->config->pch_pfit.size);
	}
}

static void intel_enable_sprite_planes(struct drm_crtc *crtc)
{
	struct drm_device *dev = crtc->dev;
	enum pipe pipe = to_intel_crtc(crtc)->pipe;
	struct drm_plane *plane;
	struct intel_plane *intel_plane;

	drm_for_each_legacy_plane(plane, &dev->mode_config.plane_list) {
		intel_plane = to_intel_plane(plane);
		if (intel_plane->pipe == pipe)
			intel_plane_restore(&intel_plane->base);
	}
}

void hsw_enable_ips(struct intel_crtc *crtc)
{
	struct drm_device *dev = crtc->base.dev;
	struct drm_i915_private *dev_priv = dev->dev_private;

	if (!crtc->config->ips_enabled)
		return;

	/* We can only enable IPS after we enable a plane and wait for a vblank */
	intel_wait_for_vblank(dev, crtc->pipe);

	assert_plane_enabled(dev_priv, crtc->plane);
	if (IS_BROADWELL(dev)) {
		mutex_lock(&dev_priv->rps.hw_lock);
		WARN_ON(sandybridge_pcode_write(dev_priv, DISPLAY_IPS_CONTROL, 0xc0000000));
		mutex_unlock(&dev_priv->rps.hw_lock);
		/* Quoting Art Runyan: "its not safe to expect any particular
		 * value in IPS_CTL bit 31 after enabling IPS through the
		 * mailbox." Moreover, the mailbox may return a bogus state,
		 * so we need to just enable it and continue on.
		 */
	} else {
		I915_WRITE(IPS_CTL, IPS_ENABLE);
		/* The bit only becomes 1 in the next vblank, so this wait here
		 * is essentially intel_wait_for_vblank. If we don't have this
		 * and don't wait for vblanks until the end of crtc_enable, then
		 * the HW state readout code will complain that the expected
		 * IPS_CTL value is not the one we read. */
		if (wait_for(I915_READ_NOTRACE(IPS_CTL) & IPS_ENABLE, 50))
			DRM_ERROR("Timed out waiting for IPS enable\n");
	}
}

void hsw_disable_ips(struct intel_crtc *crtc)
{
	struct drm_device *dev = crtc->base.dev;
	struct drm_i915_private *dev_priv = dev->dev_private;

	if (!crtc->config->ips_enabled)
		return;

	assert_plane_enabled(dev_priv, crtc->plane);
	if (IS_BROADWELL(dev)) {
		mutex_lock(&dev_priv->rps.hw_lock);
		WARN_ON(sandybridge_pcode_write(dev_priv, DISPLAY_IPS_CONTROL, 0));
		mutex_unlock(&dev_priv->rps.hw_lock);
		/* wait for pcode to finish disabling IPS, which may take up to 42ms */
		if (wait_for((I915_READ(IPS_CTL) & IPS_ENABLE) == 0, 42))
			DRM_ERROR("Timed out waiting for IPS disable\n");
	} else {
		I915_WRITE(IPS_CTL, 0);
		POSTING_READ(IPS_CTL);
	}

	/* We need to wait for a vblank before we can disable the plane. */
	intel_wait_for_vblank(dev, crtc->pipe);
}

/** Loads the palette/gamma unit for the CRTC with the prepared values */
static void intel_crtc_load_lut(struct drm_crtc *crtc)
{
	struct drm_device *dev = crtc->dev;
	struct drm_i915_private *dev_priv = dev->dev_private;
	struct intel_crtc *intel_crtc = to_intel_crtc(crtc);
	enum pipe pipe = intel_crtc->pipe;
	int palreg = PALETTE(pipe);
	int i;
	bool reenable_ips = false;

	/* The clocks have to be on to load the palette. */
	if (!crtc->state->enable || !intel_crtc->active)
		return;

	if (HAS_GMCH_DISPLAY(dev_priv->dev)) {
		if (intel_pipe_has_type(intel_crtc, INTEL_OUTPUT_DSI))
			assert_dsi_pll_enabled(dev_priv);
		else
			assert_pll_enabled(dev_priv, pipe);
	}

	/* use legacy palette for Ironlake */
	if (!HAS_GMCH_DISPLAY(dev))
		palreg = LGC_PALETTE(pipe);

	/* Workaround : Do not read or write the pipe palette/gamma data while
	 * GAMMA_MODE is configured for split gamma and IPS_CTL has IPS enabled.
	 */
	if (IS_HASWELL(dev) && intel_crtc->config->ips_enabled &&
	    ((I915_READ(GAMMA_MODE(pipe)) & GAMMA_MODE_MODE_MASK) ==
	     GAMMA_MODE_MODE_SPLIT)) {
		hsw_disable_ips(intel_crtc);
		reenable_ips = true;
	}

	for (i = 0; i < 256; i++) {
		I915_WRITE(palreg + 4 * i,
			   (intel_crtc->lut_r[i] << 16) |
			   (intel_crtc->lut_g[i] << 8) |
			   intel_crtc->lut_b[i]);
	}

	if (reenable_ips)
		hsw_enable_ips(intel_crtc);
}

static void intel_crtc_dpms_overlay_disable(struct intel_crtc *intel_crtc)
{
	if (intel_crtc->overlay) {
		struct drm_device *dev = intel_crtc->base.dev;
		struct drm_i915_private *dev_priv = dev->dev_private;

		mutex_lock(&dev->struct_mutex);
		dev_priv->mm.interruptible = false;
		(void) intel_overlay_switch_off(intel_crtc->overlay);
		dev_priv->mm.interruptible = true;
		mutex_unlock(&dev->struct_mutex);
	}

	/* Let userspace switch the overlay on again. In most cases userspace
	 * has to recompute where to put it anyway.
	 */
}

/**
 * intel_post_enable_primary - Perform operations after enabling primary plane
 * @crtc: the CRTC whose primary plane was just enabled
 *
 * Performs potentially sleeping operations that must be done after the primary
 * plane is enabled, such as updating FBC and IPS.  Note that this may be
 * called due to an explicit primary plane update, or due to an implicit
 * re-enable that is caused when a sprite plane is updated to no longer
 * completely hide the primary plane.
 */
static void
intel_post_enable_primary(struct drm_crtc *crtc)
{
	struct drm_device *dev = crtc->dev;
	struct drm_i915_private *dev_priv = dev->dev_private;
	struct intel_crtc *intel_crtc = to_intel_crtc(crtc);
	int pipe = intel_crtc->pipe;

	/*
	 * BDW signals flip done immediately if the plane
	 * is disabled, even if the plane enable is already
	 * armed to occur at the next vblank :(
	 */
	if (IS_BROADWELL(dev))
		intel_wait_for_vblank(dev, pipe);

	/*
	 * FIXME IPS should be fine as long as one plane is
	 * enabled, but in practice it seems to have problems
	 * when going from primary only to sprite only and vice
	 * versa.
	 */
	hsw_enable_ips(intel_crtc);

	mutex_lock(&dev->struct_mutex);
	intel_fbc_update(dev);
	mutex_unlock(&dev->struct_mutex);

	/*
	 * Gen2 reports pipe underruns whenever all planes are disabled.
	 * So don't enable underrun reporting before at least some planes
	 * are enabled.
	 * FIXME: Need to fix the logic to work when we turn off all planes
	 * but leave the pipe running.
	 */
	if (IS_GEN2(dev))
		intel_set_cpu_fifo_underrun_reporting(dev_priv, pipe, true);

	/* Underruns don't raise interrupts, so check manually. */
	if (HAS_GMCH_DISPLAY(dev))
		i9xx_check_fifo_underruns(dev_priv);
}

/**
 * intel_pre_disable_primary - Perform operations before disabling primary plane
 * @crtc: the CRTC whose primary plane is to be disabled
 *
 * Performs potentially sleeping operations that must be done before the
 * primary plane is disabled, such as updating FBC and IPS.  Note that this may
 * be called due to an explicit primary plane update, or due to an implicit
 * disable that is caused when a sprite plane completely hides the primary
 * plane.
 */
static void
intel_pre_disable_primary(struct drm_crtc *crtc)
{
	struct drm_device *dev = crtc->dev;
	struct drm_i915_private *dev_priv = dev->dev_private;
	struct intel_crtc *intel_crtc = to_intel_crtc(crtc);
	int pipe = intel_crtc->pipe;

	/*
	 * Gen2 reports pipe underruns whenever all planes are disabled.
	 * So diasble underrun reporting before all the planes get disabled.
	 * FIXME: Need to fix the logic to work when we turn off all planes
	 * but leave the pipe running.
	 */
	if (IS_GEN2(dev))
		intel_set_cpu_fifo_underrun_reporting(dev_priv, pipe, false);

	/*
	 * Vblank time updates from the shadow to live plane control register
	 * are blocked if the memory self-refresh mode is active at that
	 * moment. So to make sure the plane gets truly disabled, disable
	 * first the self-refresh mode. The self-refresh enable bit in turn
	 * will be checked/applied by the HW only at the next frame start
	 * event which is after the vblank start event, so we need to have a
	 * wait-for-vblank between disabling the plane and the pipe.
	 */
	if (HAS_GMCH_DISPLAY(dev))
		intel_set_memory_cxsr(dev_priv, false);

	mutex_lock(&dev->struct_mutex);
	if (dev_priv->fbc.crtc == intel_crtc)
		intel_fbc_disable(dev);
	mutex_unlock(&dev->struct_mutex);

	/*
	 * FIXME IPS should be fine as long as one plane is
	 * enabled, but in practice it seems to have problems
	 * when going from primary only to sprite only and vice
	 * versa.
	 */
	hsw_disable_ips(intel_crtc);
}

static void intel_crtc_enable_planes(struct drm_crtc *crtc)
{
	struct drm_device *dev = crtc->dev;
	struct intel_crtc *intel_crtc = to_intel_crtc(crtc);
	int pipe = intel_crtc->pipe;

	intel_enable_primary_hw_plane(crtc->primary, crtc);
	intel_enable_sprite_planes(crtc);
	intel_crtc_update_cursor(crtc, true);

	intel_post_enable_primary(crtc);

	/*
	 * FIXME: Once we grow proper nuclear flip support out of this we need
	 * to compute the mask of flip planes precisely. For the time being
	 * consider this a flip to a NULL plane.
	 */
	intel_frontbuffer_flip(dev, INTEL_FRONTBUFFER_ALL_MASK(pipe));
}

static void intel_crtc_disable_planes(struct drm_crtc *crtc)
{
	struct drm_device *dev = crtc->dev;
	struct intel_crtc *intel_crtc = to_intel_crtc(crtc);
	struct intel_plane *intel_plane;
	int pipe = intel_crtc->pipe;

	if (!intel_crtc->active)
		return;

	intel_crtc_wait_for_pending_flips(crtc);

	intel_pre_disable_primary(crtc);

	intel_crtc_dpms_overlay_disable(intel_crtc);
	for_each_intel_plane(dev, intel_plane) {
		if (intel_plane->pipe == pipe) {
			struct drm_crtc *from = intel_plane->base.crtc;

			intel_plane->disable_plane(&intel_plane->base,
						   from ?: crtc, true);
		}
	}

	/*
	 * FIXME: Once we grow proper nuclear flip support out of this we need
	 * to compute the mask of flip planes precisely. For the time being
	 * consider this a flip to a NULL plane.
	 */
	intel_frontbuffer_flip(dev, INTEL_FRONTBUFFER_ALL_MASK(pipe));
}

static void ironlake_crtc_enable(struct drm_crtc *crtc)
{
	struct drm_device *dev = crtc->dev;
	struct drm_i915_private *dev_priv = dev->dev_private;
	struct intel_crtc *intel_crtc = to_intel_crtc(crtc);
	struct intel_encoder *encoder;
	int pipe = intel_crtc->pipe;

	WARN_ON(!crtc->state->enable);

	if (intel_crtc->active)
		return;

	if (intel_crtc->config->has_pch_encoder)
		intel_prepare_shared_dpll(intel_crtc);

	if (intel_crtc->config->has_dp_encoder)
		intel_dp_set_m_n(intel_crtc, M1_N1);

	intel_set_pipe_timings(intel_crtc);

	if (intel_crtc->config->has_pch_encoder) {
		intel_cpu_transcoder_set_m_n(intel_crtc,
				     &intel_crtc->config->fdi_m_n, NULL);
	}

	ironlake_set_pipeconf(crtc);

	intel_crtc->active = true;

	intel_set_cpu_fifo_underrun_reporting(dev_priv, pipe, true);
	intel_set_pch_fifo_underrun_reporting(dev_priv, pipe, true);

	for_each_encoder_on_crtc(dev, crtc, encoder)
		if (encoder->pre_enable)
			encoder->pre_enable(encoder);

	if (intel_crtc->config->has_pch_encoder) {
		/* Note: FDI PLL enabling _must_ be done before we enable the
		 * cpu pipes, hence this is separate from all the other fdi/pch
		 * enabling. */
		ironlake_fdi_pll_enable(intel_crtc);
	} else {
		assert_fdi_tx_disabled(dev_priv, pipe);
		assert_fdi_rx_disabled(dev_priv, pipe);
	}

	ironlake_pfit_enable(intel_crtc);

	/*
	 * On ILK+ LUT must be loaded before the pipe is running but with
	 * clocks enabled
	 */
	intel_crtc_load_lut(crtc);

	intel_update_watermarks(crtc);
	intel_enable_pipe(intel_crtc);

	if (intel_crtc->config->has_pch_encoder)
		ironlake_pch_enable(crtc);

	assert_vblank_disabled(crtc);
	drm_crtc_vblank_on(crtc);

	for_each_encoder_on_crtc(dev, crtc, encoder)
		encoder->enable(encoder);

	if (HAS_PCH_CPT(dev))
		cpt_verify_modeset(dev, intel_crtc->pipe);
}

/* IPS only exists on ULT machines and is tied to pipe A. */
static bool hsw_crtc_supports_ips(struct intel_crtc *crtc)
{
	return HAS_IPS(crtc->base.dev) && crtc->pipe == PIPE_A;
}

/*
 * This implements the workaround described in the "notes" section of the mode
 * set sequence documentation. When going from no pipes or single pipe to
 * multiple pipes, and planes are enabled after the pipe, we need to wait at
 * least 2 vblanks on the first pipe before enabling planes on the second pipe.
 */
static void haswell_mode_set_planes_workaround(struct intel_crtc *crtc)
{
	struct drm_device *dev = crtc->base.dev;
	struct intel_crtc *crtc_it, *other_active_crtc = NULL;

	/* We want to get the other_active_crtc only if there's only 1 other
	 * active crtc. */
	for_each_intel_crtc(dev, crtc_it) {
		if (!crtc_it->active || crtc_it == crtc)
			continue;

		if (other_active_crtc)
			return;

		other_active_crtc = crtc_it;
	}
	if (!other_active_crtc)
		return;

	intel_wait_for_vblank(dev, other_active_crtc->pipe);
	intel_wait_for_vblank(dev, other_active_crtc->pipe);
}

static void haswell_crtc_enable(struct drm_crtc *crtc)
{
	struct drm_device *dev = crtc->dev;
	struct drm_i915_private *dev_priv = dev->dev_private;
	struct intel_crtc *intel_crtc = to_intel_crtc(crtc);
	struct intel_encoder *encoder;
	int pipe = intel_crtc->pipe;

	WARN_ON(!crtc->state->enable);

	if (intel_crtc->active)
		return;

	if (intel_crtc_to_shared_dpll(intel_crtc))
		intel_enable_shared_dpll(intel_crtc);

	if (intel_crtc->config->has_dp_encoder)
		intel_dp_set_m_n(intel_crtc, M1_N1);

	intel_set_pipe_timings(intel_crtc);

	if (intel_crtc->config->cpu_transcoder != TRANSCODER_EDP) {
		I915_WRITE(PIPE_MULT(intel_crtc->config->cpu_transcoder),
			   intel_crtc->config->pixel_multiplier - 1);
	}

	if (intel_crtc->config->has_pch_encoder) {
		intel_cpu_transcoder_set_m_n(intel_crtc,
				     &intel_crtc->config->fdi_m_n, NULL);
	}

	haswell_set_pipeconf(crtc);

	intel_set_pipe_csc(crtc);

	intel_crtc->active = true;

	intel_set_cpu_fifo_underrun_reporting(dev_priv, pipe, true);
	for_each_encoder_on_crtc(dev, crtc, encoder)
		if (encoder->pre_enable)
			encoder->pre_enable(encoder);

	if (intel_crtc->config->has_pch_encoder) {
		intel_set_pch_fifo_underrun_reporting(dev_priv, TRANSCODER_A,
						      true);
		dev_priv->display.fdi_link_train(crtc);
	}

	intel_ddi_enable_pipe_clock(intel_crtc);

	if (INTEL_INFO(dev)->gen == 9)
		skylake_pfit_update(intel_crtc, 1);
	else if (INTEL_INFO(dev)->gen < 9)
		ironlake_pfit_enable(intel_crtc);
	else
		MISSING_CASE(INTEL_INFO(dev)->gen);

	/*
	 * On ILK+ LUT must be loaded before the pipe is running but with
	 * clocks enabled
	 */
	intel_crtc_load_lut(crtc);

	intel_ddi_set_pipe_settings(crtc);
	intel_ddi_enable_transcoder_func(crtc);

	intel_update_watermarks(crtc);
	intel_enable_pipe(intel_crtc);

	if (intel_crtc->config->has_pch_encoder)
		lpt_pch_enable(crtc);

	if (intel_crtc->config->dp_encoder_is_mst)
		intel_ddi_set_vc_payload_alloc(crtc, true);

	assert_vblank_disabled(crtc);
	drm_crtc_vblank_on(crtc);

	for_each_encoder_on_crtc(dev, crtc, encoder) {
		encoder->enable(encoder);
		intel_opregion_notify_encoder(encoder, true);
	}

	/* If we change the relative order between pipe/planes enabling, we need
	 * to change the workaround. */
	haswell_mode_set_planes_workaround(intel_crtc);
}

static void ironlake_pfit_disable(struct intel_crtc *crtc)
{
	struct drm_device *dev = crtc->base.dev;
	struct drm_i915_private *dev_priv = dev->dev_private;
	int pipe = crtc->pipe;

	/* To avoid upsetting the power well on haswell only disable the pfit if
	 * it's in use. The hw state code will make sure we get this right. */
	if (crtc->config->pch_pfit.enabled) {
		I915_WRITE(PF_CTL(pipe), 0);
		I915_WRITE(PF_WIN_POS(pipe), 0);
		I915_WRITE(PF_WIN_SZ(pipe), 0);
	}
}

static void ironlake_crtc_disable(struct drm_crtc *crtc)
{
	struct drm_device *dev = crtc->dev;
	struct drm_i915_private *dev_priv = dev->dev_private;
	struct intel_crtc *intel_crtc = to_intel_crtc(crtc);
	struct intel_encoder *encoder;
	int pipe = intel_crtc->pipe;
	u32 reg, temp;

	if (!intel_crtc->active)
		return;

	for_each_encoder_on_crtc(dev, crtc, encoder)
		encoder->disable(encoder);

	drm_crtc_vblank_off(crtc);
	assert_vblank_disabled(crtc);

	if (intel_crtc->config->has_pch_encoder)
		intel_set_pch_fifo_underrun_reporting(dev_priv, pipe, false);

	intel_disable_pipe(intel_crtc);

	ironlake_pfit_disable(intel_crtc);

	if (intel_crtc->config->has_pch_encoder)
		ironlake_fdi_disable(crtc);

	for_each_encoder_on_crtc(dev, crtc, encoder)
		if (encoder->post_disable)
			encoder->post_disable(encoder);

	if (intel_crtc->config->has_pch_encoder) {
		ironlake_disable_pch_transcoder(dev_priv, pipe);

		if (HAS_PCH_CPT(dev)) {
			/* disable TRANS_DP_CTL */
			reg = TRANS_DP_CTL(pipe);
			temp = I915_READ(reg);
			temp &= ~(TRANS_DP_OUTPUT_ENABLE |
				  TRANS_DP_PORT_SEL_MASK);
			temp |= TRANS_DP_PORT_SEL_NONE;
			I915_WRITE(reg, temp);

			/* disable DPLL_SEL */
			temp = I915_READ(PCH_DPLL_SEL);
			temp &= ~(TRANS_DPLL_ENABLE(pipe) | TRANS_DPLLB_SEL(pipe));
			I915_WRITE(PCH_DPLL_SEL, temp);
		}

		/* disable PCH DPLL */
		intel_disable_shared_dpll(intel_crtc);

		ironlake_fdi_pll_disable(intel_crtc);
	}

	intel_crtc->active = false;
	intel_update_watermarks(crtc);

	mutex_lock(&dev->struct_mutex);
	intel_fbc_update(dev);
	mutex_unlock(&dev->struct_mutex);
}

static void haswell_crtc_disable(struct drm_crtc *crtc)
{
	struct drm_device *dev = crtc->dev;
	struct drm_i915_private *dev_priv = dev->dev_private;
	struct intel_crtc *intel_crtc = to_intel_crtc(crtc);
	struct intel_encoder *encoder;
	enum transcoder cpu_transcoder = intel_crtc->config->cpu_transcoder;

	if (!intel_crtc->active)
		return;

	for_each_encoder_on_crtc(dev, crtc, encoder) {
		intel_opregion_notify_encoder(encoder, false);
		encoder->disable(encoder);
	}

	drm_crtc_vblank_off(crtc);
	assert_vblank_disabled(crtc);

	if (intel_crtc->config->has_pch_encoder)
		intel_set_pch_fifo_underrun_reporting(dev_priv, TRANSCODER_A,
						      false);
	intel_disable_pipe(intel_crtc);

	if (intel_crtc->config->dp_encoder_is_mst)
		intel_ddi_set_vc_payload_alloc(crtc, false);

	intel_ddi_disable_transcoder_func(dev_priv, cpu_transcoder);

	if (INTEL_INFO(dev)->gen == 9)
		skylake_pfit_update(intel_crtc, 0);
	else if (INTEL_INFO(dev)->gen < 9)
		ironlake_pfit_disable(intel_crtc);
	else
		MISSING_CASE(INTEL_INFO(dev)->gen);

	intel_ddi_disable_pipe_clock(intel_crtc);

	if (intel_crtc->config->has_pch_encoder) {
		lpt_disable_pch_transcoder(dev_priv);
		intel_ddi_fdi_disable(crtc);
	}

	for_each_encoder_on_crtc(dev, crtc, encoder)
		if (encoder->post_disable)
			encoder->post_disable(encoder);

	intel_crtc->active = false;
	intel_update_watermarks(crtc);

	mutex_lock(&dev->struct_mutex);
	intel_fbc_update(dev);
	mutex_unlock(&dev->struct_mutex);

	if (intel_crtc_to_shared_dpll(intel_crtc))
		intel_disable_shared_dpll(intel_crtc);
}

static void ironlake_crtc_off(struct drm_crtc *crtc)
{
	struct intel_crtc *intel_crtc = to_intel_crtc(crtc);
	intel_put_shared_dpll(intel_crtc);
}


static void i9xx_pfit_enable(struct intel_crtc *crtc)
{
	struct drm_device *dev = crtc->base.dev;
	struct drm_i915_private *dev_priv = dev->dev_private;
	struct intel_crtc_state *pipe_config = crtc->config;

	if (!pipe_config->gmch_pfit.control)
		return;

	/*
	 * The panel fitter should only be adjusted whilst the pipe is disabled,
	 * according to register description and PRM.
	 */
	WARN_ON(I915_READ(PFIT_CONTROL) & PFIT_ENABLE);
	assert_pipe_disabled(dev_priv, crtc->pipe);

	I915_WRITE(PFIT_PGM_RATIOS, pipe_config->gmch_pfit.pgm_ratios);
	I915_WRITE(PFIT_CONTROL, pipe_config->gmch_pfit.control);

	/* Border color in case we don't scale up to the full screen. Black by
	 * default, change to something else for debugging. */
	I915_WRITE(BCLRPAT(crtc->pipe), 0);
}

static enum intel_display_power_domain port_to_power_domain(enum port port)
{
	switch (port) {
	case PORT_A:
		return POWER_DOMAIN_PORT_DDI_A_4_LANES;
	case PORT_B:
		return POWER_DOMAIN_PORT_DDI_B_4_LANES;
	case PORT_C:
		return POWER_DOMAIN_PORT_DDI_C_4_LANES;
	case PORT_D:
		return POWER_DOMAIN_PORT_DDI_D_4_LANES;
	default:
		WARN_ON_ONCE(1);
		return POWER_DOMAIN_PORT_OTHER;
	}
}

#define for_each_power_domain(domain, mask)				\
	for ((domain) = 0; (domain) < POWER_DOMAIN_NUM; (domain)++)	\
		if ((1 << (domain)) & (mask))

enum intel_display_power_domain
intel_display_port_power_domain(struct intel_encoder *intel_encoder)
{
	struct drm_device *dev = intel_encoder->base.dev;
	struct intel_digital_port *intel_dig_port;

	switch (intel_encoder->type) {
	case INTEL_OUTPUT_UNKNOWN:
		/* Only DDI platforms should ever use this output type */
		WARN_ON_ONCE(!HAS_DDI(dev));
	case INTEL_OUTPUT_DISPLAYPORT:
	case INTEL_OUTPUT_HDMI:
	case INTEL_OUTPUT_EDP:
		intel_dig_port = enc_to_dig_port(&intel_encoder->base);
		return port_to_power_domain(intel_dig_port->port);
	case INTEL_OUTPUT_DP_MST:
		intel_dig_port = enc_to_mst(&intel_encoder->base)->primary;
		return port_to_power_domain(intel_dig_port->port);
	case INTEL_OUTPUT_ANALOG:
		return POWER_DOMAIN_PORT_CRT;
	case INTEL_OUTPUT_DSI:
		return POWER_DOMAIN_PORT_DSI;
	default:
		return POWER_DOMAIN_PORT_OTHER;
	}
}

static unsigned long get_crtc_power_domains(struct drm_crtc *crtc)
{
	struct drm_device *dev = crtc->dev;
	struct intel_encoder *intel_encoder;
	struct intel_crtc *intel_crtc = to_intel_crtc(crtc);
	enum pipe pipe = intel_crtc->pipe;
	unsigned long mask;
	enum transcoder transcoder;

	transcoder = intel_pipe_to_cpu_transcoder(dev->dev_private, pipe);

	mask = BIT(POWER_DOMAIN_PIPE(pipe));
	mask |= BIT(POWER_DOMAIN_TRANSCODER(transcoder));
	if (intel_crtc->config->pch_pfit.enabled ||
	    intel_crtc->config->pch_pfit.force_thru)
		mask |= BIT(POWER_DOMAIN_PIPE_PANEL_FITTER(pipe));

	for_each_encoder_on_crtc(dev, crtc, intel_encoder)
		mask |= BIT(intel_display_port_power_domain(intel_encoder));

	return mask;
}

static void modeset_update_crtc_power_domains(struct drm_atomic_state *state)
{
	struct drm_device *dev = state->dev;
	struct drm_i915_private *dev_priv = dev->dev_private;
	unsigned long pipe_domains[I915_MAX_PIPES] = { 0, };
	struct intel_crtc *crtc;

	/*
	 * First get all needed power domains, then put all unneeded, to avoid
	 * any unnecessary toggling of the power wells.
	 */
	for_each_intel_crtc(dev, crtc) {
		enum intel_display_power_domain domain;

		if (!crtc->base.state->enable)
			continue;

		pipe_domains[crtc->pipe] = get_crtc_power_domains(&crtc->base);

		for_each_power_domain(domain, pipe_domains[crtc->pipe])
			intel_display_power_get(dev_priv, domain);
	}

	if (dev_priv->display.modeset_global_resources)
		dev_priv->display.modeset_global_resources(state);

	for_each_intel_crtc(dev, crtc) {
		enum intel_display_power_domain domain;

		for_each_power_domain(domain, crtc->enabled_power_domains)
			intel_display_power_put(dev_priv, domain);

		crtc->enabled_power_domains = pipe_domains[crtc->pipe];
	}

	intel_display_set_init_power(dev_priv, false);
}

void broxton_set_cdclk(struct drm_device *dev, int frequency)
{
	struct drm_i915_private *dev_priv = dev->dev_private;
	uint32_t divider;
	uint32_t ratio;
	uint32_t current_freq;
	int ret;

	/* frequency = 19.2MHz * ratio / 2 / div{1,1.5,2,4} */
	switch (frequency) {
	case 144000:
		divider = BXT_CDCLK_CD2X_DIV_SEL_4;
		ratio = BXT_DE_PLL_RATIO(60);
		break;
	case 288000:
		divider = BXT_CDCLK_CD2X_DIV_SEL_2;
		ratio = BXT_DE_PLL_RATIO(60);
		break;
	case 384000:
		divider = BXT_CDCLK_CD2X_DIV_SEL_1_5;
		ratio = BXT_DE_PLL_RATIO(60);
		break;
	case 576000:
		divider = BXT_CDCLK_CD2X_DIV_SEL_1;
		ratio = BXT_DE_PLL_RATIO(60);
		break;
	case 624000:
		divider = BXT_CDCLK_CD2X_DIV_SEL_1;
		ratio = BXT_DE_PLL_RATIO(65);
		break;
	case 19200:
		/*
		 * Bypass frequency with DE PLL disabled. Init ratio, divider
		 * to suppress GCC warning.
		 */
		ratio = 0;
		divider = 0;
		break;
	default:
		DRM_ERROR("unsupported CDCLK freq %d", frequency);

		return;
	}

	mutex_lock(&dev_priv->rps.hw_lock);
	/* Inform power controller of upcoming frequency change */
	ret = sandybridge_pcode_write(dev_priv, HSW_PCODE_DE_WRITE_FREQ_REQ,
				      0x80000000);
	mutex_unlock(&dev_priv->rps.hw_lock);

	if (ret) {
		DRM_ERROR("PCode CDCLK freq change notify failed (err %d, freq %d)\n",
			  ret, frequency);
		return;
	}

	current_freq = I915_READ(CDCLK_CTL) & CDCLK_FREQ_DECIMAL_MASK;
	/* convert from .1 fixpoint MHz with -1MHz offset to kHz */
	current_freq = current_freq * 500 + 1000;

	/*
	 * DE PLL has to be disabled when
	 * - setting to 19.2MHz (bypass, PLL isn't used)
	 * - before setting to 624MHz (PLL needs toggling)
	 * - before setting to any frequency from 624MHz (PLL needs toggling)
	 */
	if (frequency == 19200 || frequency == 624000 ||
	    current_freq == 624000) {
		I915_WRITE(BXT_DE_PLL_ENABLE, ~BXT_DE_PLL_PLL_ENABLE);
		/* Timeout 200us */
		if (wait_for(!(I915_READ(BXT_DE_PLL_ENABLE) & BXT_DE_PLL_LOCK),
			     1))
			DRM_ERROR("timout waiting for DE PLL unlock\n");
	}

	if (frequency != 19200) {
		uint32_t val;

		val = I915_READ(BXT_DE_PLL_CTL);
		val &= ~BXT_DE_PLL_RATIO_MASK;
		val |= ratio;
		I915_WRITE(BXT_DE_PLL_CTL, val);

		I915_WRITE(BXT_DE_PLL_ENABLE, BXT_DE_PLL_PLL_ENABLE);
		/* Timeout 200us */
		if (wait_for(I915_READ(BXT_DE_PLL_ENABLE) & BXT_DE_PLL_LOCK, 1))
			DRM_ERROR("timeout waiting for DE PLL lock\n");

		val = I915_READ(CDCLK_CTL);
		val &= ~BXT_CDCLK_CD2X_DIV_SEL_MASK;
		val |= divider;
		/*
		 * Disable SSA Precharge when CD clock frequency < 500 MHz,
		 * enable otherwise.
		 */
		val &= ~BXT_CDCLK_SSA_PRECHARGE_ENABLE;
		if (frequency >= 500000)
			val |= BXT_CDCLK_SSA_PRECHARGE_ENABLE;

		val &= ~CDCLK_FREQ_DECIMAL_MASK;
		/* convert from kHz to .1 fixpoint MHz with -1MHz offset */
		val |= (frequency - 1000) / 500;
		I915_WRITE(CDCLK_CTL, val);
	}

	mutex_lock(&dev_priv->rps.hw_lock);
	ret = sandybridge_pcode_write(dev_priv, HSW_PCODE_DE_WRITE_FREQ_REQ,
				      DIV_ROUND_UP(frequency, 25000));
	mutex_unlock(&dev_priv->rps.hw_lock);

	if (ret) {
		DRM_ERROR("PCode CDCLK freq set failed, (err %d, freq %d)\n",
			  ret, frequency);
		return;
	}

	dev_priv->cdclk_freq = frequency;
}

void broxton_init_cdclk(struct drm_device *dev)
{
	struct drm_i915_private *dev_priv = dev->dev_private;
	uint32_t val;

	/*
	 * NDE_RSTWRN_OPT RST PCH Handshake En must always be 0b on BXT
	 * or else the reset will hang because there is no PCH to respond.
	 * Move the handshake programming to initialization sequence.
	 * Previously was left up to BIOS.
	 */
	val = I915_READ(HSW_NDE_RSTWRN_OPT);
	val &= ~RESET_PCH_HANDSHAKE_ENABLE;
	I915_WRITE(HSW_NDE_RSTWRN_OPT, val);

	/* Enable PG1 for cdclk */
	intel_display_power_get(dev_priv, POWER_DOMAIN_PLLS);

	/* check if cd clock is enabled */
	if (I915_READ(BXT_DE_PLL_ENABLE) & BXT_DE_PLL_PLL_ENABLE) {
		DRM_DEBUG_KMS("Display already initialized\n");
		return;
	}

	/*
	 * FIXME:
	 * - The initial CDCLK needs to be read from VBT.
	 *   Need to make this change after VBT has changes for BXT.
	 * - check if setting the max (or any) cdclk freq is really necessary
	 *   here, it belongs to modeset time
	 */
	broxton_set_cdclk(dev, 624000);

	I915_WRITE(DBUF_CTL, I915_READ(DBUF_CTL) | DBUF_POWER_REQUEST);
	POSTING_READ(DBUF_CTL);

	udelay(10);

	if (!(I915_READ(DBUF_CTL) & DBUF_POWER_STATE))
		DRM_ERROR("DBuf power enable timeout!\n");
}

void broxton_uninit_cdclk(struct drm_device *dev)
{
	struct drm_i915_private *dev_priv = dev->dev_private;

	I915_WRITE(DBUF_CTL, I915_READ(DBUF_CTL) & ~DBUF_POWER_REQUEST);
	POSTING_READ(DBUF_CTL);

	udelay(10);

	if (I915_READ(DBUF_CTL) & DBUF_POWER_STATE)
		DRM_ERROR("DBuf power disable timeout!\n");

	/* Set minimum (bypass) frequency, in effect turning off the DE PLL */
	broxton_set_cdclk(dev, 19200);

	intel_display_power_put(dev_priv, POWER_DOMAIN_PLLS);
}

static const struct skl_cdclk_entry {
	unsigned int freq;
	unsigned int vco;
} skl_cdclk_frequencies[] = {
	{ .freq = 308570, .vco = 8640 },
	{ .freq = 337500, .vco = 8100 },
	{ .freq = 432000, .vco = 8640 },
	{ .freq = 450000, .vco = 8100 },
	{ .freq = 540000, .vco = 8100 },
	{ .freq = 617140, .vco = 8640 },
	{ .freq = 675000, .vco = 8100 },
};

static unsigned int skl_cdclk_decimal(unsigned int freq)
{
	return (freq - 1000) / 500;
}

static unsigned int skl_cdclk_get_vco(unsigned int freq)
{
	unsigned int i;

	for (i = 0; i < ARRAY_SIZE(skl_cdclk_frequencies); i++) {
		const struct skl_cdclk_entry *e = &skl_cdclk_frequencies[i];

		if (e->freq == freq)
			return e->vco;
	}

	return 8100;
}

static void
skl_dpll0_enable(struct drm_i915_private *dev_priv, unsigned int required_vco)
{
	unsigned int min_freq;
	u32 val;

	/* select the minimum CDCLK before enabling DPLL 0 */
	val = I915_READ(CDCLK_CTL);
	val &= ~CDCLK_FREQ_SEL_MASK | ~CDCLK_FREQ_DECIMAL_MASK;
	val |= CDCLK_FREQ_337_308;

	if (required_vco == 8640)
		min_freq = 308570;
	else
		min_freq = 337500;

	val = CDCLK_FREQ_337_308 | skl_cdclk_decimal(min_freq);

	I915_WRITE(CDCLK_CTL, val);
	POSTING_READ(CDCLK_CTL);

	/*
	 * We always enable DPLL0 with the lowest link rate possible, but still
	 * taking into account the VCO required to operate the eDP panel at the
	 * desired frequency. The usual DP link rates operate with a VCO of
	 * 8100 while the eDP 1.4 alternate link rates need a VCO of 8640.
	 * The modeset code is responsible for the selection of the exact link
	 * rate later on, with the constraint of choosing a frequency that
	 * works with required_vco.
	 */
	val = I915_READ(DPLL_CTRL1);

	val &= ~(DPLL_CTRL1_HDMI_MODE(SKL_DPLL0) | DPLL_CTRL1_SSC(SKL_DPLL0) |
		 DPLL_CTRL1_LINK_RATE_MASK(SKL_DPLL0));
	val |= DPLL_CTRL1_OVERRIDE(SKL_DPLL0);
	if (required_vco == 8640)
		val |= DPLL_CTRL1_LINK_RATE(DPLL_CTRL1_LINK_RATE_1080,
					    SKL_DPLL0);
	else
		val |= DPLL_CTRL1_LINK_RATE(DPLL_CTRL1_LINK_RATE_810,
					    SKL_DPLL0);

	I915_WRITE(DPLL_CTRL1, val);
	POSTING_READ(DPLL_CTRL1);

	I915_WRITE(LCPLL1_CTL, I915_READ(LCPLL1_CTL) | LCPLL_PLL_ENABLE);

	if (wait_for(I915_READ(LCPLL1_CTL) & LCPLL_PLL_LOCK, 5))
		DRM_ERROR("DPLL0 not locked\n");
}

static bool skl_cdclk_pcu_ready(struct drm_i915_private *dev_priv)
{
	int ret;
	u32 val;

	/* inform PCU we want to change CDCLK */
	val = SKL_CDCLK_PREPARE_FOR_CHANGE;
	mutex_lock(&dev_priv->rps.hw_lock);
	ret = sandybridge_pcode_read(dev_priv, SKL_PCODE_CDCLK_CONTROL, &val);
	mutex_unlock(&dev_priv->rps.hw_lock);

	return ret == 0 && (val & SKL_CDCLK_READY_FOR_CHANGE);
}

static bool skl_cdclk_wait_for_pcu_ready(struct drm_i915_private *dev_priv)
{
	unsigned int i;

	for (i = 0; i < 15; i++) {
		if (skl_cdclk_pcu_ready(dev_priv))
			return true;
		udelay(10);
	}

	return false;
}

static void skl_set_cdclk(struct drm_i915_private *dev_priv, unsigned int freq)
{
	u32 freq_select, pcu_ack;

	DRM_DEBUG_DRIVER("Changing CDCLK to %dKHz\n", freq);

	if (!skl_cdclk_wait_for_pcu_ready(dev_priv)) {
		DRM_ERROR("failed to inform PCU about cdclk change\n");
		return;
	}

	/* set CDCLK_CTL */
	switch(freq) {
	case 450000:
	case 432000:
		freq_select = CDCLK_FREQ_450_432;
		pcu_ack = 1;
		break;
	case 540000:
		freq_select = CDCLK_FREQ_540;
		pcu_ack = 2;
		break;
	case 308570:
	case 337500:
	default:
		freq_select = CDCLK_FREQ_337_308;
		pcu_ack = 0;
		break;
	case 617140:
	case 675000:
		freq_select = CDCLK_FREQ_675_617;
		pcu_ack = 3;
		break;
	}

	I915_WRITE(CDCLK_CTL, freq_select | skl_cdclk_decimal(freq));
	POSTING_READ(CDCLK_CTL);

	/* inform PCU of the change */
	mutex_lock(&dev_priv->rps.hw_lock);
	sandybridge_pcode_write(dev_priv, SKL_PCODE_CDCLK_CONTROL, pcu_ack);
	mutex_unlock(&dev_priv->rps.hw_lock);
}

void skl_uninit_cdclk(struct drm_i915_private *dev_priv)
{
	/* disable DBUF power */
	I915_WRITE(DBUF_CTL, I915_READ(DBUF_CTL) & ~DBUF_POWER_REQUEST);
	POSTING_READ(DBUF_CTL);

	udelay(10);

	if (I915_READ(DBUF_CTL) & DBUF_POWER_STATE)
		DRM_ERROR("DBuf power disable timeout\n");

	/* disable DPLL0 */
	I915_WRITE(LCPLL1_CTL, I915_READ(LCPLL1_CTL) & ~LCPLL_PLL_ENABLE);
	if (wait_for(!(I915_READ(LCPLL1_CTL) & LCPLL_PLL_LOCK), 1))
		DRM_ERROR("Couldn't disable DPLL0\n");

	intel_display_power_put(dev_priv, POWER_DOMAIN_PLLS);
}

void skl_init_cdclk(struct drm_i915_private *dev_priv)
{
	u32 val;
	unsigned int required_vco;

	/* enable PCH reset handshake */
	val = I915_READ(HSW_NDE_RSTWRN_OPT);
	I915_WRITE(HSW_NDE_RSTWRN_OPT, val | RESET_PCH_HANDSHAKE_ENABLE);

	/* enable PG1 and Misc I/O */
	intel_display_power_get(dev_priv, POWER_DOMAIN_PLLS);

	/* DPLL0 already enabed !? */
	if (I915_READ(LCPLL1_CTL) & LCPLL_PLL_ENABLE) {
		DRM_DEBUG_DRIVER("DPLL0 already running\n");
		return;
	}

	/* enable DPLL0 */
	required_vco = skl_cdclk_get_vco(dev_priv->skl_boot_cdclk);
	skl_dpll0_enable(dev_priv, required_vco);

	/* set CDCLK to the frequency the BIOS chose */
	skl_set_cdclk(dev_priv, dev_priv->skl_boot_cdclk);

	/* enable DBUF power */
	I915_WRITE(DBUF_CTL, I915_READ(DBUF_CTL) | DBUF_POWER_REQUEST);
	POSTING_READ(DBUF_CTL);

	udelay(10);

	if (!(I915_READ(DBUF_CTL) & DBUF_POWER_STATE))
		DRM_ERROR("DBuf power enable timeout\n");
}

/* returns HPLL frequency in kHz */
static int valleyview_get_vco(struct drm_i915_private *dev_priv)
{
	int hpll_freq, vco_freq[] = { 800, 1600, 2000, 2400 };

	/* Obtain SKU information */
	mutex_lock(&dev_priv->sb_lock);
	hpll_freq = vlv_cck_read(dev_priv, CCK_FUSE_REG) &
		CCK_FUSE_HPLL_FREQ_MASK;
	mutex_unlock(&dev_priv->sb_lock);

	return vco_freq[hpll_freq] * 1000;
}

static void vlv_update_cdclk(struct drm_device *dev)
{
	struct drm_i915_private *dev_priv = dev->dev_private;

	dev_priv->cdclk_freq = dev_priv->display.get_display_clock_speed(dev);
	DRM_DEBUG_DRIVER("Current CD clock rate: %d kHz\n",
			 dev_priv->cdclk_freq);

	/*
	 * Program the gmbus_freq based on the cdclk frequency.
	 * BSpec erroneously claims we should aim for 4MHz, but
	 * in fact 1MHz is the correct frequency.
	 */
	I915_WRITE(GMBUSFREQ_VLV, DIV_ROUND_UP(dev_priv->cdclk_freq, 1000));
}

/* Adjust CDclk dividers to allow high res or save power if possible */
static void valleyview_set_cdclk(struct drm_device *dev, int cdclk)
{
	struct drm_i915_private *dev_priv = dev->dev_private;
	u32 val, cmd;

	WARN_ON(dev_priv->display.get_display_clock_speed(dev)
					!= dev_priv->cdclk_freq);

	if (cdclk >= 320000) /* jump to highest voltage for 400MHz too */
		cmd = 2;
	else if (cdclk == 266667)
		cmd = 1;
	else
		cmd = 0;

	mutex_lock(&dev_priv->rps.hw_lock);
	val = vlv_punit_read(dev_priv, PUNIT_REG_DSPFREQ);
	val &= ~DSPFREQGUAR_MASK;
	val |= (cmd << DSPFREQGUAR_SHIFT);
	vlv_punit_write(dev_priv, PUNIT_REG_DSPFREQ, val);
	if (wait_for((vlv_punit_read(dev_priv, PUNIT_REG_DSPFREQ) &
		      DSPFREQSTAT_MASK) == (cmd << DSPFREQSTAT_SHIFT),
		     50)) {
		DRM_ERROR("timed out waiting for CDclk change\n");
	}
	mutex_unlock(&dev_priv->rps.hw_lock);

	mutex_lock(&dev_priv->sb_lock);

	if (cdclk == 400000) {
		u32 divider;

		divider = DIV_ROUND_CLOSEST(dev_priv->hpll_freq << 1, cdclk) - 1;

		/* adjust cdclk divider */
		val = vlv_cck_read(dev_priv, CCK_DISPLAY_CLOCK_CONTROL);
		val &= ~DISPLAY_FREQUENCY_VALUES;
		val |= divider;
		vlv_cck_write(dev_priv, CCK_DISPLAY_CLOCK_CONTROL, val);

		if (wait_for((vlv_cck_read(dev_priv, CCK_DISPLAY_CLOCK_CONTROL) &
			      DISPLAY_FREQUENCY_STATUS) == (divider << DISPLAY_FREQUENCY_STATUS_SHIFT),
			     50))
			DRM_ERROR("timed out waiting for CDclk change\n");
	}

	/* adjust self-refresh exit latency value */
	val = vlv_bunit_read(dev_priv, BUNIT_REG_BISOC);
	val &= ~0x7f;

	/*
	 * For high bandwidth configs, we set a higher latency in the bunit
	 * so that the core display fetch happens in time to avoid underruns.
	 */
	if (cdclk == 400000)
		val |= 4500 / 250; /* 4.5 usec */
	else
		val |= 3000 / 250; /* 3.0 usec */
	vlv_bunit_write(dev_priv, BUNIT_REG_BISOC, val);

	mutex_unlock(&dev_priv->sb_lock);

	vlv_update_cdclk(dev);
}

static void cherryview_set_cdclk(struct drm_device *dev, int cdclk)
{
	struct drm_i915_private *dev_priv = dev->dev_private;
	u32 val, cmd;

	WARN_ON(dev_priv->display.get_display_clock_speed(dev)
						!= dev_priv->cdclk_freq);

	switch (cdclk) {
	case 333333:
	case 320000:
	case 266667:
	case 200000:
		break;
	default:
		MISSING_CASE(cdclk);
		return;
	}

	/*
	 * Specs are full of misinformation, but testing on actual
	 * hardware has shown that we just need to write the desired
	 * CCK divider into the Punit register.
	 */
	cmd = DIV_ROUND_CLOSEST(dev_priv->hpll_freq << 1, cdclk) - 1;

	mutex_lock(&dev_priv->rps.hw_lock);
	val = vlv_punit_read(dev_priv, PUNIT_REG_DSPFREQ);
	val &= ~DSPFREQGUAR_MASK_CHV;
	val |= (cmd << DSPFREQGUAR_SHIFT_CHV);
	vlv_punit_write(dev_priv, PUNIT_REG_DSPFREQ, val);
	if (wait_for((vlv_punit_read(dev_priv, PUNIT_REG_DSPFREQ) &
		      DSPFREQSTAT_MASK_CHV) == (cmd << DSPFREQSTAT_SHIFT_CHV),
		     50)) {
		DRM_ERROR("timed out waiting for CDclk change\n");
	}
	mutex_unlock(&dev_priv->rps.hw_lock);

	vlv_update_cdclk(dev);
}

static int valleyview_calc_cdclk(struct drm_i915_private *dev_priv,
				 int max_pixclk)
{
	int freq_320 = (dev_priv->hpll_freq <<  1) % 320000 != 0 ? 333333 : 320000;
	int limit = IS_CHERRYVIEW(dev_priv) ? 95 : 90;

	/*
	 * Really only a few cases to deal with, as only 4 CDclks are supported:
	 *   200MHz
	 *   267MHz
	 *   320/333MHz (depends on HPLL freq)
	 *   400MHz (VLV only)
	 * So we check to see whether we're above 90% (VLV) or 95% (CHV)
	 * of the lower bin and adjust if needed.
	 *
	 * We seem to get an unstable or solid color picture at 200MHz.
	 * Not sure what's wrong. For now use 200MHz only when all pipes
	 * are off.
	 */
	if (!IS_CHERRYVIEW(dev_priv) &&
	    max_pixclk > freq_320*limit/100)
		return 400000;
	else if (max_pixclk > 266667*limit/100)
		return freq_320;
	else if (max_pixclk > 0)
		return 266667;
	else
		return 200000;
}

static int broxton_calc_cdclk(struct drm_i915_private *dev_priv,
			      int max_pixclk)
{
	/*
	 * FIXME:
	 * - remove the guardband, it's not needed on BXT
	 * - set 19.2MHz bypass frequency if there are no active pipes
	 */
	if (max_pixclk > 576000*9/10)
		return 624000;
	else if (max_pixclk > 384000*9/10)
		return 576000;
	else if (max_pixclk > 288000*9/10)
		return 384000;
	else if (max_pixclk > 144000*9/10)
		return 288000;
	else
		return 144000;
}

/* Compute the max pixel clock for new configuration. Uses atomic state if
 * that's non-NULL, look at current state otherwise. */
static int intel_mode_max_pixclk(struct drm_device *dev,
				 struct drm_atomic_state *state)
{
	struct intel_crtc *intel_crtc;
	struct intel_crtc_state *crtc_state;
	int max_pixclk = 0;

	for_each_intel_crtc(dev, intel_crtc) {
		if (state)
			crtc_state =
				intel_atomic_get_crtc_state(state, intel_crtc);
		else
			crtc_state = intel_crtc->config;
		if (IS_ERR(crtc_state))
			return PTR_ERR(crtc_state);

		if (!crtc_state->base.enable)
			continue;

		max_pixclk = max(max_pixclk,
				 crtc_state->base.adjusted_mode.crtc_clock);
	}

	return max_pixclk;
}

static int valleyview_modeset_global_pipes(struct drm_atomic_state *state)
{
	struct drm_i915_private *dev_priv = to_i915(state->dev);
	struct drm_crtc *crtc;
	struct drm_crtc_state *crtc_state;
	int max_pixclk = intel_mode_max_pixclk(state->dev, state);
	int cdclk, i;

	if (max_pixclk < 0)
		return max_pixclk;

	if (IS_VALLEYVIEW(dev_priv))
		cdclk = valleyview_calc_cdclk(dev_priv, max_pixclk);
	else
		cdclk = broxton_calc_cdclk(dev_priv, max_pixclk);

	if (cdclk == dev_priv->cdclk_freq)
		return 0;

	/* add all active pipes to the state */
	for_each_crtc(state->dev, crtc) {
		if (!crtc->state->enable)
			continue;

		crtc_state = drm_atomic_get_crtc_state(state, crtc);
		if (IS_ERR(crtc_state))
			return PTR_ERR(crtc_state);
	}

	/* disable/enable all currently active pipes while we change cdclk */
	for_each_crtc_in_state(state, crtc, crtc_state, i)
		if (crtc_state->enable)
			crtc_state->mode_changed = true;

	return 0;
}

static void vlv_program_pfi_credits(struct drm_i915_private *dev_priv)
{
	unsigned int credits, default_credits;

	if (IS_CHERRYVIEW(dev_priv))
		default_credits = PFI_CREDIT(12);
	else
		default_credits = PFI_CREDIT(8);

	if (DIV_ROUND_CLOSEST(dev_priv->cdclk_freq, 1000) >= dev_priv->rps.cz_freq) {
		/* CHV suggested value is 31 or 63 */
		if (IS_CHERRYVIEW(dev_priv))
			credits = PFI_CREDIT_31;
		else
			credits = PFI_CREDIT(15);
	} else {
		credits = default_credits;
	}

	/*
	 * WA - write default credits before re-programming
	 * FIXME: should we also set the resend bit here?
	 */
	I915_WRITE(GCI_CONTROL, VGA_FAST_MODE_DISABLE |
		   default_credits);

	I915_WRITE(GCI_CONTROL, VGA_FAST_MODE_DISABLE |
		   credits | PFI_CREDIT_RESEND);

	/*
	 * FIXME is this guaranteed to clear
	 * immediately or should we poll for it?
	 */
	WARN_ON(I915_READ(GCI_CONTROL) & PFI_CREDIT_RESEND);
}

static void valleyview_modeset_global_resources(struct drm_atomic_state *old_state)
{
	struct drm_device *dev = old_state->dev;
	struct drm_i915_private *dev_priv = dev->dev_private;
	int max_pixclk = intel_mode_max_pixclk(dev, NULL);
	int req_cdclk;

	/* The path in intel_mode_max_pixclk() with a NULL atomic state should
	 * never fail. */
	if (WARN_ON(max_pixclk < 0))
		return;

	req_cdclk = valleyview_calc_cdclk(dev_priv, max_pixclk);

	if (req_cdclk != dev_priv->cdclk_freq) {
		/*
		 * FIXME: We can end up here with all power domains off, yet
		 * with a CDCLK frequency other than the minimum. To account
		 * for this take the PIPE-A power domain, which covers the HW
		 * blocks needed for the following programming. This can be
		 * removed once it's guaranteed that we get here either with
		 * the minimum CDCLK set, or the required power domains
		 * enabled.
		 */
		intel_display_power_get(dev_priv, POWER_DOMAIN_PIPE_A);

		if (IS_CHERRYVIEW(dev))
			cherryview_set_cdclk(dev, req_cdclk);
		else
			valleyview_set_cdclk(dev, req_cdclk);

		vlv_program_pfi_credits(dev_priv);

		intel_display_power_put(dev_priv, POWER_DOMAIN_PIPE_A);
	}
}

static void valleyview_crtc_enable(struct drm_crtc *crtc)
{
	struct drm_device *dev = crtc->dev;
	struct drm_i915_private *dev_priv = to_i915(dev);
	struct intel_crtc *intel_crtc = to_intel_crtc(crtc);
	struct intel_encoder *encoder;
	int pipe = intel_crtc->pipe;
	bool is_dsi;

	WARN_ON(!crtc->state->enable);

	if (intel_crtc->active)
		return;

	is_dsi = intel_pipe_has_type(intel_crtc, INTEL_OUTPUT_DSI);

	if (!is_dsi) {
		if (IS_CHERRYVIEW(dev))
			chv_prepare_pll(intel_crtc, intel_crtc->config);
		else
			vlv_prepare_pll(intel_crtc, intel_crtc->config);
	}

	if (intel_crtc->config->has_dp_encoder)
		intel_dp_set_m_n(intel_crtc, M1_N1);

	intel_set_pipe_timings(intel_crtc);

	if (IS_CHERRYVIEW(dev) && pipe == PIPE_B) {
		struct drm_i915_private *dev_priv = dev->dev_private;

		I915_WRITE(CHV_BLEND(pipe), CHV_BLEND_LEGACY);
		I915_WRITE(CHV_CANVAS(pipe), 0);
	}

	i9xx_set_pipeconf(intel_crtc);

	intel_crtc->active = true;

	intel_set_cpu_fifo_underrun_reporting(dev_priv, pipe, true);

	for_each_encoder_on_crtc(dev, crtc, encoder)
		if (encoder->pre_pll_enable)
			encoder->pre_pll_enable(encoder);

	if (!is_dsi) {
		if (IS_CHERRYVIEW(dev))
			chv_enable_pll(intel_crtc, intel_crtc->config);
		else
			vlv_enable_pll(intel_crtc, intel_crtc->config);
	}

	for_each_encoder_on_crtc(dev, crtc, encoder)
		if (encoder->pre_enable)
			encoder->pre_enable(encoder);

	i9xx_pfit_enable(intel_crtc);

	intel_crtc_load_lut(crtc);

	intel_update_watermarks(crtc);
	intel_enable_pipe(intel_crtc);

	assert_vblank_disabled(crtc);
	drm_crtc_vblank_on(crtc);

	for_each_encoder_on_crtc(dev, crtc, encoder)
		encoder->enable(encoder);
}

static void i9xx_set_pll_dividers(struct intel_crtc *crtc)
{
	struct drm_device *dev = crtc->base.dev;
	struct drm_i915_private *dev_priv = dev->dev_private;

	I915_WRITE(FP0(crtc->pipe), crtc->config->dpll_hw_state.fp0);
	I915_WRITE(FP1(crtc->pipe), crtc->config->dpll_hw_state.fp1);
}

static void i9xx_crtc_enable(struct drm_crtc *crtc)
{
	struct drm_device *dev = crtc->dev;
	struct drm_i915_private *dev_priv = to_i915(dev);
	struct intel_crtc *intel_crtc = to_intel_crtc(crtc);
	struct intel_encoder *encoder;
	int pipe = intel_crtc->pipe;

	WARN_ON(!crtc->state->enable);

	if (intel_crtc->active)
		return;

	i9xx_set_pll_dividers(intel_crtc);

	if (intel_crtc->config->has_dp_encoder)
		intel_dp_set_m_n(intel_crtc, M1_N1);

	intel_set_pipe_timings(intel_crtc);

	i9xx_set_pipeconf(intel_crtc);

	intel_crtc->active = true;

	if (!IS_GEN2(dev))
		intel_set_cpu_fifo_underrun_reporting(dev_priv, pipe, true);

	for_each_encoder_on_crtc(dev, crtc, encoder)
		if (encoder->pre_enable)
			encoder->pre_enable(encoder);

	i9xx_enable_pll(intel_crtc);

	i9xx_pfit_enable(intel_crtc);

	intel_crtc_load_lut(crtc);

	intel_update_watermarks(crtc);
	intel_enable_pipe(intel_crtc);

	assert_vblank_disabled(crtc);
	drm_crtc_vblank_on(crtc);

	for_each_encoder_on_crtc(dev, crtc, encoder)
		encoder->enable(encoder);
}

static void i9xx_pfit_disable(struct intel_crtc *crtc)
{
	struct drm_device *dev = crtc->base.dev;
	struct drm_i915_private *dev_priv = dev->dev_private;

	if (!crtc->config->gmch_pfit.control)
		return;

	assert_pipe_disabled(dev_priv, crtc->pipe);

	DRM_DEBUG_DRIVER("disabling pfit, current: 0x%08x\n",
			 I915_READ(PFIT_CONTROL));
	I915_WRITE(PFIT_CONTROL, 0);
}

static void i9xx_crtc_disable(struct drm_crtc *crtc)
{
	struct drm_device *dev = crtc->dev;
	struct drm_i915_private *dev_priv = dev->dev_private;
	struct intel_crtc *intel_crtc = to_intel_crtc(crtc);
	struct intel_encoder *encoder;
	int pipe = intel_crtc->pipe;

	if (!intel_crtc->active)
		return;

	/*
	 * On gen2 planes are double buffered but the pipe isn't, so we must
	 * wait for planes to fully turn off before disabling the pipe.
	 * We also need to wait on all gmch platforms because of the
	 * self-refresh mode constraint explained above.
	 */
	intel_wait_for_vblank(dev, pipe);

	for_each_encoder_on_crtc(dev, crtc, encoder)
		encoder->disable(encoder);

	drm_crtc_vblank_off(crtc);
	assert_vblank_disabled(crtc);

	intel_disable_pipe(intel_crtc);

	i9xx_pfit_disable(intel_crtc);

	for_each_encoder_on_crtc(dev, crtc, encoder)
		if (encoder->post_disable)
			encoder->post_disable(encoder);

	if (!intel_pipe_has_type(intel_crtc, INTEL_OUTPUT_DSI)) {
		if (IS_CHERRYVIEW(dev))
			chv_disable_pll(dev_priv, pipe);
		else if (IS_VALLEYVIEW(dev))
			vlv_disable_pll(dev_priv, pipe);
		else
			i9xx_disable_pll(intel_crtc);
	}

	if (!IS_GEN2(dev))
		intel_set_cpu_fifo_underrun_reporting(dev_priv, pipe, false);

	intel_crtc->active = false;
	intel_update_watermarks(crtc);

	mutex_lock(&dev->struct_mutex);
	intel_fbc_update(dev);
	mutex_unlock(&dev->struct_mutex);
}

static void i9xx_crtc_off(struct drm_crtc *crtc)
{
}

/* Master function to enable/disable CRTC and corresponding power wells */
void intel_crtc_control(struct drm_crtc *crtc, bool enable)
{
	struct drm_device *dev = crtc->dev;
	struct drm_i915_private *dev_priv = dev->dev_private;
	struct intel_crtc *intel_crtc = to_intel_crtc(crtc);
	enum intel_display_power_domain domain;
	unsigned long domains;

	if (enable) {
		if (!intel_crtc->active) {
			domains = get_crtc_power_domains(crtc);
			for_each_power_domain(domain, domains)
				intel_display_power_get(dev_priv, domain);
			intel_crtc->enabled_power_domains = domains;

			dev_priv->display.crtc_enable(crtc);
			intel_crtc_enable_planes(crtc);
		}
	} else {
		if (intel_crtc->active) {
			intel_crtc_disable_planes(crtc);
			dev_priv->display.crtc_disable(crtc);

			domains = intel_crtc->enabled_power_domains;
			for_each_power_domain(domain, domains)
				intel_display_power_put(dev_priv, domain);
			intel_crtc->enabled_power_domains = 0;
		}
	}
}

/**
 * Sets the power management mode of the pipe and plane.
 */
void intel_crtc_update_dpms(struct drm_crtc *crtc)
{
	struct drm_device *dev = crtc->dev;
	struct intel_encoder *intel_encoder;
	bool enable = false;

	for_each_encoder_on_crtc(dev, crtc, intel_encoder)
		enable |= intel_encoder->connectors_active;

	intel_crtc_control(crtc, enable);

	crtc->state->active = enable;
}

static void intel_crtc_disable(struct drm_crtc *crtc)
{
	struct drm_device *dev = crtc->dev;
	struct drm_connector *connector;
	struct drm_i915_private *dev_priv = dev->dev_private;

	intel_crtc_disable_planes(crtc);
	dev_priv->display.crtc_disable(crtc);
	dev_priv->display.off(crtc);

	drm_plane_helper_disable(crtc->primary);

	/* Update computed state. */
	list_for_each_entry(connector, &dev->mode_config.connector_list, head) {
		if (!connector->encoder || !connector->encoder->crtc)
			continue;

		if (connector->encoder->crtc != crtc)
			continue;

		connector->dpms = DRM_MODE_DPMS_OFF;
		to_intel_encoder(connector->encoder)->connectors_active = false;
	}
}

void intel_encoder_destroy(struct drm_encoder *encoder)
{
	struct intel_encoder *intel_encoder = to_intel_encoder(encoder);

	drm_encoder_cleanup(encoder);
	kfree(intel_encoder);
}

/* Simple dpms helper for encoders with just one connector, no cloning and only
 * one kind of off state. It clamps all !ON modes to fully OFF and changes the
 * state of the entire output pipe. */
static void intel_encoder_dpms(struct intel_encoder *encoder, int mode)
{
	if (mode == DRM_MODE_DPMS_ON) {
		encoder->connectors_active = true;

		intel_crtc_update_dpms(encoder->base.crtc);
	} else {
		encoder->connectors_active = false;

		intel_crtc_update_dpms(encoder->base.crtc);
	}
}

/* Cross check the actual hw state with our own modeset state tracking (and it's
 * internal consistency). */
static void intel_connector_check_state(struct intel_connector *connector)
{
	if (connector->get_hw_state(connector)) {
		struct intel_encoder *encoder = connector->encoder;
		struct drm_crtc *crtc;
		bool encoder_enabled;
		enum pipe pipe;

		DRM_DEBUG_KMS("[CONNECTOR:%d:%s]\n",
			      connector->base.base.id,
			      connector->base.name);

		/* there is no real hw state for MST connectors */
		if (connector->mst_port)
			return;

		I915_STATE_WARN(connector->base.dpms == DRM_MODE_DPMS_OFF,
		     "wrong connector dpms state\n");
		I915_STATE_WARN(connector->base.encoder != &encoder->base,
		     "active connector not linked to encoder\n");

		if (encoder) {
			I915_STATE_WARN(!encoder->connectors_active,
			     "encoder->connectors_active not set\n");

			encoder_enabled = encoder->get_hw_state(encoder, &pipe);
			I915_STATE_WARN(!encoder_enabled, "encoder not enabled\n");
			if (I915_STATE_WARN_ON(!encoder->base.crtc))
				return;

			crtc = encoder->base.crtc;

			I915_STATE_WARN(!crtc->state->enable,
					"crtc not enabled\n");
			I915_STATE_WARN(!to_intel_crtc(crtc)->active, "crtc not active\n");
			I915_STATE_WARN(pipe != to_intel_crtc(crtc)->pipe,
			     "encoder active on the wrong pipe\n");
		}
	}
}

int intel_connector_init(struct intel_connector *connector)
{
	struct drm_connector_state *connector_state;

	connector_state = kzalloc(sizeof *connector_state, GFP_KERNEL);
	if (!connector_state)
		return -ENOMEM;

	connector->base.state = connector_state;
	return 0;
}

struct intel_connector *intel_connector_alloc(void)
{
	struct intel_connector *connector;

	connector = kzalloc(sizeof *connector, GFP_KERNEL);
	if (!connector)
		return NULL;

	if (intel_connector_init(connector) < 0) {
		kfree(connector);
		return NULL;
	}

	return connector;
}

/* Even simpler default implementation, if there's really no special case to
 * consider. */
void intel_connector_dpms(struct drm_connector *connector, int mode)
{
	/* All the simple cases only support two dpms states. */
	if (mode != DRM_MODE_DPMS_ON)
		mode = DRM_MODE_DPMS_OFF;

	if (mode == connector->dpms)
		return;

	connector->dpms = mode;

	/* Only need to change hw state when actually enabled */
	if (connector->encoder)
		intel_encoder_dpms(to_intel_encoder(connector->encoder), mode);

	intel_modeset_check_state(connector->dev);
}

/* Simple connector->get_hw_state implementation for encoders that support only
 * one connector and no cloning and hence the encoder state determines the state
 * of the connector. */
bool intel_connector_get_hw_state(struct intel_connector *connector)
{
	enum pipe pipe = 0;
	struct intel_encoder *encoder = connector->encoder;

	return encoder->get_hw_state(encoder, &pipe);
}

static int pipe_required_fdi_lanes(struct intel_crtc_state *crtc_state)
{
	if (crtc_state->base.enable && crtc_state->has_pch_encoder)
		return crtc_state->fdi_lanes;

	return 0;
}

static int ironlake_check_fdi_lanes(struct drm_device *dev, enum pipe pipe,
				     struct intel_crtc_state *pipe_config)
{
	struct drm_atomic_state *state = pipe_config->base.state;
	struct intel_crtc *other_crtc;
	struct intel_crtc_state *other_crtc_state;

	DRM_DEBUG_KMS("checking fdi config on pipe %c, lanes %i\n",
		      pipe_name(pipe), pipe_config->fdi_lanes);
	if (pipe_config->fdi_lanes > 4) {
		DRM_DEBUG_KMS("invalid fdi lane config on pipe %c: %i lanes\n",
			      pipe_name(pipe), pipe_config->fdi_lanes);
		return -EINVAL;
	}

	if (IS_HASWELL(dev) || IS_BROADWELL(dev)) {
		if (pipe_config->fdi_lanes > 2) {
			DRM_DEBUG_KMS("only 2 lanes on haswell, required: %i lanes\n",
				      pipe_config->fdi_lanes);
			return -EINVAL;
		} else {
			return 0;
		}
	}

	if (INTEL_INFO(dev)->num_pipes == 2)
		return 0;

	/* Ivybridge 3 pipe is really complicated */
	switch (pipe) {
	case PIPE_A:
		return 0;
	case PIPE_B:
		if (pipe_config->fdi_lanes <= 2)
			return 0;

		other_crtc = to_intel_crtc(intel_get_crtc_for_pipe(dev, PIPE_C));
		other_crtc_state =
			intel_atomic_get_crtc_state(state, other_crtc);
		if (IS_ERR(other_crtc_state))
			return PTR_ERR(other_crtc_state);

		if (pipe_required_fdi_lanes(other_crtc_state) > 0) {
			DRM_DEBUG_KMS("invalid shared fdi lane config on pipe %c: %i lanes\n",
				      pipe_name(pipe), pipe_config->fdi_lanes);
			return -EINVAL;
		}
		return 0;
	case PIPE_C:
		if (pipe_config->fdi_lanes > 2) {
			DRM_DEBUG_KMS("only 2 lanes on pipe %c: required %i lanes\n",
				      pipe_name(pipe), pipe_config->fdi_lanes);
			return -EINVAL;
		}

		other_crtc = to_intel_crtc(intel_get_crtc_for_pipe(dev, PIPE_B));
		other_crtc_state =
			intel_atomic_get_crtc_state(state, other_crtc);
		if (IS_ERR(other_crtc_state))
			return PTR_ERR(other_crtc_state);

		if (pipe_required_fdi_lanes(other_crtc_state) > 2) {
			DRM_DEBUG_KMS("fdi link B uses too many lanes to enable link C\n");
			return -EINVAL;
		}
		return 0;
	default:
		BUG();
	}
}

#define RETRY 1
static int ironlake_fdi_compute_config(struct intel_crtc *intel_crtc,
				       struct intel_crtc_state *pipe_config)
{
	struct drm_device *dev = intel_crtc->base.dev;
	struct drm_display_mode *adjusted_mode = &pipe_config->base.adjusted_mode;
	int lane, link_bw, fdi_dotclock, ret;
	bool needs_recompute = false;

retry:
	/* FDI is a binary signal running at ~2.7GHz, encoding
	 * each output octet as 10 bits. The actual frequency
	 * is stored as a divider into a 100MHz clock, and the
	 * mode pixel clock is stored in units of 1KHz.
	 * Hence the bw of each lane in terms of the mode signal
	 * is:
	 */
	link_bw = intel_fdi_link_freq(dev) * MHz(100)/KHz(1)/10;

	fdi_dotclock = adjusted_mode->crtc_clock;

	lane = ironlake_get_lanes_required(fdi_dotclock, link_bw,
					   pipe_config->pipe_bpp);

	pipe_config->fdi_lanes = lane;

	intel_link_compute_m_n(pipe_config->pipe_bpp, lane, fdi_dotclock,
			       link_bw, &pipe_config->fdi_m_n);

	ret = ironlake_check_fdi_lanes(intel_crtc->base.dev,
				       intel_crtc->pipe, pipe_config);
	if (ret == -EINVAL && pipe_config->pipe_bpp > 6*3) {
		pipe_config->pipe_bpp -= 2*3;
		DRM_DEBUG_KMS("fdi link bw constraint, reducing pipe bpp to %i\n",
			      pipe_config->pipe_bpp);
		needs_recompute = true;
		pipe_config->bw_constrained = true;

		goto retry;
	}

	if (needs_recompute)
		return RETRY;

	return ret;
}

static void hsw_compute_ips_config(struct intel_crtc *crtc,
				   struct intel_crtc_state *pipe_config)
{
	pipe_config->ips_enabled = i915.enable_ips &&
				   hsw_crtc_supports_ips(crtc) &&
				   pipe_config->pipe_bpp <= 24;
}

static int intel_crtc_compute_config(struct intel_crtc *crtc,
				     struct intel_crtc_state *pipe_config)
{
	struct drm_device *dev = crtc->base.dev;
	struct drm_i915_private *dev_priv = dev->dev_private;
	struct drm_display_mode *adjusted_mode = &pipe_config->base.adjusted_mode;
	int ret;

	/* FIXME should check pixel clock limits on all platforms */
	if (INTEL_INFO(dev)->gen < 4) {
		int clock_limit =
			dev_priv->display.get_display_clock_speed(dev);

		/*
		 * Enable pixel doubling when the dot clock
		 * is > 90% of the (display) core speed.
		 *
		 * GDG double wide on either pipe,
		 * otherwise pipe A only.
		 */
		if ((crtc->pipe == PIPE_A || IS_I915G(dev)) &&
		    adjusted_mode->crtc_clock > clock_limit * 9 / 10) {
			clock_limit *= 2;
			pipe_config->double_wide = true;
		}

		if (adjusted_mode->crtc_clock > clock_limit * 9 / 10)
			return -EINVAL;
	}

	/*
	 * Pipe horizontal size must be even in:
	 * - DVO ganged mode
	 * - LVDS dual channel mode
	 * - Double wide pipe
	 */
	if ((intel_pipe_will_have_type(pipe_config, INTEL_OUTPUT_LVDS) &&
	     intel_is_dual_link_lvds(dev)) || pipe_config->double_wide)
		pipe_config->pipe_src_w &= ~1;

	/* Cantiga+ cannot handle modes with a hsync front porch of 0.
	 * WaPruneModeWithIncorrectHsyncOffset:ctg,elk,ilk,snb,ivb,vlv,hsw.
	 */
	if ((INTEL_INFO(dev)->gen > 4 || IS_G4X(dev)) &&
		adjusted_mode->hsync_start == adjusted_mode->hdisplay)
		return -EINVAL;

	if (HAS_IPS(dev))
		hsw_compute_ips_config(crtc, pipe_config);

	if (pipe_config->has_pch_encoder)
		return ironlake_fdi_compute_config(crtc, pipe_config);

	/* FIXME: remove below call once atomic mode set is place and all crtc
	 * related checks called from atomic_crtc_check function */
	ret = 0;
	DRM_DEBUG_KMS("intel_crtc = %p drm_state (pipe_config->base.state) = %p\n",
		crtc, pipe_config->base.state);
	ret = intel_atomic_setup_scalers(dev, crtc, pipe_config);

	return ret;
}

static int skylake_get_display_clock_speed(struct drm_device *dev)
{
	struct drm_i915_private *dev_priv = to_i915(dev);
	uint32_t lcpll1 = I915_READ(LCPLL1_CTL);
	uint32_t cdctl = I915_READ(CDCLK_CTL);
	uint32_t linkrate;

	if (!(lcpll1 & LCPLL_PLL_ENABLE)) {
		WARN(1, "LCPLL1 not enabled\n");
		return 24000; /* 24MHz is the cd freq with NSSC ref */
	}

	if ((cdctl & CDCLK_FREQ_SEL_MASK) == CDCLK_FREQ_540)
		return 540000;

	linkrate = (I915_READ(DPLL_CTRL1) &
		    DPLL_CTRL1_LINK_RATE_MASK(SKL_DPLL0)) >> 1;

	if (linkrate == DPLL_CTRL1_LINK_RATE_2160 ||
	    linkrate == DPLL_CTRL1_LINK_RATE_1080) {
		/* vco 8640 */
		switch (cdctl & CDCLK_FREQ_SEL_MASK) {
		case CDCLK_FREQ_450_432:
			return 432000;
		case CDCLK_FREQ_337_308:
			return 308570;
		case CDCLK_FREQ_675_617:
			return 617140;
		default:
			WARN(1, "Unknown cd freq selection\n");
		}
	} else {
		/* vco 8100 */
		switch (cdctl & CDCLK_FREQ_SEL_MASK) {
		case CDCLK_FREQ_450_432:
			return 450000;
		case CDCLK_FREQ_337_308:
			return 337500;
		case CDCLK_FREQ_675_617:
			return 675000;
		default:
			WARN(1, "Unknown cd freq selection\n");
		}
	}

	/* error case, do as if DPLL0 isn't enabled */
	return 24000;
}

static int broadwell_get_display_clock_speed(struct drm_device *dev)
{
	struct drm_i915_private *dev_priv = dev->dev_private;
	uint32_t lcpll = I915_READ(LCPLL_CTL);
	uint32_t freq = lcpll & LCPLL_CLK_FREQ_MASK;

	if (lcpll & LCPLL_CD_SOURCE_FCLK)
		return 800000;
	else if (I915_READ(FUSE_STRAP) & HSW_CDCLK_LIMIT)
		return 450000;
	else if (freq == LCPLL_CLK_FREQ_450)
		return 450000;
	else if (freq == LCPLL_CLK_FREQ_54O_BDW)
		return 540000;
	else if (freq == LCPLL_CLK_FREQ_337_5_BDW)
		return 337500;
	else
		return 675000;
}

static int haswell_get_display_clock_speed(struct drm_device *dev)
{
	struct drm_i915_private *dev_priv = dev->dev_private;
	uint32_t lcpll = I915_READ(LCPLL_CTL);
	uint32_t freq = lcpll & LCPLL_CLK_FREQ_MASK;

	if (lcpll & LCPLL_CD_SOURCE_FCLK)
		return 800000;
	else if (I915_READ(FUSE_STRAP) & HSW_CDCLK_LIMIT)
		return 450000;
	else if (freq == LCPLL_CLK_FREQ_450)
		return 450000;
	else if (IS_HSW_ULT(dev))
		return 337500;
	else
		return 540000;
}

static int valleyview_get_display_clock_speed(struct drm_device *dev)
{
	struct drm_i915_private *dev_priv = dev->dev_private;
	u32 val;
	int divider;

	if (dev_priv->hpll_freq == 0)
		dev_priv->hpll_freq = valleyview_get_vco(dev_priv);

	mutex_lock(&dev_priv->sb_lock);
	val = vlv_cck_read(dev_priv, CCK_DISPLAY_CLOCK_CONTROL);
	mutex_unlock(&dev_priv->sb_lock);

	divider = val & DISPLAY_FREQUENCY_VALUES;

	WARN((val & DISPLAY_FREQUENCY_STATUS) !=
	     (divider << DISPLAY_FREQUENCY_STATUS_SHIFT),
	     "cdclk change in progress\n");

	return DIV_ROUND_CLOSEST(dev_priv->hpll_freq << 1, divider + 1);
}

static int ilk_get_display_clock_speed(struct drm_device *dev)
{
	return 450000;
}

static int i945_get_display_clock_speed(struct drm_device *dev)
{
	return 400000;
}

static int i915_get_display_clock_speed(struct drm_device *dev)
{
	return 333333;
}

static int i9xx_misc_get_display_clock_speed(struct drm_device *dev)
{
	return 200000;
}

static int pnv_get_display_clock_speed(struct drm_device *dev)
{
	u16 gcfgc = 0;

	pci_read_config_word(dev->pdev, GCFGC, &gcfgc);

	switch (gcfgc & GC_DISPLAY_CLOCK_MASK) {
	case GC_DISPLAY_CLOCK_267_MHZ_PNV:
		return 266667;
	case GC_DISPLAY_CLOCK_333_MHZ_PNV:
		return 333333;
	case GC_DISPLAY_CLOCK_444_MHZ_PNV:
		return 444444;
	case GC_DISPLAY_CLOCK_200_MHZ_PNV:
		return 200000;
	default:
		DRM_ERROR("Unknown pnv display core clock 0x%04x\n", gcfgc);
	case GC_DISPLAY_CLOCK_133_MHZ_PNV:
		return 133333;
	case GC_DISPLAY_CLOCK_167_MHZ_PNV:
		return 166667;
	}
}

static int i915gm_get_display_clock_speed(struct drm_device *dev)
{
	u16 gcfgc = 0;

	pci_read_config_word(dev->pdev, GCFGC, &gcfgc);

	if (gcfgc & GC_LOW_FREQUENCY_ENABLE)
		return 133333;
	else {
		switch (gcfgc & GC_DISPLAY_CLOCK_MASK) {
		case GC_DISPLAY_CLOCK_333_MHZ:
			return 333333;
		default:
		case GC_DISPLAY_CLOCK_190_200_MHZ:
			return 190000;
		}
	}
}

static int i865_get_display_clock_speed(struct drm_device *dev)
{
	return 266667;
}

static int i855_get_display_clock_speed(struct drm_device *dev)
{
	u16 hpllcc = 0;
	/* Assume that the hardware is in the high speed state.  This
	 * should be the default.
	 */
	switch (hpllcc & GC_CLOCK_CONTROL_MASK) {
	case GC_CLOCK_133_200:
	case GC_CLOCK_100_200:
		return 200000;
	case GC_CLOCK_166_250:
		return 250000;
	case GC_CLOCK_100_133:
		return 133333;
	}

	/* Shouldn't happen */
	return 0;
}

static int i830_get_display_clock_speed(struct drm_device *dev)
{
	return 133333;
}

static void
intel_reduce_m_n_ratio(uint32_t *num, uint32_t *den)
{
	while (*num > DATA_LINK_M_N_MASK ||
	       *den > DATA_LINK_M_N_MASK) {
		*num >>= 1;
		*den >>= 1;
	}
}

static void compute_m_n(unsigned int m, unsigned int n,
			uint32_t *ret_m, uint32_t *ret_n)
{
	*ret_n = min_t(unsigned int, roundup_pow_of_two(n), DATA_LINK_N_MAX);
	*ret_m = div_u64((uint64_t) m * *ret_n, n);
	intel_reduce_m_n_ratio(ret_m, ret_n);
}

void
intel_link_compute_m_n(int bits_per_pixel, int nlanes,
		       int pixel_clock, int link_clock,
		       struct intel_link_m_n *m_n)
{
	m_n->tu = 64;

	compute_m_n(bits_per_pixel * pixel_clock,
		    link_clock * nlanes * 8,
		    &m_n->gmch_m, &m_n->gmch_n);

	compute_m_n(pixel_clock, link_clock,
		    &m_n->link_m, &m_n->link_n);
}

static inline bool intel_panel_use_ssc(struct drm_i915_private *dev_priv)
{
	if (i915.panel_use_ssc >= 0)
		return i915.panel_use_ssc != 0;
	return dev_priv->vbt.lvds_use_ssc
		&& !(dev_priv->quirks & QUIRK_LVDS_SSC_DISABLE);
}

static int i9xx_get_refclk(const struct intel_crtc_state *crtc_state,
			   int num_connectors)
{
	struct drm_device *dev = crtc_state->base.crtc->dev;
	struct drm_i915_private *dev_priv = dev->dev_private;
	int refclk;

	WARN_ON(!crtc_state->base.state);

	if (IS_VALLEYVIEW(dev) || IS_BROXTON(dev)) {
		refclk = 100000;
	} else if (intel_pipe_will_have_type(crtc_state, INTEL_OUTPUT_LVDS) &&
	    intel_panel_use_ssc(dev_priv) && num_connectors < 2) {
		refclk = dev_priv->vbt.lvds_ssc_freq;
		DRM_DEBUG_KMS("using SSC reference clock of %d kHz\n", refclk);
	} else if (!IS_GEN2(dev)) {
		refclk = 96000;
	} else {
		refclk = 48000;
	}

	return refclk;
}

static uint32_t pnv_dpll_compute_fp(struct dpll *dpll)
{
	return (1 << dpll->n) << 16 | dpll->m2;
}

static uint32_t i9xx_dpll_compute_fp(struct dpll *dpll)
{
	return dpll->n << 16 | dpll->m1 << 8 | dpll->m2;
}

static void i9xx_update_pll_dividers(struct intel_crtc *crtc,
				     struct intel_crtc_state *crtc_state,
				     intel_clock_t *reduced_clock)
{
	struct drm_device *dev = crtc->base.dev;
	u32 fp, fp2 = 0;

	if (IS_PINEVIEW(dev)) {
		fp = pnv_dpll_compute_fp(&crtc_state->dpll);
		if (reduced_clock)
			fp2 = pnv_dpll_compute_fp(reduced_clock);
	} else {
		fp = i9xx_dpll_compute_fp(&crtc_state->dpll);
		if (reduced_clock)
			fp2 = i9xx_dpll_compute_fp(reduced_clock);
	}

	crtc_state->dpll_hw_state.fp0 = fp;

	crtc->lowfreq_avail = false;
	if (intel_pipe_will_have_type(crtc_state, INTEL_OUTPUT_LVDS) &&
	    reduced_clock) {
		crtc_state->dpll_hw_state.fp1 = fp2;
		crtc->lowfreq_avail = true;
	} else {
		crtc_state->dpll_hw_state.fp1 = fp;
	}
}

static void vlv_pllb_recal_opamp(struct drm_i915_private *dev_priv, enum pipe
		pipe)
{
	u32 reg_val;

	/*
	 * PLLB opamp always calibrates to max value of 0x3f, force enable it
	 * and set it to a reasonable value instead.
	 */
	reg_val = vlv_dpio_read(dev_priv, pipe, VLV_PLL_DW9(1));
	reg_val &= 0xffffff00;
	reg_val |= 0x00000030;
	vlv_dpio_write(dev_priv, pipe, VLV_PLL_DW9(1), reg_val);

	reg_val = vlv_dpio_read(dev_priv, pipe, VLV_REF_DW13);
	reg_val &= 0x8cffffff;
	reg_val = 0x8c000000;
	vlv_dpio_write(dev_priv, pipe, VLV_REF_DW13, reg_val);

	reg_val = vlv_dpio_read(dev_priv, pipe, VLV_PLL_DW9(1));
	reg_val &= 0xffffff00;
	vlv_dpio_write(dev_priv, pipe, VLV_PLL_DW9(1), reg_val);

	reg_val = vlv_dpio_read(dev_priv, pipe, VLV_REF_DW13);
	reg_val &= 0x00ffffff;
	reg_val |= 0xb0000000;
	vlv_dpio_write(dev_priv, pipe, VLV_REF_DW13, reg_val);
}

static void intel_pch_transcoder_set_m_n(struct intel_crtc *crtc,
					 struct intel_link_m_n *m_n)
{
	struct drm_device *dev = crtc->base.dev;
	struct drm_i915_private *dev_priv = dev->dev_private;
	int pipe = crtc->pipe;

	I915_WRITE(PCH_TRANS_DATA_M1(pipe), TU_SIZE(m_n->tu) | m_n->gmch_m);
	I915_WRITE(PCH_TRANS_DATA_N1(pipe), m_n->gmch_n);
	I915_WRITE(PCH_TRANS_LINK_M1(pipe), m_n->link_m);
	I915_WRITE(PCH_TRANS_LINK_N1(pipe), m_n->link_n);
}

static void intel_cpu_transcoder_set_m_n(struct intel_crtc *crtc,
					 struct intel_link_m_n *m_n,
					 struct intel_link_m_n *m2_n2)
{
	struct drm_device *dev = crtc->base.dev;
	struct drm_i915_private *dev_priv = dev->dev_private;
	int pipe = crtc->pipe;
	enum transcoder transcoder = crtc->config->cpu_transcoder;

	if (INTEL_INFO(dev)->gen >= 5) {
		I915_WRITE(PIPE_DATA_M1(transcoder), TU_SIZE(m_n->tu) | m_n->gmch_m);
		I915_WRITE(PIPE_DATA_N1(transcoder), m_n->gmch_n);
		I915_WRITE(PIPE_LINK_M1(transcoder), m_n->link_m);
		I915_WRITE(PIPE_LINK_N1(transcoder), m_n->link_n);
		/* M2_N2 registers to be set only for gen < 8 (M2_N2 available
		 * for gen < 8) and if DRRS is supported (to make sure the
		 * registers are not unnecessarily accessed).
		 */
		if (m2_n2 && (IS_CHERRYVIEW(dev) || INTEL_INFO(dev)->gen < 8) &&
			crtc->config->has_drrs) {
			I915_WRITE(PIPE_DATA_M2(transcoder),
					TU_SIZE(m2_n2->tu) | m2_n2->gmch_m);
			I915_WRITE(PIPE_DATA_N2(transcoder), m2_n2->gmch_n);
			I915_WRITE(PIPE_LINK_M2(transcoder), m2_n2->link_m);
			I915_WRITE(PIPE_LINK_N2(transcoder), m2_n2->link_n);
		}
	} else {
		I915_WRITE(PIPE_DATA_M_G4X(pipe), TU_SIZE(m_n->tu) | m_n->gmch_m);
		I915_WRITE(PIPE_DATA_N_G4X(pipe), m_n->gmch_n);
		I915_WRITE(PIPE_LINK_M_G4X(pipe), m_n->link_m);
		I915_WRITE(PIPE_LINK_N_G4X(pipe), m_n->link_n);
	}
}

void intel_dp_set_m_n(struct intel_crtc *crtc, enum link_m_n_set m_n)
{
	struct intel_link_m_n *dp_m_n, *dp_m2_n2 = NULL;

	if (m_n == M1_N1) {
		dp_m_n = &crtc->config->dp_m_n;
		dp_m2_n2 = &crtc->config->dp_m2_n2;
	} else if (m_n == M2_N2) {

		/*
		 * M2_N2 registers are not supported. Hence m2_n2 divider value
		 * needs to be programmed into M1_N1.
		 */
		dp_m_n = &crtc->config->dp_m2_n2;
	} else {
		DRM_ERROR("Unsupported divider value\n");
		return;
	}

	if (crtc->config->has_pch_encoder)
		intel_pch_transcoder_set_m_n(crtc, &crtc->config->dp_m_n);
	else
		intel_cpu_transcoder_set_m_n(crtc, dp_m_n, dp_m2_n2);
}

static void vlv_update_pll(struct intel_crtc *crtc,
			   struct intel_crtc_state *pipe_config)
{
	u32 dpll, dpll_md;

	/*
	 * Enable DPIO clock input. We should never disable the reference
	 * clock for pipe B, since VGA hotplug / manual detection depends
	 * on it.
	 */
	dpll = DPLL_EXT_BUFFER_ENABLE_VLV | DPLL_REFA_CLK_ENABLE_VLV |
		DPLL_VGA_MODE_DIS | DPLL_INTEGRATED_CLOCK_VLV;
	/* We should never disable this, set it here for state tracking */
	if (crtc->pipe == PIPE_B)
		dpll |= DPLL_INTEGRATED_CRI_CLK_VLV;
	dpll |= DPLL_VCO_ENABLE;
	pipe_config->dpll_hw_state.dpll = dpll;

	dpll_md = (pipe_config->pixel_multiplier - 1)
		<< DPLL_MD_UDI_MULTIPLIER_SHIFT;
	pipe_config->dpll_hw_state.dpll_md = dpll_md;
}

static void vlv_prepare_pll(struct intel_crtc *crtc,
			    const struct intel_crtc_state *pipe_config)
{
	struct drm_device *dev = crtc->base.dev;
	struct drm_i915_private *dev_priv = dev->dev_private;
	int pipe = crtc->pipe;
	u32 mdiv;
	u32 bestn, bestm1, bestm2, bestp1, bestp2;
	u32 coreclk, reg_val;

	mutex_lock(&dev_priv->sb_lock);

	bestn = pipe_config->dpll.n;
	bestm1 = pipe_config->dpll.m1;
	bestm2 = pipe_config->dpll.m2;
	bestp1 = pipe_config->dpll.p1;
	bestp2 = pipe_config->dpll.p2;

	/* See eDP HDMI DPIO driver vbios notes doc */

	/* PLL B needs special handling */
	if (pipe == PIPE_B)
		vlv_pllb_recal_opamp(dev_priv, pipe);

	/* Set up Tx target for periodic Rcomp update */
	vlv_dpio_write(dev_priv, pipe, VLV_PLL_DW9_BCAST, 0x0100000f);

	/* Disable target IRef on PLL */
	reg_val = vlv_dpio_read(dev_priv, pipe, VLV_PLL_DW8(pipe));
	reg_val &= 0x00ffffff;
	vlv_dpio_write(dev_priv, pipe, VLV_PLL_DW8(pipe), reg_val);

	/* Disable fast lock */
	vlv_dpio_write(dev_priv, pipe, VLV_CMN_DW0, 0x610);

	/* Set idtafcrecal before PLL is enabled */
	mdiv = ((bestm1 << DPIO_M1DIV_SHIFT) | (bestm2 & DPIO_M2DIV_MASK));
	mdiv |= ((bestp1 << DPIO_P1_SHIFT) | (bestp2 << DPIO_P2_SHIFT));
	mdiv |= ((bestn << DPIO_N_SHIFT));
	mdiv |= (1 << DPIO_K_SHIFT);

	/*
	 * Post divider depends on pixel clock rate, DAC vs digital (and LVDS,
	 * but we don't support that).
	 * Note: don't use the DAC post divider as it seems unstable.
	 */
	mdiv |= (DPIO_POST_DIV_HDMIDP << DPIO_POST_DIV_SHIFT);
	vlv_dpio_write(dev_priv, pipe, VLV_PLL_DW3(pipe), mdiv);

	mdiv |= DPIO_ENABLE_CALIBRATION;
	vlv_dpio_write(dev_priv, pipe, VLV_PLL_DW3(pipe), mdiv);

	/* Set HBR and RBR LPF coefficients */
	if (pipe_config->port_clock == 162000 ||
	    intel_pipe_has_type(crtc, INTEL_OUTPUT_ANALOG) ||
	    intel_pipe_has_type(crtc, INTEL_OUTPUT_HDMI))
		vlv_dpio_write(dev_priv, pipe, VLV_PLL_DW10(pipe),
				 0x009f0003);
	else
		vlv_dpio_write(dev_priv, pipe, VLV_PLL_DW10(pipe),
				 0x00d0000f);

	if (pipe_config->has_dp_encoder) {
		/* Use SSC source */
		if (pipe == PIPE_A)
			vlv_dpio_write(dev_priv, pipe, VLV_PLL_DW5(pipe),
					 0x0df40000);
		else
			vlv_dpio_write(dev_priv, pipe, VLV_PLL_DW5(pipe),
					 0x0df70000);
	} else { /* HDMI or VGA */
		/* Use bend source */
		if (pipe == PIPE_A)
			vlv_dpio_write(dev_priv, pipe, VLV_PLL_DW5(pipe),
					 0x0df70000);
		else
			vlv_dpio_write(dev_priv, pipe, VLV_PLL_DW5(pipe),
					 0x0df40000);
	}

	coreclk = vlv_dpio_read(dev_priv, pipe, VLV_PLL_DW7(pipe));
	coreclk = (coreclk & 0x0000ff00) | 0x01c00000;
	if (intel_pipe_has_type(crtc, INTEL_OUTPUT_DISPLAYPORT) ||
	    intel_pipe_has_type(crtc, INTEL_OUTPUT_EDP))
		coreclk |= 0x01000000;
	vlv_dpio_write(dev_priv, pipe, VLV_PLL_DW7(pipe), coreclk);

	vlv_dpio_write(dev_priv, pipe, VLV_PLL_DW11(pipe), 0x87871000);
	mutex_unlock(&dev_priv->sb_lock);
}

static void chv_update_pll(struct intel_crtc *crtc,
			   struct intel_crtc_state *pipe_config)
{
	pipe_config->dpll_hw_state.dpll = DPLL_SSC_REF_CLOCK_CHV |
		DPLL_REFA_CLK_ENABLE_VLV | DPLL_VGA_MODE_DIS |
		DPLL_VCO_ENABLE;
	if (crtc->pipe != PIPE_A)
		pipe_config->dpll_hw_state.dpll |= DPLL_INTEGRATED_CRI_CLK_VLV;

	pipe_config->dpll_hw_state.dpll_md =
		(pipe_config->pixel_multiplier - 1) << DPLL_MD_UDI_MULTIPLIER_SHIFT;
}

static void chv_prepare_pll(struct intel_crtc *crtc,
			    const struct intel_crtc_state *pipe_config)
{
	struct drm_device *dev = crtc->base.dev;
	struct drm_i915_private *dev_priv = dev->dev_private;
	int pipe = crtc->pipe;
	int dpll_reg = DPLL(crtc->pipe);
	enum dpio_channel port = vlv_pipe_to_channel(pipe);
	u32 loopfilter, tribuf_calcntr;
	u32 bestn, bestm1, bestm2, bestp1, bestp2, bestm2_frac;
	u32 dpio_val;
	int vco;

	bestn = pipe_config->dpll.n;
	bestm2_frac = pipe_config->dpll.m2 & 0x3fffff;
	bestm1 = pipe_config->dpll.m1;
	bestm2 = pipe_config->dpll.m2 >> 22;
	bestp1 = pipe_config->dpll.p1;
	bestp2 = pipe_config->dpll.p2;
	vco = pipe_config->dpll.vco;
	dpio_val = 0;
	loopfilter = 0;

	/*
	 * Enable Refclk and SSC
	 */
	I915_WRITE(dpll_reg,
		   pipe_config->dpll_hw_state.dpll & ~DPLL_VCO_ENABLE);

	mutex_lock(&dev_priv->sb_lock);

	/* p1 and p2 divider */
	vlv_dpio_write(dev_priv, pipe, CHV_CMN_DW13(port),
			5 << DPIO_CHV_S1_DIV_SHIFT |
			bestp1 << DPIO_CHV_P1_DIV_SHIFT |
			bestp2 << DPIO_CHV_P2_DIV_SHIFT |
			1 << DPIO_CHV_K_DIV_SHIFT);

	/* Feedback post-divider - m2 */
	vlv_dpio_write(dev_priv, pipe, CHV_PLL_DW0(port), bestm2);

	/* Feedback refclk divider - n and m1 */
	vlv_dpio_write(dev_priv, pipe, CHV_PLL_DW1(port),
			DPIO_CHV_M1_DIV_BY_2 |
			1 << DPIO_CHV_N_DIV_SHIFT);

	/* M2 fraction division */
	if (bestm2_frac)
		vlv_dpio_write(dev_priv, pipe, CHV_PLL_DW2(port), bestm2_frac);

	/* M2 fraction division enable */
	dpio_val = vlv_dpio_read(dev_priv, pipe, CHV_PLL_DW3(port));
	dpio_val &= ~(DPIO_CHV_FEEDFWD_GAIN_MASK | DPIO_CHV_FRAC_DIV_EN);
	dpio_val |= (2 << DPIO_CHV_FEEDFWD_GAIN_SHIFT);
	if (bestm2_frac)
		dpio_val |= DPIO_CHV_FRAC_DIV_EN;
	vlv_dpio_write(dev_priv, pipe, CHV_PLL_DW3(port), dpio_val);

	/* Program digital lock detect threshold */
	dpio_val = vlv_dpio_read(dev_priv, pipe, CHV_PLL_DW9(port));
	dpio_val &= ~(DPIO_CHV_INT_LOCK_THRESHOLD_MASK |
					DPIO_CHV_INT_LOCK_THRESHOLD_SEL_COARSE);
	dpio_val |= (0x5 << DPIO_CHV_INT_LOCK_THRESHOLD_SHIFT);
	if (!bestm2_frac)
		dpio_val |= DPIO_CHV_INT_LOCK_THRESHOLD_SEL_COARSE;
	vlv_dpio_write(dev_priv, pipe, CHV_PLL_DW9(port), dpio_val);

	/* Loop filter */
	if (vco == 5400000) {
		loopfilter |= (0x3 << DPIO_CHV_PROP_COEFF_SHIFT);
		loopfilter |= (0x8 << DPIO_CHV_INT_COEFF_SHIFT);
		loopfilter |= (0x1 << DPIO_CHV_GAIN_CTRL_SHIFT);
		tribuf_calcntr = 0x9;
	} else if (vco <= 6200000) {
		loopfilter |= (0x5 << DPIO_CHV_PROP_COEFF_SHIFT);
		loopfilter |= (0xB << DPIO_CHV_INT_COEFF_SHIFT);
		loopfilter |= (0x3 << DPIO_CHV_GAIN_CTRL_SHIFT);
		tribuf_calcntr = 0x9;
	} else if (vco <= 6480000) {
		loopfilter |= (0x4 << DPIO_CHV_PROP_COEFF_SHIFT);
		loopfilter |= (0x9 << DPIO_CHV_INT_COEFF_SHIFT);
		loopfilter |= (0x3 << DPIO_CHV_GAIN_CTRL_SHIFT);
		tribuf_calcntr = 0x8;
	} else {
		/* Not supported. Apply the same limits as in the max case */
		loopfilter |= (0x4 << DPIO_CHV_PROP_COEFF_SHIFT);
		loopfilter |= (0x9 << DPIO_CHV_INT_COEFF_SHIFT);
		loopfilter |= (0x3 << DPIO_CHV_GAIN_CTRL_SHIFT);
		tribuf_calcntr = 0;
	}
	vlv_dpio_write(dev_priv, pipe, CHV_PLL_DW6(port), loopfilter);

	dpio_val = vlv_dpio_read(dev_priv, pipe, CHV_PLL_DW8(port));
	dpio_val &= ~DPIO_CHV_TDC_TARGET_CNT_MASK;
	dpio_val |= (tribuf_calcntr << DPIO_CHV_TDC_TARGET_CNT_SHIFT);
	vlv_dpio_write(dev_priv, pipe, CHV_PLL_DW8(port), dpio_val);

	/* AFC Recal */
	vlv_dpio_write(dev_priv, pipe, CHV_CMN_DW14(port),
			vlv_dpio_read(dev_priv, pipe, CHV_CMN_DW14(port)) |
			DPIO_AFC_RECAL);

	mutex_unlock(&dev_priv->sb_lock);
}

/**
 * vlv_force_pll_on - forcibly enable just the PLL
 * @dev_priv: i915 private structure
 * @pipe: pipe PLL to enable
 * @dpll: PLL configuration
 *
 * Enable the PLL for @pipe using the supplied @dpll config. To be used
 * in cases where we need the PLL enabled even when @pipe is not going to
 * be enabled.
 */
void vlv_force_pll_on(struct drm_device *dev, enum pipe pipe,
		      const struct dpll *dpll)
{
	struct intel_crtc *crtc =
		to_intel_crtc(intel_get_crtc_for_pipe(dev, pipe));
	struct intel_crtc_state pipe_config = {
		.base.crtc = &crtc->base,
		.pixel_multiplier = 1,
		.dpll = *dpll,
	};

	if (IS_CHERRYVIEW(dev)) {
		chv_update_pll(crtc, &pipe_config);
		chv_prepare_pll(crtc, &pipe_config);
		chv_enable_pll(crtc, &pipe_config);
	} else {
		vlv_update_pll(crtc, &pipe_config);
		vlv_prepare_pll(crtc, &pipe_config);
		vlv_enable_pll(crtc, &pipe_config);
	}
}

/**
 * vlv_force_pll_off - forcibly disable just the PLL
 * @dev_priv: i915 private structure
 * @pipe: pipe PLL to disable
 *
 * Disable the PLL for @pipe. To be used in cases where we need
 * the PLL enabled even when @pipe is not going to be enabled.
 */
void vlv_force_pll_off(struct drm_device *dev, enum pipe pipe)
{
	if (IS_CHERRYVIEW(dev))
		chv_disable_pll(to_i915(dev), pipe);
	else
		vlv_disable_pll(to_i915(dev), pipe);
}

static void i9xx_update_pll(struct intel_crtc *crtc,
			    struct intel_crtc_state *crtc_state,
			    intel_clock_t *reduced_clock,
			    int num_connectors)
{
	struct drm_device *dev = crtc->base.dev;
	struct drm_i915_private *dev_priv = dev->dev_private;
	u32 dpll;
	bool is_sdvo;
	struct dpll *clock = &crtc_state->dpll;

	i9xx_update_pll_dividers(crtc, crtc_state, reduced_clock);

	is_sdvo = intel_pipe_will_have_type(crtc_state, INTEL_OUTPUT_SDVO) ||
		intel_pipe_will_have_type(crtc_state, INTEL_OUTPUT_HDMI);

	dpll = DPLL_VGA_MODE_DIS;

	if (intel_pipe_will_have_type(crtc_state, INTEL_OUTPUT_LVDS))
		dpll |= DPLLB_MODE_LVDS;
	else
		dpll |= DPLLB_MODE_DAC_SERIAL;

	if (IS_I945G(dev) || IS_I945GM(dev) || IS_G33(dev)) {
		dpll |= (crtc_state->pixel_multiplier - 1)
			<< SDVO_MULTIPLIER_SHIFT_HIRES;
	}

	if (is_sdvo)
		dpll |= DPLL_SDVO_HIGH_SPEED;

	if (crtc_state->has_dp_encoder)
		dpll |= DPLL_SDVO_HIGH_SPEED;

	/* compute bitmask from p1 value */
	if (IS_PINEVIEW(dev))
		dpll |= (1 << (clock->p1 - 1)) << DPLL_FPA01_P1_POST_DIV_SHIFT_PINEVIEW;
	else {
		dpll |= (1 << (clock->p1 - 1)) << DPLL_FPA01_P1_POST_DIV_SHIFT;
		if (IS_G4X(dev) && reduced_clock)
			dpll |= (1 << (reduced_clock->p1 - 1)) << DPLL_FPA1_P1_POST_DIV_SHIFT;
	}
	switch (clock->p2) {
	case 5:
		dpll |= DPLL_DAC_SERIAL_P2_CLOCK_DIV_5;
		break;
	case 7:
		dpll |= DPLLB_LVDS_P2_CLOCK_DIV_7;
		break;
	case 10:
		dpll |= DPLL_DAC_SERIAL_P2_CLOCK_DIV_10;
		break;
	case 14:
		dpll |= DPLLB_LVDS_P2_CLOCK_DIV_14;
		break;
	}
	if (INTEL_INFO(dev)->gen >= 4)
		dpll |= (6 << PLL_LOAD_PULSE_PHASE_SHIFT);

	if (crtc_state->sdvo_tv_clock)
		dpll |= PLL_REF_INPUT_TVCLKINBC;
	else if (intel_pipe_will_have_type(crtc_state, INTEL_OUTPUT_LVDS) &&
		 intel_panel_use_ssc(dev_priv) && num_connectors < 2)
		dpll |= PLLB_REF_INPUT_SPREADSPECTRUMIN;
	else
		dpll |= PLL_REF_INPUT_DREFCLK;

	dpll |= DPLL_VCO_ENABLE;
	crtc_state->dpll_hw_state.dpll = dpll;

	if (INTEL_INFO(dev)->gen >= 4) {
		u32 dpll_md = (crtc_state->pixel_multiplier - 1)
			<< DPLL_MD_UDI_MULTIPLIER_SHIFT;
		crtc_state->dpll_hw_state.dpll_md = dpll_md;
	}
}

static void i8xx_update_pll(struct intel_crtc *crtc,
			    struct intel_crtc_state *crtc_state,
			    intel_clock_t *reduced_clock,
			    int num_connectors)
{
	struct drm_device *dev = crtc->base.dev;
	struct drm_i915_private *dev_priv = dev->dev_private;
	u32 dpll;
	struct dpll *clock = &crtc_state->dpll;

	i9xx_update_pll_dividers(crtc, crtc_state, reduced_clock);

	dpll = DPLL_VGA_MODE_DIS;

	if (intel_pipe_will_have_type(crtc_state, INTEL_OUTPUT_LVDS)) {
		dpll |= (1 << (clock->p1 - 1)) << DPLL_FPA01_P1_POST_DIV_SHIFT;
	} else {
		if (clock->p1 == 2)
			dpll |= PLL_P1_DIVIDE_BY_TWO;
		else
			dpll |= (clock->p1 - 2) << DPLL_FPA01_P1_POST_DIV_SHIFT;
		if (clock->p2 == 4)
			dpll |= PLL_P2_DIVIDE_BY_4;
	}

	if (!IS_I830(dev) && intel_pipe_will_have_type(crtc_state, INTEL_OUTPUT_DVO))
		dpll |= DPLL_DVO_2X_MODE;

	if (intel_pipe_will_have_type(crtc_state, INTEL_OUTPUT_LVDS) &&
		 intel_panel_use_ssc(dev_priv) && num_connectors < 2)
		dpll |= PLLB_REF_INPUT_SPREADSPECTRUMIN;
	else
		dpll |= PLL_REF_INPUT_DREFCLK;

	dpll |= DPLL_VCO_ENABLE;
	crtc_state->dpll_hw_state.dpll = dpll;
}

static void intel_set_pipe_timings(struct intel_crtc *intel_crtc)
{
	struct drm_device *dev = intel_crtc->base.dev;
	struct drm_i915_private *dev_priv = dev->dev_private;
	enum pipe pipe = intel_crtc->pipe;
	enum transcoder cpu_transcoder = intel_crtc->config->cpu_transcoder;
	struct drm_display_mode *adjusted_mode =
		&intel_crtc->config->base.adjusted_mode;
	uint32_t crtc_vtotal, crtc_vblank_end;
	int vsyncshift = 0;

	/* We need to be careful not to changed the adjusted mode, for otherwise
	 * the hw state checker will get angry at the mismatch. */
	crtc_vtotal = adjusted_mode->crtc_vtotal;
	crtc_vblank_end = adjusted_mode->crtc_vblank_end;

	if (adjusted_mode->flags & DRM_MODE_FLAG_INTERLACE) {
		/* the chip adds 2 halflines automatically */
		crtc_vtotal -= 1;
		crtc_vblank_end -= 1;

		if (intel_pipe_has_type(intel_crtc, INTEL_OUTPUT_SDVO))
			vsyncshift = (adjusted_mode->crtc_htotal - 1) / 2;
		else
			vsyncshift = adjusted_mode->crtc_hsync_start -
				adjusted_mode->crtc_htotal / 2;
		if (vsyncshift < 0)
			vsyncshift += adjusted_mode->crtc_htotal;
	}

	if (INTEL_INFO(dev)->gen > 3)
		I915_WRITE(VSYNCSHIFT(cpu_transcoder), vsyncshift);

	I915_WRITE(HTOTAL(cpu_transcoder),
		   (adjusted_mode->crtc_hdisplay - 1) |
		   ((adjusted_mode->crtc_htotal - 1) << 16));
	I915_WRITE(HBLANK(cpu_transcoder),
		   (adjusted_mode->crtc_hblank_start - 1) |
		   ((adjusted_mode->crtc_hblank_end - 1) << 16));
	I915_WRITE(HSYNC(cpu_transcoder),
		   (adjusted_mode->crtc_hsync_start - 1) |
		   ((adjusted_mode->crtc_hsync_end - 1) << 16));

	I915_WRITE(VTOTAL(cpu_transcoder),
		   (adjusted_mode->crtc_vdisplay - 1) |
		   ((crtc_vtotal - 1) << 16));
	I915_WRITE(VBLANK(cpu_transcoder),
		   (adjusted_mode->crtc_vblank_start - 1) |
		   ((crtc_vblank_end - 1) << 16));
	I915_WRITE(VSYNC(cpu_transcoder),
		   (adjusted_mode->crtc_vsync_start - 1) |
		   ((adjusted_mode->crtc_vsync_end - 1) << 16));

	/* Workaround: when the EDP input selection is B, the VTOTAL_B must be
	 * programmed with the VTOTAL_EDP value. Same for VTOTAL_C. This is
	 * documented on the DDI_FUNC_CTL register description, EDP Input Select
	 * bits. */
	if (IS_HASWELL(dev) && cpu_transcoder == TRANSCODER_EDP &&
	    (pipe == PIPE_B || pipe == PIPE_C))
		I915_WRITE(VTOTAL(pipe), I915_READ(VTOTAL(cpu_transcoder)));

	/* pipesrc controls the size that is scaled from, which should
	 * always be the user's requested size.
	 */
	I915_WRITE(PIPESRC(pipe),
		   ((intel_crtc->config->pipe_src_w - 1) << 16) |
		   (intel_crtc->config->pipe_src_h - 1));
}

static void intel_get_pipe_timings(struct intel_crtc *crtc,
				   struct intel_crtc_state *pipe_config)
{
	struct drm_device *dev = crtc->base.dev;
	struct drm_i915_private *dev_priv = dev->dev_private;
	enum transcoder cpu_transcoder = pipe_config->cpu_transcoder;
	uint32_t tmp;

	tmp = I915_READ(HTOTAL(cpu_transcoder));
	pipe_config->base.adjusted_mode.crtc_hdisplay = (tmp & 0xffff) + 1;
	pipe_config->base.adjusted_mode.crtc_htotal = ((tmp >> 16) & 0xffff) + 1;
	tmp = I915_READ(HBLANK(cpu_transcoder));
	pipe_config->base.adjusted_mode.crtc_hblank_start = (tmp & 0xffff) + 1;
	pipe_config->base.adjusted_mode.crtc_hblank_end = ((tmp >> 16) & 0xffff) + 1;
	tmp = I915_READ(HSYNC(cpu_transcoder));
	pipe_config->base.adjusted_mode.crtc_hsync_start = (tmp & 0xffff) + 1;
	pipe_config->base.adjusted_mode.crtc_hsync_end = ((tmp >> 16) & 0xffff) + 1;

	tmp = I915_READ(VTOTAL(cpu_transcoder));
	pipe_config->base.adjusted_mode.crtc_vdisplay = (tmp & 0xffff) + 1;
	pipe_config->base.adjusted_mode.crtc_vtotal = ((tmp >> 16) & 0xffff) + 1;
	tmp = I915_READ(VBLANK(cpu_transcoder));
	pipe_config->base.adjusted_mode.crtc_vblank_start = (tmp & 0xffff) + 1;
	pipe_config->base.adjusted_mode.crtc_vblank_end = ((tmp >> 16) & 0xffff) + 1;
	tmp = I915_READ(VSYNC(cpu_transcoder));
	pipe_config->base.adjusted_mode.crtc_vsync_start = (tmp & 0xffff) + 1;
	pipe_config->base.adjusted_mode.crtc_vsync_end = ((tmp >> 16) & 0xffff) + 1;

	if (I915_READ(PIPECONF(cpu_transcoder)) & PIPECONF_INTERLACE_MASK) {
		pipe_config->base.adjusted_mode.flags |= DRM_MODE_FLAG_INTERLACE;
		pipe_config->base.adjusted_mode.crtc_vtotal += 1;
		pipe_config->base.adjusted_mode.crtc_vblank_end += 1;
	}

	tmp = I915_READ(PIPESRC(crtc->pipe));
	pipe_config->pipe_src_h = (tmp & 0xffff) + 1;
	pipe_config->pipe_src_w = ((tmp >> 16) & 0xffff) + 1;

	pipe_config->base.mode.vdisplay = pipe_config->pipe_src_h;
	pipe_config->base.mode.hdisplay = pipe_config->pipe_src_w;
}

void intel_mode_from_pipe_config(struct drm_display_mode *mode,
				 struct intel_crtc_state *pipe_config)
{
	mode->hdisplay = pipe_config->base.adjusted_mode.crtc_hdisplay;
	mode->htotal = pipe_config->base.adjusted_mode.crtc_htotal;
	mode->hsync_start = pipe_config->base.adjusted_mode.crtc_hsync_start;
	mode->hsync_end = pipe_config->base.adjusted_mode.crtc_hsync_end;

	mode->vdisplay = pipe_config->base.adjusted_mode.crtc_vdisplay;
	mode->vtotal = pipe_config->base.adjusted_mode.crtc_vtotal;
	mode->vsync_start = pipe_config->base.adjusted_mode.crtc_vsync_start;
	mode->vsync_end = pipe_config->base.adjusted_mode.crtc_vsync_end;

	mode->flags = pipe_config->base.adjusted_mode.flags;

	mode->clock = pipe_config->base.adjusted_mode.crtc_clock;
	mode->flags |= pipe_config->base.adjusted_mode.flags;
}

static void i9xx_set_pipeconf(struct intel_crtc *intel_crtc)
{
	struct drm_device *dev = intel_crtc->base.dev;
	struct drm_i915_private *dev_priv = dev->dev_private;
	uint32_t pipeconf;

	pipeconf = 0;

	if ((intel_crtc->pipe == PIPE_A && dev_priv->quirks & QUIRK_PIPEA_FORCE) ||
	    (intel_crtc->pipe == PIPE_B && dev_priv->quirks & QUIRK_PIPEB_FORCE))
		pipeconf |= I915_READ(PIPECONF(intel_crtc->pipe)) & PIPECONF_ENABLE;

	if (intel_crtc->config->double_wide)
		pipeconf |= PIPECONF_DOUBLE_WIDE;

	/* only g4x and later have fancy bpc/dither controls */
	if (IS_G4X(dev) || IS_VALLEYVIEW(dev)) {
		/* Bspec claims that we can't use dithering for 30bpp pipes. */
		if (intel_crtc->config->dither && intel_crtc->config->pipe_bpp != 30)
			pipeconf |= PIPECONF_DITHER_EN |
				    PIPECONF_DITHER_TYPE_SP;

		switch (intel_crtc->config->pipe_bpp) {
		case 18:
			pipeconf |= PIPECONF_6BPC;
			break;
		case 24:
			pipeconf |= PIPECONF_8BPC;
			break;
		case 30:
			pipeconf |= PIPECONF_10BPC;
			break;
		default:
			/* Case prevented by intel_choose_pipe_bpp_dither. */
			BUG();
		}
	}

	if (HAS_PIPE_CXSR(dev)) {
		if (intel_crtc->lowfreq_avail) {
			DRM_DEBUG_KMS("enabling CxSR downclocking\n");
			pipeconf |= PIPECONF_CXSR_DOWNCLOCK;
		} else {
			DRM_DEBUG_KMS("disabling CxSR downclocking\n");
		}
	}

	if (intel_crtc->config->base.adjusted_mode.flags & DRM_MODE_FLAG_INTERLACE) {
		if (INTEL_INFO(dev)->gen < 4 ||
		    intel_pipe_has_type(intel_crtc, INTEL_OUTPUT_SDVO))
			pipeconf |= PIPECONF_INTERLACE_W_FIELD_INDICATION;
		else
			pipeconf |= PIPECONF_INTERLACE_W_SYNC_SHIFT;
	} else
		pipeconf |= PIPECONF_PROGRESSIVE;

	if (IS_VALLEYVIEW(dev) && intel_crtc->config->limited_color_range)
		pipeconf |= PIPECONF_COLOR_RANGE_SELECT;

	I915_WRITE(PIPECONF(intel_crtc->pipe), pipeconf);
	POSTING_READ(PIPECONF(intel_crtc->pipe));
}

static int i9xx_crtc_compute_clock(struct intel_crtc *crtc,
				   struct intel_crtc_state *crtc_state)
{
	struct drm_device *dev = crtc->base.dev;
	struct drm_i915_private *dev_priv = dev->dev_private;
	int refclk, num_connectors = 0;
	intel_clock_t clock, reduced_clock;
	bool ok, has_reduced_clock = false;
	bool is_lvds = false, is_dsi = false;
	struct intel_encoder *encoder;
	const intel_limit_t *limit;
	struct drm_atomic_state *state = crtc_state->base.state;
	struct drm_connector *connector;
	struct drm_connector_state *connector_state;
	int i;

	memset(&crtc_state->dpll_hw_state, 0,
	       sizeof(crtc_state->dpll_hw_state));

	for_each_connector_in_state(state, connector, connector_state, i) {
		if (connector_state->crtc != &crtc->base)
			continue;

		encoder = to_intel_encoder(connector_state->best_encoder);

		switch (encoder->type) {
		case INTEL_OUTPUT_LVDS:
			is_lvds = true;
			break;
		case INTEL_OUTPUT_DSI:
			is_dsi = true;
			break;
		default:
			break;
		}

		num_connectors++;
	}

	if (is_dsi)
		return 0;

	if (!crtc_state->clock_set) {
		refclk = i9xx_get_refclk(crtc_state, num_connectors);

		/*
		 * Returns a set of divisors for the desired target clock with
		 * the given refclk, or FALSE.  The returned values represent
		 * the clock equation: reflck * (5 * (m1 + 2) + (m2 + 2)) / (n +
		 * 2) / p1 / p2.
		 */
		limit = intel_limit(crtc_state, refclk);
		ok = dev_priv->display.find_dpll(limit, crtc_state,
						 crtc_state->port_clock,
						 refclk, NULL, &clock);
		if (!ok) {
			DRM_ERROR("Couldn't find PLL settings for mode!\n");
			return -EINVAL;
		}

		if (is_lvds && dev_priv->lvds_downclock_avail) {
			/*
			 * Ensure we match the reduced clock's P to the target
			 * clock.  If the clocks don't match, we can't switch
			 * the display clock by using the FP0/FP1. In such case
			 * we will disable the LVDS downclock feature.
			 */
			has_reduced_clock =
				dev_priv->display.find_dpll(limit, crtc_state,
							    dev_priv->lvds_downclock,
							    refclk, &clock,
							    &reduced_clock);
		}
		/* Compat-code for transition, will disappear. */
		crtc_state->dpll.n = clock.n;
		crtc_state->dpll.m1 = clock.m1;
		crtc_state->dpll.m2 = clock.m2;
		crtc_state->dpll.p1 = clock.p1;
		crtc_state->dpll.p2 = clock.p2;
	}

	if (IS_GEN2(dev)) {
		i8xx_update_pll(crtc, crtc_state,
				has_reduced_clock ? &reduced_clock : NULL,
				num_connectors);
	} else if (IS_CHERRYVIEW(dev)) {
		chv_update_pll(crtc, crtc_state);
	} else if (IS_VALLEYVIEW(dev)) {
		vlv_update_pll(crtc, crtc_state);
	} else {
		i9xx_update_pll(crtc, crtc_state,
				has_reduced_clock ? &reduced_clock : NULL,
				num_connectors);
	}

	return 0;
}

static void i9xx_get_pfit_config(struct intel_crtc *crtc,
				 struct intel_crtc_state *pipe_config)
{
	struct drm_device *dev = crtc->base.dev;
	struct drm_i915_private *dev_priv = dev->dev_private;
	uint32_t tmp;

	if (INTEL_INFO(dev)->gen <= 3 && (IS_I830(dev) || !IS_MOBILE(dev)))
		return;

	tmp = I915_READ(PFIT_CONTROL);
	if (!(tmp & PFIT_ENABLE))
		return;

	/* Check whether the pfit is attached to our pipe. */
	if (INTEL_INFO(dev)->gen < 4) {
		if (crtc->pipe != PIPE_B)
			return;
	} else {
		if ((tmp & PFIT_PIPE_MASK) != (crtc->pipe << PFIT_PIPE_SHIFT))
			return;
	}

	pipe_config->gmch_pfit.control = tmp;
	pipe_config->gmch_pfit.pgm_ratios = I915_READ(PFIT_PGM_RATIOS);
	if (INTEL_INFO(dev)->gen < 5)
		pipe_config->gmch_pfit.lvds_border_bits =
			I915_READ(LVDS) & LVDS_BORDER_ENABLE;
}

static void vlv_crtc_clock_get(struct intel_crtc *crtc,
			       struct intel_crtc_state *pipe_config)
{
	struct drm_device *dev = crtc->base.dev;
	struct drm_i915_private *dev_priv = dev->dev_private;
	int pipe = pipe_config->cpu_transcoder;
	intel_clock_t clock;
	u32 mdiv;
	int refclk = 100000;

	/* In case of MIPI DPLL will not even be used */
	if (!(pipe_config->dpll_hw_state.dpll & DPLL_VCO_ENABLE))
		return;

	mutex_lock(&dev_priv->sb_lock);
	mdiv = vlv_dpio_read(dev_priv, pipe, VLV_PLL_DW3(pipe));
	mutex_unlock(&dev_priv->sb_lock);

	clock.m1 = (mdiv >> DPIO_M1DIV_SHIFT) & 7;
	clock.m2 = mdiv & DPIO_M2DIV_MASK;
	clock.n = (mdiv >> DPIO_N_SHIFT) & 0xf;
	clock.p1 = (mdiv >> DPIO_P1_SHIFT) & 7;
	clock.p2 = (mdiv >> DPIO_P2_SHIFT) & 0x1f;

	vlv_clock(refclk, &clock);

	/* clock.dot is the fast clock */
	pipe_config->port_clock = clock.dot / 5;
}

static void
i9xx_get_initial_plane_config(struct intel_crtc *crtc,
			      struct intel_initial_plane_config *plane_config)
{
	struct drm_device *dev = crtc->base.dev;
	struct drm_i915_private *dev_priv = dev->dev_private;
	u32 val, base, offset;
	int pipe = crtc->pipe, plane = crtc->plane;
	int fourcc, pixel_format;
	unsigned int aligned_height;
	struct drm_framebuffer *fb;
	struct intel_framebuffer *intel_fb;

	val = I915_READ(DSPCNTR(plane));
	if (!(val & DISPLAY_PLANE_ENABLE))
		return;

	intel_fb = kzalloc(sizeof(*intel_fb), GFP_KERNEL);
	if (!intel_fb) {
		DRM_DEBUG_KMS("failed to alloc fb\n");
		return;
	}

	fb = &intel_fb->base;

	if (INTEL_INFO(dev)->gen >= 4) {
		if (val & DISPPLANE_TILED) {
			plane_config->tiling = I915_TILING_X;
			fb->modifier[0] = I915_FORMAT_MOD_X_TILED;
		}
	}

	pixel_format = val & DISPPLANE_PIXFORMAT_MASK;
	fourcc = i9xx_format_to_fourcc(pixel_format);
	fb->pixel_format = fourcc;
	fb->bits_per_pixel = drm_format_plane_cpp(fourcc, 0) * 8;

	if (INTEL_INFO(dev)->gen >= 4) {
		if (plane_config->tiling)
			offset = I915_READ(DSPTILEOFF(plane));
		else
			offset = I915_READ(DSPLINOFF(plane));
		base = I915_READ(DSPSURF(plane)) & 0xfffff000;
	} else {
		base = I915_READ(DSPADDR(plane));
	}
	plane_config->base = base;

	val = I915_READ(PIPESRC(pipe));
	fb->width = ((val >> 16) & 0xfff) + 1;
	fb->height = ((val >> 0) & 0xfff) + 1;

	val = I915_READ(DSPSTRIDE(pipe));
	fb->pitches[0] = val & 0xffffffc0;

	aligned_height = intel_fb_align_height(dev, fb->height,
					       fb->pixel_format,
					       fb->modifier[0]);

	plane_config->size = fb->pitches[0] * aligned_height;

	DRM_DEBUG_KMS("pipe/plane %c/%d with fb: size=%dx%d@%d, offset=%x, pitch %d, size 0x%x\n",
		      pipe_name(pipe), plane, fb->width, fb->height,
		      fb->bits_per_pixel, base, fb->pitches[0],
		      plane_config->size);

	plane_config->fb = intel_fb;
}

static void chv_crtc_clock_get(struct intel_crtc *crtc,
			       struct intel_crtc_state *pipe_config)
{
	struct drm_device *dev = crtc->base.dev;
	struct drm_i915_private *dev_priv = dev->dev_private;
	int pipe = pipe_config->cpu_transcoder;
	enum dpio_channel port = vlv_pipe_to_channel(pipe);
	intel_clock_t clock;
	u32 cmn_dw13, pll_dw0, pll_dw1, pll_dw2, pll_dw3;
	int refclk = 100000;

	mutex_lock(&dev_priv->sb_lock);
	cmn_dw13 = vlv_dpio_read(dev_priv, pipe, CHV_CMN_DW13(port));
	pll_dw0 = vlv_dpio_read(dev_priv, pipe, CHV_PLL_DW0(port));
	pll_dw1 = vlv_dpio_read(dev_priv, pipe, CHV_PLL_DW1(port));
	pll_dw2 = vlv_dpio_read(dev_priv, pipe, CHV_PLL_DW2(port));
	pll_dw3 = vlv_dpio_read(dev_priv, pipe, CHV_PLL_DW3(port));
	mutex_unlock(&dev_priv->sb_lock);

	clock.m1 = (pll_dw1 & 0x7) == DPIO_CHV_M1_DIV_BY_2 ? 2 : 0;
	clock.m2 = (pll_dw0 & 0xff) << 22;
	if (pll_dw3 & DPIO_CHV_FRAC_DIV_EN)
		clock.m2 |= pll_dw2 & 0x3fffff;
	clock.n = (pll_dw1 >> DPIO_CHV_N_DIV_SHIFT) & 0xf;
	clock.p1 = (cmn_dw13 >> DPIO_CHV_P1_DIV_SHIFT) & 0x7;
	clock.p2 = (cmn_dw13 >> DPIO_CHV_P2_DIV_SHIFT) & 0x1f;

	chv_clock(refclk, &clock);

	/* clock.dot is the fast clock */
	pipe_config->port_clock = clock.dot / 5;
}

static bool i9xx_get_pipe_config(struct intel_crtc *crtc,
				 struct intel_crtc_state *pipe_config)
{
	struct drm_device *dev = crtc->base.dev;
	struct drm_i915_private *dev_priv = dev->dev_private;
	uint32_t tmp;

	if (!intel_display_power_is_enabled(dev_priv,
					    POWER_DOMAIN_PIPE(crtc->pipe)))
		return false;

	pipe_config->cpu_transcoder = (enum transcoder) crtc->pipe;
	pipe_config->shared_dpll = DPLL_ID_PRIVATE;

	tmp = I915_READ(PIPECONF(crtc->pipe));
	if (!(tmp & PIPECONF_ENABLE))
		return false;

	if (IS_G4X(dev) || IS_VALLEYVIEW(dev)) {
		switch (tmp & PIPECONF_BPC_MASK) {
		case PIPECONF_6BPC:
			pipe_config->pipe_bpp = 18;
			break;
		case PIPECONF_8BPC:
			pipe_config->pipe_bpp = 24;
			break;
		case PIPECONF_10BPC:
			pipe_config->pipe_bpp = 30;
			break;
		default:
			break;
		}
	}

	if (IS_VALLEYVIEW(dev) && (tmp & PIPECONF_COLOR_RANGE_SELECT))
		pipe_config->limited_color_range = true;

	if (INTEL_INFO(dev)->gen < 4)
		pipe_config->double_wide = tmp & PIPECONF_DOUBLE_WIDE;

	intel_get_pipe_timings(crtc, pipe_config);

	i9xx_get_pfit_config(crtc, pipe_config);

	if (INTEL_INFO(dev)->gen >= 4) {
		tmp = I915_READ(DPLL_MD(crtc->pipe));
		pipe_config->pixel_multiplier =
			((tmp & DPLL_MD_UDI_MULTIPLIER_MASK)
			 >> DPLL_MD_UDI_MULTIPLIER_SHIFT) + 1;
		pipe_config->dpll_hw_state.dpll_md = tmp;
	} else if (IS_I945G(dev) || IS_I945GM(dev) || IS_G33(dev)) {
		tmp = I915_READ(DPLL(crtc->pipe));
		pipe_config->pixel_multiplier =
			((tmp & SDVO_MULTIPLIER_MASK)
			 >> SDVO_MULTIPLIER_SHIFT_HIRES) + 1;
	} else {
		/* Note that on i915G/GM the pixel multiplier is in the sdvo
		 * port and will be fixed up in the encoder->get_config
		 * function. */
		pipe_config->pixel_multiplier = 1;
	}
	pipe_config->dpll_hw_state.dpll = I915_READ(DPLL(crtc->pipe));
	if (!IS_VALLEYVIEW(dev)) {
		/*
		 * DPLL_DVO_2X_MODE must be enabled for both DPLLs
		 * on 830. Filter it out here so that we don't
		 * report errors due to that.
		 */
		if (IS_I830(dev))
			pipe_config->dpll_hw_state.dpll &= ~DPLL_DVO_2X_MODE;

		pipe_config->dpll_hw_state.fp0 = I915_READ(FP0(crtc->pipe));
		pipe_config->dpll_hw_state.fp1 = I915_READ(FP1(crtc->pipe));
	} else {
		/* Mask out read-only status bits. */
		pipe_config->dpll_hw_state.dpll &= ~(DPLL_LOCK_VLV |
						     DPLL_PORTC_READY_MASK |
						     DPLL_PORTB_READY_MASK);
	}

	if (IS_CHERRYVIEW(dev))
		chv_crtc_clock_get(crtc, pipe_config);
	else if (IS_VALLEYVIEW(dev))
		vlv_crtc_clock_get(crtc, pipe_config);
	else
		i9xx_crtc_clock_get(crtc, pipe_config);

	return true;
}

static void ironlake_init_pch_refclk(struct drm_device *dev)
{
	struct drm_i915_private *dev_priv = dev->dev_private;
	struct intel_encoder *encoder;
	u32 val, final;
	bool has_lvds = false;
	bool has_cpu_edp = false;
	bool has_panel = false;
	bool has_ck505 = false;
	bool can_ssc = false;

	/* We need to take the global config into account */
	for_each_intel_encoder(dev, encoder) {
		switch (encoder->type) {
		case INTEL_OUTPUT_LVDS:
			has_panel = true;
			has_lvds = true;
			break;
		case INTEL_OUTPUT_EDP:
			has_panel = true;
			if (enc_to_dig_port(&encoder->base)->port == PORT_A)
				has_cpu_edp = true;
			break;
		default:
			break;
		}
	}

	if (HAS_PCH_IBX(dev)) {
		has_ck505 = dev_priv->vbt.display_clock_mode;
		can_ssc = has_ck505;
	} else {
		has_ck505 = false;
		can_ssc = true;
	}

	DRM_DEBUG_KMS("has_panel %d has_lvds %d has_ck505 %d\n",
		      has_panel, has_lvds, has_ck505);

	/* Ironlake: try to setup display ref clock before DPLL
	 * enabling. This is only under driver's control after
	 * PCH B stepping, previous chipset stepping should be
	 * ignoring this setting.
	 */
	val = I915_READ(PCH_DREF_CONTROL);

	/* As we must carefully and slowly disable/enable each source in turn,
	 * compute the final state we want first and check if we need to
	 * make any changes at all.
	 */
	final = val;
	final &= ~DREF_NONSPREAD_SOURCE_MASK;
	if (has_ck505)
		final |= DREF_NONSPREAD_CK505_ENABLE;
	else
		final |= DREF_NONSPREAD_SOURCE_ENABLE;

	final &= ~DREF_SSC_SOURCE_MASK;
	final &= ~DREF_CPU_SOURCE_OUTPUT_MASK;
	final &= ~DREF_SSC1_ENABLE;

	if (has_panel) {
		final |= DREF_SSC_SOURCE_ENABLE;

		if (intel_panel_use_ssc(dev_priv) && can_ssc)
			final |= DREF_SSC1_ENABLE;

		if (has_cpu_edp) {
			if (intel_panel_use_ssc(dev_priv) && can_ssc)
				final |= DREF_CPU_SOURCE_OUTPUT_DOWNSPREAD;
			else
				final |= DREF_CPU_SOURCE_OUTPUT_NONSPREAD;
		} else
			final |= DREF_CPU_SOURCE_OUTPUT_DISABLE;
	} else {
		final |= DREF_SSC_SOURCE_DISABLE;
		final |= DREF_CPU_SOURCE_OUTPUT_DISABLE;
	}

	if (final == val)
		return;

	/* Always enable nonspread source */
	val &= ~DREF_NONSPREAD_SOURCE_MASK;

	if (has_ck505)
		val |= DREF_NONSPREAD_CK505_ENABLE;
	else
		val |= DREF_NONSPREAD_SOURCE_ENABLE;

	if (has_panel) {
		val &= ~DREF_SSC_SOURCE_MASK;
		val |= DREF_SSC_SOURCE_ENABLE;

		/* SSC must be turned on before enabling the CPU output  */
		if (intel_panel_use_ssc(dev_priv) && can_ssc) {
			DRM_DEBUG_KMS("Using SSC on panel\n");
			val |= DREF_SSC1_ENABLE;
		} else
			val &= ~DREF_SSC1_ENABLE;

		/* Get SSC going before enabling the outputs */
		I915_WRITE(PCH_DREF_CONTROL, val);
		POSTING_READ(PCH_DREF_CONTROL);
		udelay(200);

		val &= ~DREF_CPU_SOURCE_OUTPUT_MASK;

		/* Enable CPU source on CPU attached eDP */
		if (has_cpu_edp) {
			if (intel_panel_use_ssc(dev_priv) && can_ssc) {
				DRM_DEBUG_KMS("Using SSC on eDP\n");
				val |= DREF_CPU_SOURCE_OUTPUT_DOWNSPREAD;
			} else
				val |= DREF_CPU_SOURCE_OUTPUT_NONSPREAD;
		} else
			val |= DREF_CPU_SOURCE_OUTPUT_DISABLE;

		I915_WRITE(PCH_DREF_CONTROL, val);
		POSTING_READ(PCH_DREF_CONTROL);
		udelay(200);
	} else {
		DRM_DEBUG_KMS("Disabling SSC entirely\n");

		val &= ~DREF_CPU_SOURCE_OUTPUT_MASK;

		/* Turn off CPU output */
		val |= DREF_CPU_SOURCE_OUTPUT_DISABLE;

		I915_WRITE(PCH_DREF_CONTROL, val);
		POSTING_READ(PCH_DREF_CONTROL);
		udelay(200);

		/* Turn off the SSC source */
		val &= ~DREF_SSC_SOURCE_MASK;
		val |= DREF_SSC_SOURCE_DISABLE;

		/* Turn off SSC1 */
		val &= ~DREF_SSC1_ENABLE;

		I915_WRITE(PCH_DREF_CONTROL, val);
		POSTING_READ(PCH_DREF_CONTROL);
		udelay(200);
	}

	BUG_ON(val != final);
}

static void lpt_reset_fdi_mphy(struct drm_i915_private *dev_priv)
{
	uint32_t tmp;

	tmp = I915_READ(SOUTH_CHICKEN2);
	tmp |= FDI_MPHY_IOSFSB_RESET_CTL;
	I915_WRITE(SOUTH_CHICKEN2, tmp);

	if (wait_for_atomic_us(I915_READ(SOUTH_CHICKEN2) &
			       FDI_MPHY_IOSFSB_RESET_STATUS, 100))
		DRM_ERROR("FDI mPHY reset assert timeout\n");

	tmp = I915_READ(SOUTH_CHICKEN2);
	tmp &= ~FDI_MPHY_IOSFSB_RESET_CTL;
	I915_WRITE(SOUTH_CHICKEN2, tmp);

	if (wait_for_atomic_us((I915_READ(SOUTH_CHICKEN2) &
				FDI_MPHY_IOSFSB_RESET_STATUS) == 0, 100))
		DRM_ERROR("FDI mPHY reset de-assert timeout\n");
}

/* WaMPhyProgramming:hsw */
static void lpt_program_fdi_mphy(struct drm_i915_private *dev_priv)
{
	uint32_t tmp;

	tmp = intel_sbi_read(dev_priv, 0x8008, SBI_MPHY);
	tmp &= ~(0xFF << 24);
	tmp |= (0x12 << 24);
	intel_sbi_write(dev_priv, 0x8008, tmp, SBI_MPHY);

	tmp = intel_sbi_read(dev_priv, 0x2008, SBI_MPHY);
	tmp |= (1 << 11);
	intel_sbi_write(dev_priv, 0x2008, tmp, SBI_MPHY);

	tmp = intel_sbi_read(dev_priv, 0x2108, SBI_MPHY);
	tmp |= (1 << 11);
	intel_sbi_write(dev_priv, 0x2108, tmp, SBI_MPHY);

	tmp = intel_sbi_read(dev_priv, 0x206C, SBI_MPHY);
	tmp |= (1 << 24) | (1 << 21) | (1 << 18);
	intel_sbi_write(dev_priv, 0x206C, tmp, SBI_MPHY);

	tmp = intel_sbi_read(dev_priv, 0x216C, SBI_MPHY);
	tmp |= (1 << 24) | (1 << 21) | (1 << 18);
	intel_sbi_write(dev_priv, 0x216C, tmp, SBI_MPHY);

	tmp = intel_sbi_read(dev_priv, 0x2080, SBI_MPHY);
	tmp &= ~(7 << 13);
	tmp |= (5 << 13);
	intel_sbi_write(dev_priv, 0x2080, tmp, SBI_MPHY);

	tmp = intel_sbi_read(dev_priv, 0x2180, SBI_MPHY);
	tmp &= ~(7 << 13);
	tmp |= (5 << 13);
	intel_sbi_write(dev_priv, 0x2180, tmp, SBI_MPHY);

	tmp = intel_sbi_read(dev_priv, 0x208C, SBI_MPHY);
	tmp &= ~0xFF;
	tmp |= 0x1C;
	intel_sbi_write(dev_priv, 0x208C, tmp, SBI_MPHY);

	tmp = intel_sbi_read(dev_priv, 0x218C, SBI_MPHY);
	tmp &= ~0xFF;
	tmp |= 0x1C;
	intel_sbi_write(dev_priv, 0x218C, tmp, SBI_MPHY);

	tmp = intel_sbi_read(dev_priv, 0x2098, SBI_MPHY);
	tmp &= ~(0xFF << 16);
	tmp |= (0x1C << 16);
	intel_sbi_write(dev_priv, 0x2098, tmp, SBI_MPHY);

	tmp = intel_sbi_read(dev_priv, 0x2198, SBI_MPHY);
	tmp &= ~(0xFF << 16);
	tmp |= (0x1C << 16);
	intel_sbi_write(dev_priv, 0x2198, tmp, SBI_MPHY);

	tmp = intel_sbi_read(dev_priv, 0x20C4, SBI_MPHY);
	tmp |= (1 << 27);
	intel_sbi_write(dev_priv, 0x20C4, tmp, SBI_MPHY);

	tmp = intel_sbi_read(dev_priv, 0x21C4, SBI_MPHY);
	tmp |= (1 << 27);
	intel_sbi_write(dev_priv, 0x21C4, tmp, SBI_MPHY);

	tmp = intel_sbi_read(dev_priv, 0x20EC, SBI_MPHY);
	tmp &= ~(0xF << 28);
	tmp |= (4 << 28);
	intel_sbi_write(dev_priv, 0x20EC, tmp, SBI_MPHY);

	tmp = intel_sbi_read(dev_priv, 0x21EC, SBI_MPHY);
	tmp &= ~(0xF << 28);
	tmp |= (4 << 28);
	intel_sbi_write(dev_priv, 0x21EC, tmp, SBI_MPHY);
}

/* Implements 3 different sequences from BSpec chapter "Display iCLK
 * Programming" based on the parameters passed:
 * - Sequence to enable CLKOUT_DP
 * - Sequence to enable CLKOUT_DP without spread
 * - Sequence to enable CLKOUT_DP for FDI usage and configure PCH FDI I/O
 */
static void lpt_enable_clkout_dp(struct drm_device *dev, bool with_spread,
				 bool with_fdi)
{
	struct drm_i915_private *dev_priv = dev->dev_private;
	uint32_t reg, tmp;

	if (WARN(with_fdi && !with_spread, "FDI requires downspread\n"))
		with_spread = true;
	if (WARN(dev_priv->pch_id == INTEL_PCH_LPT_LP_DEVICE_ID_TYPE &&
		 with_fdi, "LP PCH doesn't have FDI\n"))
		with_fdi = false;

	mutex_lock(&dev_priv->sb_lock);

	tmp = intel_sbi_read(dev_priv, SBI_SSCCTL, SBI_ICLK);
	tmp &= ~SBI_SSCCTL_DISABLE;
	tmp |= SBI_SSCCTL_PATHALT;
	intel_sbi_write(dev_priv, SBI_SSCCTL, tmp, SBI_ICLK);

	udelay(24);

	if (with_spread) {
		tmp = intel_sbi_read(dev_priv, SBI_SSCCTL, SBI_ICLK);
		tmp &= ~SBI_SSCCTL_PATHALT;
		intel_sbi_write(dev_priv, SBI_SSCCTL, tmp, SBI_ICLK);

		if (with_fdi) {
			lpt_reset_fdi_mphy(dev_priv);
			lpt_program_fdi_mphy(dev_priv);
		}
	}

	reg = (dev_priv->pch_id == INTEL_PCH_LPT_LP_DEVICE_ID_TYPE) ?
	       SBI_GEN0 : SBI_DBUFF0;
	tmp = intel_sbi_read(dev_priv, reg, SBI_ICLK);
	tmp |= SBI_GEN0_CFG_BUFFENABLE_DISABLE;
	intel_sbi_write(dev_priv, reg, tmp, SBI_ICLK);

	mutex_unlock(&dev_priv->sb_lock);
}

/* Sequence to disable CLKOUT_DP */
static void lpt_disable_clkout_dp(struct drm_device *dev)
{
	struct drm_i915_private *dev_priv = dev->dev_private;
	uint32_t reg, tmp;

	mutex_lock(&dev_priv->sb_lock);

	reg = (dev_priv->pch_id == INTEL_PCH_LPT_LP_DEVICE_ID_TYPE) ?
	       SBI_GEN0 : SBI_DBUFF0;
	tmp = intel_sbi_read(dev_priv, reg, SBI_ICLK);
	tmp &= ~SBI_GEN0_CFG_BUFFENABLE_DISABLE;
	intel_sbi_write(dev_priv, reg, tmp, SBI_ICLK);

	tmp = intel_sbi_read(dev_priv, SBI_SSCCTL, SBI_ICLK);
	if (!(tmp & SBI_SSCCTL_DISABLE)) {
		if (!(tmp & SBI_SSCCTL_PATHALT)) {
			tmp |= SBI_SSCCTL_PATHALT;
			intel_sbi_write(dev_priv, SBI_SSCCTL, tmp, SBI_ICLK);
			udelay(32);
		}
		tmp |= SBI_SSCCTL_DISABLE;
		intel_sbi_write(dev_priv, SBI_SSCCTL, tmp, SBI_ICLK);
	}

	mutex_unlock(&dev_priv->sb_lock);
}

static void lpt_init_pch_refclk(struct drm_device *dev)
{
	struct intel_encoder *encoder;
	bool has_vga = false;

	for_each_intel_encoder(dev, encoder) {
		switch (encoder->type) {
		case INTEL_OUTPUT_ANALOG:
			has_vga = true;
			break;
		default:
			break;
		}
	}

	if (has_vga)
		lpt_enable_clkout_dp(dev, true, true);
	else
		lpt_disable_clkout_dp(dev);
}

/*
 * Initialize reference clocks when the driver loads
 */
void intel_init_pch_refclk(struct drm_device *dev)
{
	if (HAS_PCH_IBX(dev) || HAS_PCH_CPT(dev))
		ironlake_init_pch_refclk(dev);
	else if (HAS_PCH_LPT(dev))
		lpt_init_pch_refclk(dev);
}

static int ironlake_get_refclk(struct intel_crtc_state *crtc_state)
{
	struct drm_device *dev = crtc_state->base.crtc->dev;
	struct drm_i915_private *dev_priv = dev->dev_private;
	struct drm_atomic_state *state = crtc_state->base.state;
	struct drm_connector *connector;
	struct drm_connector_state *connector_state;
	struct intel_encoder *encoder;
	int num_connectors = 0, i;
	bool is_lvds = false;

	for_each_connector_in_state(state, connector, connector_state, i) {
		if (connector_state->crtc != crtc_state->base.crtc)
			continue;

		encoder = to_intel_encoder(connector_state->best_encoder);

		switch (encoder->type) {
		case INTEL_OUTPUT_LVDS:
			is_lvds = true;
			break;
		default:
			break;
		}
		num_connectors++;
	}

	if (is_lvds && intel_panel_use_ssc(dev_priv) && num_connectors < 2) {
		DRM_DEBUG_KMS("using SSC reference clock of %d kHz\n",
			      dev_priv->vbt.lvds_ssc_freq);
		return dev_priv->vbt.lvds_ssc_freq;
	}

	return 120000;
}

static void ironlake_set_pipeconf(struct drm_crtc *crtc)
{
	struct drm_i915_private *dev_priv = crtc->dev->dev_private;
	struct intel_crtc *intel_crtc = to_intel_crtc(crtc);
	int pipe = intel_crtc->pipe;
	uint32_t val;

	val = 0;

	switch (intel_crtc->config->pipe_bpp) {
	case 18:
		val |= PIPECONF_6BPC;
		break;
	case 24:
		val |= PIPECONF_8BPC;
		break;
	case 30:
		val |= PIPECONF_10BPC;
		break;
	case 36:
		val |= PIPECONF_12BPC;
		break;
	default:
		/* Case prevented by intel_choose_pipe_bpp_dither. */
		BUG();
	}

	if (intel_crtc->config->dither)
		val |= (PIPECONF_DITHER_EN | PIPECONF_DITHER_TYPE_SP);

	if (intel_crtc->config->base.adjusted_mode.flags & DRM_MODE_FLAG_INTERLACE)
		val |= PIPECONF_INTERLACED_ILK;
	else
		val |= PIPECONF_PROGRESSIVE;

	if (intel_crtc->config->limited_color_range)
		val |= PIPECONF_COLOR_RANGE_SELECT;

	I915_WRITE(PIPECONF(pipe), val);
	POSTING_READ(PIPECONF(pipe));
}

/*
 * Set up the pipe CSC unit.
 *
 * Currently only full range RGB to limited range RGB conversion
 * is supported, but eventually this should handle various
 * RGB<->YCbCr scenarios as well.
 */
static void intel_set_pipe_csc(struct drm_crtc *crtc)
{
	struct drm_device *dev = crtc->dev;
	struct drm_i915_private *dev_priv = dev->dev_private;
	struct intel_crtc *intel_crtc = to_intel_crtc(crtc);
	int pipe = intel_crtc->pipe;
	uint16_t coeff = 0x7800; /* 1.0 */

	/*
	 * TODO: Check what kind of values actually come out of the pipe
	 * with these coeff/postoff values and adjust to get the best
	 * accuracy. Perhaps we even need to take the bpc value into
	 * consideration.
	 */

	if (intel_crtc->config->limited_color_range)
		coeff = ((235 - 16) * (1 << 12) / 255) & 0xff8; /* 0.xxx... */

	/*
	 * GY/GU and RY/RU should be the other way around according
	 * to BSpec, but reality doesn't agree. Just set them up in
	 * a way that results in the correct picture.
	 */
	I915_WRITE(PIPE_CSC_COEFF_RY_GY(pipe), coeff << 16);
	I915_WRITE(PIPE_CSC_COEFF_BY(pipe), 0);

	I915_WRITE(PIPE_CSC_COEFF_RU_GU(pipe), coeff);
	I915_WRITE(PIPE_CSC_COEFF_BU(pipe), 0);

	I915_WRITE(PIPE_CSC_COEFF_RV_GV(pipe), 0);
	I915_WRITE(PIPE_CSC_COEFF_BV(pipe), coeff << 16);

	I915_WRITE(PIPE_CSC_PREOFF_HI(pipe), 0);
	I915_WRITE(PIPE_CSC_PREOFF_ME(pipe), 0);
	I915_WRITE(PIPE_CSC_PREOFF_LO(pipe), 0);

	if (INTEL_INFO(dev)->gen > 6) {
		uint16_t postoff = 0;

		if (intel_crtc->config->limited_color_range)
			postoff = (16 * (1 << 12) / 255) & 0x1fff;

		I915_WRITE(PIPE_CSC_POSTOFF_HI(pipe), postoff);
		I915_WRITE(PIPE_CSC_POSTOFF_ME(pipe), postoff);
		I915_WRITE(PIPE_CSC_POSTOFF_LO(pipe), postoff);

		I915_WRITE(PIPE_CSC_MODE(pipe), 0);
	} else {
		uint32_t mode = CSC_MODE_YUV_TO_RGB;

		if (intel_crtc->config->limited_color_range)
			mode |= CSC_BLACK_SCREEN_OFFSET;

		I915_WRITE(PIPE_CSC_MODE(pipe), mode);
	}
}

static void haswell_set_pipeconf(struct drm_crtc *crtc)
{
	struct drm_device *dev = crtc->dev;
	struct drm_i915_private *dev_priv = dev->dev_private;
	struct intel_crtc *intel_crtc = to_intel_crtc(crtc);
	enum pipe pipe = intel_crtc->pipe;
	enum transcoder cpu_transcoder = intel_crtc->config->cpu_transcoder;
	uint32_t val;

	val = 0;

	if (IS_HASWELL(dev) && intel_crtc->config->dither)
		val |= (PIPECONF_DITHER_EN | PIPECONF_DITHER_TYPE_SP);

	if (intel_crtc->config->base.adjusted_mode.flags & DRM_MODE_FLAG_INTERLACE)
		val |= PIPECONF_INTERLACED_ILK;
	else
		val |= PIPECONF_PROGRESSIVE;

	I915_WRITE(PIPECONF(cpu_transcoder), val);
	POSTING_READ(PIPECONF(cpu_transcoder));

	I915_WRITE(GAMMA_MODE(intel_crtc->pipe), GAMMA_MODE_MODE_8BIT);
	POSTING_READ(GAMMA_MODE(intel_crtc->pipe));

	if (IS_BROADWELL(dev) || INTEL_INFO(dev)->gen >= 9) {
		val = 0;

		switch (intel_crtc->config->pipe_bpp) {
		case 18:
			val |= PIPEMISC_DITHER_6_BPC;
			break;
		case 24:
			val |= PIPEMISC_DITHER_8_BPC;
			break;
		case 30:
			val |= PIPEMISC_DITHER_10_BPC;
			break;
		case 36:
			val |= PIPEMISC_DITHER_12_BPC;
			break;
		default:
			/* Case prevented by pipe_config_set_bpp. */
			BUG();
		}

		if (intel_crtc->config->dither)
			val |= PIPEMISC_DITHER_ENABLE | PIPEMISC_DITHER_TYPE_SP;

		I915_WRITE(PIPEMISC(pipe), val);
	}
}

static bool ironlake_compute_clocks(struct drm_crtc *crtc,
				    struct intel_crtc_state *crtc_state,
				    intel_clock_t *clock,
				    bool *has_reduced_clock,
				    intel_clock_t *reduced_clock)
{
	struct drm_device *dev = crtc->dev;
	struct drm_i915_private *dev_priv = dev->dev_private;
	int refclk;
	const intel_limit_t *limit;
	bool ret, is_lvds = false;

	is_lvds = intel_pipe_will_have_type(crtc_state, INTEL_OUTPUT_LVDS);

	refclk = ironlake_get_refclk(crtc_state);

	/*
	 * Returns a set of divisors for the desired target clock with the given
	 * refclk, or FALSE.  The returned values represent the clock equation:
	 * reflck * (5 * (m1 + 2) + (m2 + 2)) / (n + 2) / p1 / p2.
	 */
	limit = intel_limit(crtc_state, refclk);
	ret = dev_priv->display.find_dpll(limit, crtc_state,
					  crtc_state->port_clock,
					  refclk, NULL, clock);
	if (!ret)
		return false;

	if (is_lvds && dev_priv->lvds_downclock_avail) {
		/*
		 * Ensure we match the reduced clock's P to the target clock.
		 * If the clocks don't match, we can't switch the display clock
		 * by using the FP0/FP1. In such case we will disable the LVDS
		 * downclock feature.
		*/
		*has_reduced_clock =
			dev_priv->display.find_dpll(limit, crtc_state,
						    dev_priv->lvds_downclock,
						    refclk, clock,
						    reduced_clock);
	}

	return true;
}

int ironlake_get_lanes_required(int target_clock, int link_bw, int bpp)
{
	/*
	 * Account for spread spectrum to avoid
	 * oversubscribing the link. Max center spread
	 * is 2.5%; use 5% for safety's sake.
	 */
	u32 bps = target_clock * bpp * 21 / 20;
	return DIV_ROUND_UP(bps, link_bw * 8);
}

static bool ironlake_needs_fb_cb_tune(struct dpll *dpll, int factor)
{
	return i9xx_dpll_compute_m(dpll) < factor * dpll->n;
}

static uint32_t ironlake_compute_dpll(struct intel_crtc *intel_crtc,
				      struct intel_crtc_state *crtc_state,
				      u32 *fp,
				      intel_clock_t *reduced_clock, u32 *fp2)
{
	struct drm_crtc *crtc = &intel_crtc->base;
	struct drm_device *dev = crtc->dev;
	struct drm_i915_private *dev_priv = dev->dev_private;
	struct drm_atomic_state *state = crtc_state->base.state;
	struct drm_connector *connector;
	struct drm_connector_state *connector_state;
	struct intel_encoder *encoder;
	uint32_t dpll;
	int factor, num_connectors = 0, i;
	bool is_lvds = false, is_sdvo = false;

	for_each_connector_in_state(state, connector, connector_state, i) {
		if (connector_state->crtc != crtc_state->base.crtc)
			continue;

		encoder = to_intel_encoder(connector_state->best_encoder);

		switch (encoder->type) {
		case INTEL_OUTPUT_LVDS:
			is_lvds = true;
			break;
		case INTEL_OUTPUT_SDVO:
		case INTEL_OUTPUT_HDMI:
			is_sdvo = true;
			break;
		default:
			break;
		}

		num_connectors++;
	}

	/* Enable autotuning of the PLL clock (if permissible) */
	factor = 21;
	if (is_lvds) {
		if ((intel_panel_use_ssc(dev_priv) &&
		     dev_priv->vbt.lvds_ssc_freq == 100000) ||
		    (HAS_PCH_IBX(dev) && intel_is_dual_link_lvds(dev)))
			factor = 25;
	} else if (crtc_state->sdvo_tv_clock)
		factor = 20;

	if (ironlake_needs_fb_cb_tune(&crtc_state->dpll, factor))
		*fp |= FP_CB_TUNE;

	if (fp2 && (reduced_clock->m < factor * reduced_clock->n))
		*fp2 |= FP_CB_TUNE;

	dpll = 0;

	if (is_lvds)
		dpll |= DPLLB_MODE_LVDS;
	else
		dpll |= DPLLB_MODE_DAC_SERIAL;

	dpll |= (crtc_state->pixel_multiplier - 1)
		<< PLL_REF_SDVO_HDMI_MULTIPLIER_SHIFT;

	if (is_sdvo)
		dpll |= DPLL_SDVO_HIGH_SPEED;
	if (crtc_state->has_dp_encoder)
		dpll |= DPLL_SDVO_HIGH_SPEED;

	/* compute bitmask from p1 value */
	dpll |= (1 << (crtc_state->dpll.p1 - 1)) << DPLL_FPA01_P1_POST_DIV_SHIFT;
	/* also FPA1 */
	dpll |= (1 << (crtc_state->dpll.p1 - 1)) << DPLL_FPA1_P1_POST_DIV_SHIFT;

	switch (crtc_state->dpll.p2) {
	case 5:
		dpll |= DPLL_DAC_SERIAL_P2_CLOCK_DIV_5;
		break;
	case 7:
		dpll |= DPLLB_LVDS_P2_CLOCK_DIV_7;
		break;
	case 10:
		dpll |= DPLL_DAC_SERIAL_P2_CLOCK_DIV_10;
		break;
	case 14:
		dpll |= DPLLB_LVDS_P2_CLOCK_DIV_14;
		break;
	}

	if (is_lvds && intel_panel_use_ssc(dev_priv) && num_connectors < 2)
		dpll |= PLLB_REF_INPUT_SPREADSPECTRUMIN;
	else
		dpll |= PLL_REF_INPUT_DREFCLK;

	return dpll | DPLL_VCO_ENABLE;
}

static int ironlake_crtc_compute_clock(struct intel_crtc *crtc,
				       struct intel_crtc_state *crtc_state)
{
	struct drm_device *dev = crtc->base.dev;
	intel_clock_t clock, reduced_clock;
	u32 dpll = 0, fp = 0, fp2 = 0;
	bool ok, has_reduced_clock = false;
	bool is_lvds = false;
	struct intel_shared_dpll *pll;

	memset(&crtc_state->dpll_hw_state, 0,
	       sizeof(crtc_state->dpll_hw_state));

	is_lvds = intel_pipe_has_type(crtc, INTEL_OUTPUT_LVDS);

	WARN(!(HAS_PCH_IBX(dev) || HAS_PCH_CPT(dev)),
	     "Unexpected PCH type %d\n", INTEL_PCH_TYPE(dev));

	ok = ironlake_compute_clocks(&crtc->base, crtc_state, &clock,
				     &has_reduced_clock, &reduced_clock);
	if (!ok && !crtc_state->clock_set) {
		DRM_ERROR("Couldn't find PLL settings for mode!\n");
		return -EINVAL;
	}
	/* Compat-code for transition, will disappear. */
	if (!crtc_state->clock_set) {
		crtc_state->dpll.n = clock.n;
		crtc_state->dpll.m1 = clock.m1;
		crtc_state->dpll.m2 = clock.m2;
		crtc_state->dpll.p1 = clock.p1;
		crtc_state->dpll.p2 = clock.p2;
	}

	/* CPU eDP is the only output that doesn't need a PCH PLL of its own. */
	if (crtc_state->has_pch_encoder) {
		fp = i9xx_dpll_compute_fp(&crtc_state->dpll);
		if (has_reduced_clock)
			fp2 = i9xx_dpll_compute_fp(&reduced_clock);

		dpll = ironlake_compute_dpll(crtc, crtc_state,
					     &fp, &reduced_clock,
					     has_reduced_clock ? &fp2 : NULL);

		crtc_state->dpll_hw_state.dpll = dpll;
		crtc_state->dpll_hw_state.fp0 = fp;
		if (has_reduced_clock)
			crtc_state->dpll_hw_state.fp1 = fp2;
		else
			crtc_state->dpll_hw_state.fp1 = fp;

		pll = intel_get_shared_dpll(crtc, crtc_state);
		if (pll == NULL) {
			DRM_DEBUG_DRIVER("failed to find PLL for pipe %c\n",
					 pipe_name(crtc->pipe));
			return -EINVAL;
		}
	}

	if (is_lvds && has_reduced_clock)
		crtc->lowfreq_avail = true;
	else
		crtc->lowfreq_avail = false;

	return 0;
}

static void intel_pch_transcoder_get_m_n(struct intel_crtc *crtc,
					 struct intel_link_m_n *m_n)
{
	struct drm_device *dev = crtc->base.dev;
	struct drm_i915_private *dev_priv = dev->dev_private;
	enum pipe pipe = crtc->pipe;

	m_n->link_m = I915_READ(PCH_TRANS_LINK_M1(pipe));
	m_n->link_n = I915_READ(PCH_TRANS_LINK_N1(pipe));
	m_n->gmch_m = I915_READ(PCH_TRANS_DATA_M1(pipe))
		& ~TU_SIZE_MASK;
	m_n->gmch_n = I915_READ(PCH_TRANS_DATA_N1(pipe));
	m_n->tu = ((I915_READ(PCH_TRANS_DATA_M1(pipe))
		    & TU_SIZE_MASK) >> TU_SIZE_SHIFT) + 1;
}

static void intel_cpu_transcoder_get_m_n(struct intel_crtc *crtc,
					 enum transcoder transcoder,
					 struct intel_link_m_n *m_n,
					 struct intel_link_m_n *m2_n2)
{
	struct drm_device *dev = crtc->base.dev;
	struct drm_i915_private *dev_priv = dev->dev_private;
	enum pipe pipe = crtc->pipe;

	if (INTEL_INFO(dev)->gen >= 5) {
		m_n->link_m = I915_READ(PIPE_LINK_M1(transcoder));
		m_n->link_n = I915_READ(PIPE_LINK_N1(transcoder));
		m_n->gmch_m = I915_READ(PIPE_DATA_M1(transcoder))
			& ~TU_SIZE_MASK;
		m_n->gmch_n = I915_READ(PIPE_DATA_N1(transcoder));
		m_n->tu = ((I915_READ(PIPE_DATA_M1(transcoder))
			    & TU_SIZE_MASK) >> TU_SIZE_SHIFT) + 1;
		/* Read M2_N2 registers only for gen < 8 (M2_N2 available for
		 * gen < 8) and if DRRS is supported (to make sure the
		 * registers are not unnecessarily read).
		 */
		if (m2_n2 && INTEL_INFO(dev)->gen < 8 &&
			crtc->config->has_drrs) {
			m2_n2->link_m = I915_READ(PIPE_LINK_M2(transcoder));
			m2_n2->link_n =	I915_READ(PIPE_LINK_N2(transcoder));
			m2_n2->gmch_m =	I915_READ(PIPE_DATA_M2(transcoder))
					& ~TU_SIZE_MASK;
			m2_n2->gmch_n =	I915_READ(PIPE_DATA_N2(transcoder));
			m2_n2->tu = ((I915_READ(PIPE_DATA_M2(transcoder))
					& TU_SIZE_MASK) >> TU_SIZE_SHIFT) + 1;
		}
	} else {
		m_n->link_m = I915_READ(PIPE_LINK_M_G4X(pipe));
		m_n->link_n = I915_READ(PIPE_LINK_N_G4X(pipe));
		m_n->gmch_m = I915_READ(PIPE_DATA_M_G4X(pipe))
			& ~TU_SIZE_MASK;
		m_n->gmch_n = I915_READ(PIPE_DATA_N_G4X(pipe));
		m_n->tu = ((I915_READ(PIPE_DATA_M_G4X(pipe))
			    & TU_SIZE_MASK) >> TU_SIZE_SHIFT) + 1;
	}
}

void intel_dp_get_m_n(struct intel_crtc *crtc,
		      struct intel_crtc_state *pipe_config)
{
	if (pipe_config->has_pch_encoder)
		intel_pch_transcoder_get_m_n(crtc, &pipe_config->dp_m_n);
	else
		intel_cpu_transcoder_get_m_n(crtc, pipe_config->cpu_transcoder,
					     &pipe_config->dp_m_n,
					     &pipe_config->dp_m2_n2);
}

static void ironlake_get_fdi_m_n_config(struct intel_crtc *crtc,
					struct intel_crtc_state *pipe_config)
{
	intel_cpu_transcoder_get_m_n(crtc, pipe_config->cpu_transcoder,
				     &pipe_config->fdi_m_n, NULL);
}

static void skylake_get_pfit_config(struct intel_crtc *crtc,
				    struct intel_crtc_state *pipe_config)
{
	struct drm_device *dev = crtc->base.dev;
	struct drm_i915_private *dev_priv = dev->dev_private;
	struct intel_crtc_scaler_state *scaler_state = &pipe_config->scaler_state;
	uint32_t ps_ctrl = 0;
	int id = -1;
	int i;

	/* find scaler attached to this pipe */
	for (i = 0; i < crtc->num_scalers; i++) {
		ps_ctrl = I915_READ(SKL_PS_CTRL(crtc->pipe, i));
		if (ps_ctrl & PS_SCALER_EN && !(ps_ctrl & PS_PLANE_SEL_MASK)) {
			id = i;
			pipe_config->pch_pfit.enabled = true;
			pipe_config->pch_pfit.pos = I915_READ(SKL_PS_WIN_POS(crtc->pipe, i));
			pipe_config->pch_pfit.size = I915_READ(SKL_PS_WIN_SZ(crtc->pipe, i));
			break;
		}
	}

	scaler_state->scaler_id = id;
	if (id >= 0) {
		scaler_state->scaler_users |= (1 << SKL_CRTC_INDEX);
	} else {
		scaler_state->scaler_users &= ~(1 << SKL_CRTC_INDEX);
	}
}

static void
skylake_get_initial_plane_config(struct intel_crtc *crtc,
				 struct intel_initial_plane_config *plane_config)
{
	struct drm_device *dev = crtc->base.dev;
	struct drm_i915_private *dev_priv = dev->dev_private;
	u32 val, base, offset, stride_mult, tiling;
	int pipe = crtc->pipe;
	int fourcc, pixel_format;
	unsigned int aligned_height;
	struct drm_framebuffer *fb;
	struct intel_framebuffer *intel_fb;

	intel_fb = kzalloc(sizeof(*intel_fb), GFP_KERNEL);
	if (!intel_fb) {
		DRM_DEBUG_KMS("failed to alloc fb\n");
		return;
	}

	fb = &intel_fb->base;

	val = I915_READ(PLANE_CTL(pipe, 0));
	if (!(val & PLANE_CTL_ENABLE))
		goto error;

	pixel_format = val & PLANE_CTL_FORMAT_MASK;
	fourcc = skl_format_to_fourcc(pixel_format,
				      val & PLANE_CTL_ORDER_RGBX,
				      val & PLANE_CTL_ALPHA_MASK);
	fb->pixel_format = fourcc;
	fb->bits_per_pixel = drm_format_plane_cpp(fourcc, 0) * 8;

	tiling = val & PLANE_CTL_TILED_MASK;
	switch (tiling) {
	case PLANE_CTL_TILED_LINEAR:
		fb->modifier[0] = DRM_FORMAT_MOD_NONE;
		break;
	case PLANE_CTL_TILED_X:
		plane_config->tiling = I915_TILING_X;
		fb->modifier[0] = I915_FORMAT_MOD_X_TILED;
		break;
	case PLANE_CTL_TILED_Y:
		fb->modifier[0] = I915_FORMAT_MOD_Y_TILED;
		break;
	case PLANE_CTL_TILED_YF:
		fb->modifier[0] = I915_FORMAT_MOD_Yf_TILED;
		break;
	default:
		MISSING_CASE(tiling);
		goto error;
	}

	base = I915_READ(PLANE_SURF(pipe, 0)) & 0xfffff000;
	plane_config->base = base;

	offset = I915_READ(PLANE_OFFSET(pipe, 0));

	val = I915_READ(PLANE_SIZE(pipe, 0));
	fb->height = ((val >> 16) & 0xfff) + 1;
	fb->width = ((val >> 0) & 0x1fff) + 1;

	val = I915_READ(PLANE_STRIDE(pipe, 0));
	stride_mult = intel_fb_stride_alignment(dev, fb->modifier[0],
						fb->pixel_format);
	fb->pitches[0] = (val & 0x3ff) * stride_mult;

	aligned_height = intel_fb_align_height(dev, fb->height,
					       fb->pixel_format,
					       fb->modifier[0]);

	plane_config->size = fb->pitches[0] * aligned_height;

	DRM_DEBUG_KMS("pipe %c with fb: size=%dx%d@%d, offset=%x, pitch %d, size 0x%x\n",
		      pipe_name(pipe), fb->width, fb->height,
		      fb->bits_per_pixel, base, fb->pitches[0],
		      plane_config->size);

	plane_config->fb = intel_fb;
	return;

error:
	kfree(fb);
}

static void ironlake_get_pfit_config(struct intel_crtc *crtc,
				     struct intel_crtc_state *pipe_config)
{
	struct drm_device *dev = crtc->base.dev;
	struct drm_i915_private *dev_priv = dev->dev_private;
	uint32_t tmp;

	tmp = I915_READ(PF_CTL(crtc->pipe));

	if (tmp & PF_ENABLE) {
		pipe_config->pch_pfit.enabled = true;
		pipe_config->pch_pfit.pos = I915_READ(PF_WIN_POS(crtc->pipe));
		pipe_config->pch_pfit.size = I915_READ(PF_WIN_SZ(crtc->pipe));

		/* We currently do not free assignements of panel fitters on
		 * ivb/hsw (since we don't use the higher upscaling modes which
		 * differentiates them) so just WARN about this case for now. */
		if (IS_GEN7(dev)) {
			WARN_ON((tmp & PF_PIPE_SEL_MASK_IVB) !=
				PF_PIPE_SEL_IVB(crtc->pipe));
		}
	}
}

static void
ironlake_get_initial_plane_config(struct intel_crtc *crtc,
				  struct intel_initial_plane_config *plane_config)
{
	struct drm_device *dev = crtc->base.dev;
	struct drm_i915_private *dev_priv = dev->dev_private;
	u32 val, base, offset;
	int pipe = crtc->pipe;
	int fourcc, pixel_format;
	unsigned int aligned_height;
	struct drm_framebuffer *fb;
	struct intel_framebuffer *intel_fb;

	val = I915_READ(DSPCNTR(pipe));
	if (!(val & DISPLAY_PLANE_ENABLE))
		return;

	intel_fb = kzalloc(sizeof(*intel_fb), GFP_KERNEL);
	if (!intel_fb) {
		DRM_DEBUG_KMS("failed to alloc fb\n");
		return;
	}

	fb = &intel_fb->base;

	if (INTEL_INFO(dev)->gen >= 4) {
		if (val & DISPPLANE_TILED) {
			plane_config->tiling = I915_TILING_X;
			fb->modifier[0] = I915_FORMAT_MOD_X_TILED;
		}
	}

	pixel_format = val & DISPPLANE_PIXFORMAT_MASK;
	fourcc = i9xx_format_to_fourcc(pixel_format);
	fb->pixel_format = fourcc;
	fb->bits_per_pixel = drm_format_plane_cpp(fourcc, 0) * 8;

	base = I915_READ(DSPSURF(pipe)) & 0xfffff000;
	if (IS_HASWELL(dev) || IS_BROADWELL(dev)) {
		offset = I915_READ(DSPOFFSET(pipe));
	} else {
		if (plane_config->tiling)
			offset = I915_READ(DSPTILEOFF(pipe));
		else
			offset = I915_READ(DSPLINOFF(pipe));
	}
	plane_config->base = base;

	val = I915_READ(PIPESRC(pipe));
	fb->width = ((val >> 16) & 0xfff) + 1;
	fb->height = ((val >> 0) & 0xfff) + 1;

	val = I915_READ(DSPSTRIDE(pipe));
	fb->pitches[0] = val & 0xffffffc0;

	aligned_height = intel_fb_align_height(dev, fb->height,
					       fb->pixel_format,
					       fb->modifier[0]);

	plane_config->size = fb->pitches[0] * aligned_height;

	DRM_DEBUG_KMS("pipe %c with fb: size=%dx%d@%d, offset=%x, pitch %d, size 0x%x\n",
		      pipe_name(pipe), fb->width, fb->height,
		      fb->bits_per_pixel, base, fb->pitches[0],
		      plane_config->size);

	plane_config->fb = intel_fb;
}

static bool ironlake_get_pipe_config(struct intel_crtc *crtc,
				     struct intel_crtc_state *pipe_config)
{
	struct drm_device *dev = crtc->base.dev;
	struct drm_i915_private *dev_priv = dev->dev_private;
	uint32_t tmp;

	if (!intel_display_power_is_enabled(dev_priv,
					    POWER_DOMAIN_PIPE(crtc->pipe)))
		return false;

	pipe_config->cpu_transcoder = (enum transcoder) crtc->pipe;
	pipe_config->shared_dpll = DPLL_ID_PRIVATE;

	tmp = I915_READ(PIPECONF(crtc->pipe));
	if (!(tmp & PIPECONF_ENABLE))
		return false;

	switch (tmp & PIPECONF_BPC_MASK) {
	case PIPECONF_6BPC:
		pipe_config->pipe_bpp = 18;
		break;
	case PIPECONF_8BPC:
		pipe_config->pipe_bpp = 24;
		break;
	case PIPECONF_10BPC:
		pipe_config->pipe_bpp = 30;
		break;
	case PIPECONF_12BPC:
		pipe_config->pipe_bpp = 36;
		break;
	default:
		break;
	}

	if (tmp & PIPECONF_COLOR_RANGE_SELECT)
		pipe_config->limited_color_range = true;

	if (I915_READ(PCH_TRANSCONF(crtc->pipe)) & TRANS_ENABLE) {
		struct intel_shared_dpll *pll;

		pipe_config->has_pch_encoder = true;

		tmp = I915_READ(FDI_RX_CTL(crtc->pipe));
		pipe_config->fdi_lanes = ((FDI_DP_PORT_WIDTH_MASK & tmp) >>
					  FDI_DP_PORT_WIDTH_SHIFT) + 1;

		ironlake_get_fdi_m_n_config(crtc, pipe_config);

		if (HAS_PCH_IBX(dev_priv->dev)) {
			pipe_config->shared_dpll =
				(enum intel_dpll_id) crtc->pipe;
		} else {
			tmp = I915_READ(PCH_DPLL_SEL);
			if (tmp & TRANS_DPLLB_SEL(crtc->pipe))
				pipe_config->shared_dpll = DPLL_ID_PCH_PLL_B;
			else
				pipe_config->shared_dpll = DPLL_ID_PCH_PLL_A;
		}

		pll = &dev_priv->shared_dplls[pipe_config->shared_dpll];

		WARN_ON(!pll->get_hw_state(dev_priv, pll,
					   &pipe_config->dpll_hw_state));

		tmp = pipe_config->dpll_hw_state.dpll;
		pipe_config->pixel_multiplier =
			((tmp & PLL_REF_SDVO_HDMI_MULTIPLIER_MASK)
			 >> PLL_REF_SDVO_HDMI_MULTIPLIER_SHIFT) + 1;

		ironlake_pch_clock_get(crtc, pipe_config);
	} else {
		pipe_config->pixel_multiplier = 1;
	}

	intel_get_pipe_timings(crtc, pipe_config);

	ironlake_get_pfit_config(crtc, pipe_config);

	return true;
}

static void assert_can_disable_lcpll(struct drm_i915_private *dev_priv)
{
	struct drm_device *dev = dev_priv->dev;
	struct intel_crtc *crtc;

	for_each_intel_crtc(dev, crtc)
		I915_STATE_WARN(crtc->active, "CRTC for pipe %c enabled\n",
		     pipe_name(crtc->pipe));

	I915_STATE_WARN(I915_READ(HSW_PWR_WELL_DRIVER), "Power well on\n");
	I915_STATE_WARN(I915_READ(SPLL_CTL) & SPLL_PLL_ENABLE, "SPLL enabled\n");
	I915_STATE_WARN(I915_READ(WRPLL_CTL1) & WRPLL_PLL_ENABLE, "WRPLL1 enabled\n");
	I915_STATE_WARN(I915_READ(WRPLL_CTL2) & WRPLL_PLL_ENABLE, "WRPLL2 enabled\n");
	I915_STATE_WARN(I915_READ(PCH_PP_STATUS) & PP_ON, "Panel power on\n");
	I915_STATE_WARN(I915_READ(BLC_PWM_CPU_CTL2) & BLM_PWM_ENABLE,
	     "CPU PWM1 enabled\n");
	if (IS_HASWELL(dev))
		I915_STATE_WARN(I915_READ(HSW_BLC_PWM2_CTL) & BLM_PWM_ENABLE,
		     "CPU PWM2 enabled\n");
	I915_STATE_WARN(I915_READ(BLC_PWM_PCH_CTL1) & BLM_PCH_PWM_ENABLE,
	     "PCH PWM1 enabled\n");
	I915_STATE_WARN(I915_READ(UTIL_PIN_CTL) & UTIL_PIN_ENABLE,
	     "Utility pin enabled\n");
	I915_STATE_WARN(I915_READ(PCH_GTC_CTL) & PCH_GTC_ENABLE, "PCH GTC enabled\n");

	/*
	 * In theory we can still leave IRQs enabled, as long as only the HPD
	 * interrupts remain enabled. We used to check for that, but since it's
	 * gen-specific and since we only disable LCPLL after we fully disable
	 * the interrupts, the check below should be enough.
	 */
	I915_STATE_WARN(intel_irqs_enabled(dev_priv), "IRQs enabled\n");
}

static uint32_t hsw_read_dcomp(struct drm_i915_private *dev_priv)
{
	struct drm_device *dev = dev_priv->dev;

	if (IS_HASWELL(dev))
		return I915_READ(D_COMP_HSW);
	else
		return I915_READ(D_COMP_BDW);
}

static void hsw_write_dcomp(struct drm_i915_private *dev_priv, uint32_t val)
{
	struct drm_device *dev = dev_priv->dev;

	if (IS_HASWELL(dev)) {
		mutex_lock(&dev_priv->rps.hw_lock);
		if (sandybridge_pcode_write(dev_priv, GEN6_PCODE_WRITE_D_COMP,
					    val))
			DRM_ERROR("Failed to write to D_COMP\n");
		mutex_unlock(&dev_priv->rps.hw_lock);
	} else {
		I915_WRITE(D_COMP_BDW, val);
		POSTING_READ(D_COMP_BDW);
	}
}

/*
 * This function implements pieces of two sequences from BSpec:
 * - Sequence for display software to disable LCPLL
 * - Sequence for display software to allow package C8+
 * The steps implemented here are just the steps that actually touch the LCPLL
 * register. Callers should take care of disabling all the display engine
 * functions, doing the mode unset, fixing interrupts, etc.
 */
static void hsw_disable_lcpll(struct drm_i915_private *dev_priv,
			      bool switch_to_fclk, bool allow_power_down)
{
	uint32_t val;

	assert_can_disable_lcpll(dev_priv);

	val = I915_READ(LCPLL_CTL);

	if (switch_to_fclk) {
		val |= LCPLL_CD_SOURCE_FCLK;
		I915_WRITE(LCPLL_CTL, val);

		if (wait_for_atomic_us(I915_READ(LCPLL_CTL) &
				       LCPLL_CD_SOURCE_FCLK_DONE, 1))
			DRM_ERROR("Switching to FCLK failed\n");

		val = I915_READ(LCPLL_CTL);
	}

	val |= LCPLL_PLL_DISABLE;
	I915_WRITE(LCPLL_CTL, val);
	POSTING_READ(LCPLL_CTL);

	if (wait_for((I915_READ(LCPLL_CTL) & LCPLL_PLL_LOCK) == 0, 1))
		DRM_ERROR("LCPLL still locked\n");

	val = hsw_read_dcomp(dev_priv);
	val |= D_COMP_COMP_DISABLE;
	hsw_write_dcomp(dev_priv, val);
	ndelay(100);

	if (wait_for((hsw_read_dcomp(dev_priv) & D_COMP_RCOMP_IN_PROGRESS) == 0,
		     1))
		DRM_ERROR("D_COMP RCOMP still in progress\n");

	if (allow_power_down) {
		val = I915_READ(LCPLL_CTL);
		val |= LCPLL_POWER_DOWN_ALLOW;
		I915_WRITE(LCPLL_CTL, val);
		POSTING_READ(LCPLL_CTL);
	}
}

/*
 * Fully restores LCPLL, disallowing power down and switching back to LCPLL
 * source.
 */
static void hsw_restore_lcpll(struct drm_i915_private *dev_priv)
{
	uint32_t val;

	val = I915_READ(LCPLL_CTL);

	if ((val & (LCPLL_PLL_LOCK | LCPLL_PLL_DISABLE | LCPLL_CD_SOURCE_FCLK |
		    LCPLL_POWER_DOWN_ALLOW)) == LCPLL_PLL_LOCK)
		return;

	/*
	 * Make sure we're not on PC8 state before disabling PC8, otherwise
	 * we'll hang the machine. To prevent PC8 state, just enable force_wake.
	 */
	intel_uncore_forcewake_get(dev_priv, FORCEWAKE_ALL);

	if (val & LCPLL_POWER_DOWN_ALLOW) {
		val &= ~LCPLL_POWER_DOWN_ALLOW;
		I915_WRITE(LCPLL_CTL, val);
		POSTING_READ(LCPLL_CTL);
	}

	val = hsw_read_dcomp(dev_priv);
	val |= D_COMP_COMP_FORCE;
	val &= ~D_COMP_COMP_DISABLE;
	hsw_write_dcomp(dev_priv, val);

	val = I915_READ(LCPLL_CTL);
	val &= ~LCPLL_PLL_DISABLE;
	I915_WRITE(LCPLL_CTL, val);

	if (wait_for(I915_READ(LCPLL_CTL) & LCPLL_PLL_LOCK, 5))
		DRM_ERROR("LCPLL not locked yet\n");

	if (val & LCPLL_CD_SOURCE_FCLK) {
		val = I915_READ(LCPLL_CTL);
		val &= ~LCPLL_CD_SOURCE_FCLK;
		I915_WRITE(LCPLL_CTL, val);

		if (wait_for_atomic_us((I915_READ(LCPLL_CTL) &
					LCPLL_CD_SOURCE_FCLK_DONE) == 0, 1))
			DRM_ERROR("Switching back to LCPLL failed\n");
	}

	intel_uncore_forcewake_put(dev_priv, FORCEWAKE_ALL);
}

/*
 * Package states C8 and deeper are really deep PC states that can only be
 * reached when all the devices on the system allow it, so even if the graphics
 * device allows PC8+, it doesn't mean the system will actually get to these
 * states. Our driver only allows PC8+ when going into runtime PM.
 *
 * The requirements for PC8+ are that all the outputs are disabled, the power
 * well is disabled and most interrupts are disabled, and these are also
 * requirements for runtime PM. When these conditions are met, we manually do
 * the other conditions: disable the interrupts, clocks and switch LCPLL refclk
 * to Fclk. If we're in PC8+ and we get an non-hotplug interrupt, we can hard
 * hang the machine.
 *
 * When we really reach PC8 or deeper states (not just when we allow it) we lose
 * the state of some registers, so when we come back from PC8+ we need to
 * restore this state. We don't get into PC8+ if we're not in RC6, so we don't
 * need to take care of the registers kept by RC6. Notice that this happens even
 * if we don't put the device in PCI D3 state (which is what currently happens
 * because of the runtime PM support).
 *
 * For more, read "Display Sequences for Package C8" on the hardware
 * documentation.
 */
void hsw_enable_pc8(struct drm_i915_private *dev_priv)
{
	struct drm_device *dev = dev_priv->dev;
	uint32_t val;

	DRM_DEBUG_KMS("Enabling package C8+\n");

	if (dev_priv->pch_id == INTEL_PCH_LPT_LP_DEVICE_ID_TYPE) {
		val = I915_READ(SOUTH_DSPCLK_GATE_D);
		val &= ~PCH_LP_PARTITION_LEVEL_DISABLE;
		I915_WRITE(SOUTH_DSPCLK_GATE_D, val);
	}

	lpt_disable_clkout_dp(dev);
	hsw_disable_lcpll(dev_priv, true, true);
}

void hsw_disable_pc8(struct drm_i915_private *dev_priv)
{
	struct drm_device *dev = dev_priv->dev;
	uint32_t val;

	DRM_DEBUG_KMS("Disabling package C8+\n");

	hsw_restore_lcpll(dev_priv);
	lpt_init_pch_refclk(dev);

	if (dev_priv->pch_id == INTEL_PCH_LPT_LP_DEVICE_ID_TYPE) {
		val = I915_READ(SOUTH_DSPCLK_GATE_D);
		val |= PCH_LP_PARTITION_LEVEL_DISABLE;
		I915_WRITE(SOUTH_DSPCLK_GATE_D, val);
	}

	intel_prepare_ddi(dev);
}

static void broxton_modeset_global_resources(struct drm_atomic_state *old_state)
{
	struct drm_device *dev = old_state->dev;
	struct drm_i915_private *dev_priv = dev->dev_private;
	int max_pixclk = intel_mode_max_pixclk(dev, NULL);
	int req_cdclk;

	/* see the comment in valleyview_modeset_global_resources */
	if (WARN_ON(max_pixclk < 0))
		return;

	req_cdclk = broxton_calc_cdclk(dev_priv, max_pixclk);

	if (req_cdclk != dev_priv->cdclk_freq)
		broxton_set_cdclk(dev, req_cdclk);
}

static int haswell_crtc_compute_clock(struct intel_crtc *crtc,
				      struct intel_crtc_state *crtc_state)
{
	if (!intel_ddi_pll_select(crtc, crtc_state))
		return -EINVAL;

	crtc->lowfreq_avail = false;

	return 0;
}

static void bxt_get_ddi_pll(struct drm_i915_private *dev_priv,
				enum port port,
				struct intel_crtc_state *pipe_config)
{
	switch (port) {
	case PORT_A:
		pipe_config->ddi_pll_sel = SKL_DPLL0;
		pipe_config->shared_dpll = DPLL_ID_SKL_DPLL1;
		break;
	case PORT_B:
		pipe_config->ddi_pll_sel = SKL_DPLL1;
		pipe_config->shared_dpll = DPLL_ID_SKL_DPLL2;
		break;
	case PORT_C:
		pipe_config->ddi_pll_sel = SKL_DPLL2;
		pipe_config->shared_dpll = DPLL_ID_SKL_DPLL3;
		break;
	default:
		DRM_ERROR("Incorrect port type\n");
	}
}

static void skylake_get_ddi_pll(struct drm_i915_private *dev_priv,
				enum port port,
				struct intel_crtc_state *pipe_config)
{
	u32 temp, dpll_ctl1;

	temp = I915_READ(DPLL_CTRL2) & DPLL_CTRL2_DDI_CLK_SEL_MASK(port);
	pipe_config->ddi_pll_sel = temp >> (port * 3 + 1);

	switch (pipe_config->ddi_pll_sel) {
	case SKL_DPLL0:
		/*
		 * On SKL the eDP DPLL (DPLL0 as we don't use SSC) is not part
		 * of the shared DPLL framework and thus needs to be read out
		 * separately
		 */
		dpll_ctl1 = I915_READ(DPLL_CTRL1);
		pipe_config->dpll_hw_state.ctrl1 = dpll_ctl1 & 0x3f;
		break;
	case SKL_DPLL1:
		pipe_config->shared_dpll = DPLL_ID_SKL_DPLL1;
		break;
	case SKL_DPLL2:
		pipe_config->shared_dpll = DPLL_ID_SKL_DPLL2;
		break;
	case SKL_DPLL3:
		pipe_config->shared_dpll = DPLL_ID_SKL_DPLL3;
		break;
	}
}

static void haswell_get_ddi_pll(struct drm_i915_private *dev_priv,
				enum port port,
				struct intel_crtc_state *pipe_config)
{
	pipe_config->ddi_pll_sel = I915_READ(PORT_CLK_SEL(port));

	switch (pipe_config->ddi_pll_sel) {
	case PORT_CLK_SEL_WRPLL1:
		pipe_config->shared_dpll = DPLL_ID_WRPLL1;
		break;
	case PORT_CLK_SEL_WRPLL2:
		pipe_config->shared_dpll = DPLL_ID_WRPLL2;
		break;
	}
}

static void haswell_get_ddi_port_state(struct intel_crtc *crtc,
				       struct intel_crtc_state *pipe_config)
{
	struct drm_device *dev = crtc->base.dev;
	struct drm_i915_private *dev_priv = dev->dev_private;
	struct intel_shared_dpll *pll;
	enum port port;
	uint32_t tmp;

	tmp = I915_READ(TRANS_DDI_FUNC_CTL(pipe_config->cpu_transcoder));

	port = (tmp & TRANS_DDI_PORT_MASK) >> TRANS_DDI_PORT_SHIFT;

	if (IS_SKYLAKE(dev))
		skylake_get_ddi_pll(dev_priv, port, pipe_config);
	else if (IS_BROXTON(dev))
		bxt_get_ddi_pll(dev_priv, port, pipe_config);
	else
		haswell_get_ddi_pll(dev_priv, port, pipe_config);

	if (pipe_config->shared_dpll >= 0) {
		pll = &dev_priv->shared_dplls[pipe_config->shared_dpll];

		WARN_ON(!pll->get_hw_state(dev_priv, pll,
					   &pipe_config->dpll_hw_state));
	}

	/*
	 * Haswell has only FDI/PCH transcoder A. It is which is connected to
	 * DDI E. So just check whether this pipe is wired to DDI E and whether
	 * the PCH transcoder is on.
	 */
	if (INTEL_INFO(dev)->gen < 9 &&
	    (port == PORT_E) && I915_READ(LPT_TRANSCONF) & TRANS_ENABLE) {
		pipe_config->has_pch_encoder = true;

		tmp = I915_READ(FDI_RX_CTL(PIPE_A));
		pipe_config->fdi_lanes = ((FDI_DP_PORT_WIDTH_MASK & tmp) >>
					  FDI_DP_PORT_WIDTH_SHIFT) + 1;

		ironlake_get_fdi_m_n_config(crtc, pipe_config);
	}
}

static bool haswell_get_pipe_config(struct intel_crtc *crtc,
				    struct intel_crtc_state *pipe_config)
{
	struct drm_device *dev = crtc->base.dev;
	struct drm_i915_private *dev_priv = dev->dev_private;
	enum intel_display_power_domain pfit_domain;
	uint32_t tmp;

	if (!intel_display_power_is_enabled(dev_priv,
					 POWER_DOMAIN_PIPE(crtc->pipe)))
		return false;

	pipe_config->cpu_transcoder = (enum transcoder) crtc->pipe;
	pipe_config->shared_dpll = DPLL_ID_PRIVATE;

	tmp = I915_READ(TRANS_DDI_FUNC_CTL(TRANSCODER_EDP));
	if (tmp & TRANS_DDI_FUNC_ENABLE) {
		enum pipe trans_edp_pipe;
		switch (tmp & TRANS_DDI_EDP_INPUT_MASK) {
		default:
			WARN(1, "unknown pipe linked to edp transcoder\n");
		case TRANS_DDI_EDP_INPUT_A_ONOFF:
		case TRANS_DDI_EDP_INPUT_A_ON:
			trans_edp_pipe = PIPE_A;
			break;
		case TRANS_DDI_EDP_INPUT_B_ONOFF:
			trans_edp_pipe = PIPE_B;
			break;
		case TRANS_DDI_EDP_INPUT_C_ONOFF:
			trans_edp_pipe = PIPE_C;
			break;
		}

		if (trans_edp_pipe == crtc->pipe)
			pipe_config->cpu_transcoder = TRANSCODER_EDP;
	}

	if (!intel_display_power_is_enabled(dev_priv,
			POWER_DOMAIN_TRANSCODER(pipe_config->cpu_transcoder)))
		return false;

	tmp = I915_READ(PIPECONF(pipe_config->cpu_transcoder));
	if (!(tmp & PIPECONF_ENABLE))
		return false;

	haswell_get_ddi_port_state(crtc, pipe_config);

	intel_get_pipe_timings(crtc, pipe_config);

	if (INTEL_INFO(dev)->gen >= 9) {
		skl_init_scalers(dev, crtc, pipe_config);
	}

	pfit_domain = POWER_DOMAIN_PIPE_PANEL_FITTER(crtc->pipe);

	if (INTEL_INFO(dev)->gen >= 9) {
		pipe_config->scaler_state.scaler_id = -1;
		pipe_config->scaler_state.scaler_users &= ~(1 << SKL_CRTC_INDEX);
	}

	if (intel_display_power_is_enabled(dev_priv, pfit_domain)) {
		if (INTEL_INFO(dev)->gen == 9)
			skylake_get_pfit_config(crtc, pipe_config);
		else if (INTEL_INFO(dev)->gen < 9)
			ironlake_get_pfit_config(crtc, pipe_config);
		else
			MISSING_CASE(INTEL_INFO(dev)->gen);
	}

	if (IS_HASWELL(dev))
		pipe_config->ips_enabled = hsw_crtc_supports_ips(crtc) &&
			(I915_READ(IPS_CTL) & IPS_ENABLE);

	if (pipe_config->cpu_transcoder != TRANSCODER_EDP) {
		pipe_config->pixel_multiplier =
			I915_READ(PIPE_MULT(pipe_config->cpu_transcoder)) + 1;
	} else {
		pipe_config->pixel_multiplier = 1;
	}

	return true;
}

static void i845_update_cursor(struct drm_crtc *crtc, u32 base)
{
	struct drm_device *dev = crtc->dev;
	struct drm_i915_private *dev_priv = dev->dev_private;
	struct intel_crtc *intel_crtc = to_intel_crtc(crtc);
	uint32_t cntl = 0, size = 0;

	if (base) {
		unsigned int width = intel_crtc->base.cursor->state->crtc_w;
		unsigned int height = intel_crtc->base.cursor->state->crtc_h;
		unsigned int stride = roundup_pow_of_two(width) * 4;

		switch (stride) {
		default:
			WARN_ONCE(1, "Invalid cursor width/stride, width=%u, stride=%u\n",
				  width, stride);
			stride = 256;
			/* fallthrough */
		case 256:
		case 512:
		case 1024:
		case 2048:
			break;
		}

		cntl |= CURSOR_ENABLE |
			CURSOR_GAMMA_ENABLE |
			CURSOR_FORMAT_ARGB |
			CURSOR_STRIDE(stride);

		size = (height << 12) | width;
	}

	if (intel_crtc->cursor_cntl != 0 &&
	    (intel_crtc->cursor_base != base ||
	     intel_crtc->cursor_size != size ||
	     intel_crtc->cursor_cntl != cntl)) {
		/* On these chipsets we can only modify the base/size/stride
		 * whilst the cursor is disabled.
		 */
		I915_WRITE(_CURACNTR, 0);
		POSTING_READ(_CURACNTR);
		intel_crtc->cursor_cntl = 0;
	}

	if (intel_crtc->cursor_base != base) {
		I915_WRITE(_CURABASE, base);
		intel_crtc->cursor_base = base;
	}

	if (intel_crtc->cursor_size != size) {
		I915_WRITE(CURSIZE, size);
		intel_crtc->cursor_size = size;
	}

	if (intel_crtc->cursor_cntl != cntl) {
		I915_WRITE(_CURACNTR, cntl);
		POSTING_READ(_CURACNTR);
		intel_crtc->cursor_cntl = cntl;
	}
}

static void i9xx_update_cursor(struct drm_crtc *crtc, u32 base)
{
	struct drm_device *dev = crtc->dev;
	struct drm_i915_private *dev_priv = dev->dev_private;
	struct intel_crtc *intel_crtc = to_intel_crtc(crtc);
	int pipe = intel_crtc->pipe;
	uint32_t cntl;

	cntl = 0;
	if (base) {
		cntl = MCURSOR_GAMMA_ENABLE;
		switch (intel_crtc->base.cursor->state->crtc_w) {
			case 64:
				cntl |= CURSOR_MODE_64_ARGB_AX;
				break;
			case 128:
				cntl |= CURSOR_MODE_128_ARGB_AX;
				break;
			case 256:
				cntl |= CURSOR_MODE_256_ARGB_AX;
				break;
			default:
				MISSING_CASE(intel_crtc->base.cursor->state->crtc_w);
				return;
		}
		cntl |= pipe << 28; /* Connect to correct pipe */

		if (IS_HASWELL(dev) || IS_BROADWELL(dev))
			cntl |= CURSOR_PIPE_CSC_ENABLE;
	}

	if (crtc->cursor->state->rotation == BIT(DRM_ROTATE_180))
		cntl |= CURSOR_ROTATE_180;

	if (intel_crtc->cursor_cntl != cntl) {
		I915_WRITE(CURCNTR(pipe), cntl);
		POSTING_READ(CURCNTR(pipe));
		intel_crtc->cursor_cntl = cntl;
	}

	/* and commit changes on next vblank */
	I915_WRITE(CURBASE(pipe), base);
	POSTING_READ(CURBASE(pipe));

	intel_crtc->cursor_base = base;
}

/* If no-part of the cursor is visible on the framebuffer, then the GPU may hang... */
static void intel_crtc_update_cursor(struct drm_crtc *crtc,
				     bool on)
{
	struct drm_device *dev = crtc->dev;
	struct drm_i915_private *dev_priv = dev->dev_private;
	struct intel_crtc *intel_crtc = to_intel_crtc(crtc);
	int pipe = intel_crtc->pipe;
	int x = crtc->cursor_x;
	int y = crtc->cursor_y;
	u32 base = 0, pos = 0;

	if (on)
		base = intel_crtc->cursor_addr;

	if (x >= intel_crtc->config->pipe_src_w)
		base = 0;

	if (y >= intel_crtc->config->pipe_src_h)
		base = 0;

	if (x < 0) {
		if (x + intel_crtc->base.cursor->state->crtc_w <= 0)
			base = 0;

		pos |= CURSOR_POS_SIGN << CURSOR_X_SHIFT;
		x = -x;
	}
	pos |= x << CURSOR_X_SHIFT;

	if (y < 0) {
		if (y + intel_crtc->base.cursor->state->crtc_h <= 0)
			base = 0;

		pos |= CURSOR_POS_SIGN << CURSOR_Y_SHIFT;
		y = -y;
	}
	pos |= y << CURSOR_Y_SHIFT;

	if (base == 0 && intel_crtc->cursor_base == 0)
		return;

	I915_WRITE(CURPOS(pipe), pos);

	/* ILK+ do this automagically */
	if (HAS_GMCH_DISPLAY(dev) &&
	    crtc->cursor->state->rotation == BIT(DRM_ROTATE_180)) {
		base += (intel_crtc->base.cursor->state->crtc_h *
			intel_crtc->base.cursor->state->crtc_w - 1) * 4;
	}

	if (IS_845G(dev) || IS_I865G(dev))
		i845_update_cursor(crtc, base);
	else
		i9xx_update_cursor(crtc, base);
}

static bool cursor_size_ok(struct drm_device *dev,
			   uint32_t width, uint32_t height)
{
	if (width == 0 || height == 0)
		return false;

	/*
	 * 845g/865g are special in that they are only limited by
	 * the width of their cursors, the height is arbitrary up to
	 * the precision of the register. Everything else requires
	 * square cursors, limited to a few power-of-two sizes.
	 */
	if (IS_845G(dev) || IS_I865G(dev)) {
		if ((width & 63) != 0)
			return false;

		if (width > (IS_845G(dev) ? 64 : 512))
			return false;

		if (height > 1023)
			return false;
	} else {
		switch (width | height) {
		case 256:
		case 128:
			if (IS_GEN2(dev))
				return false;
		case 64:
			break;
		default:
			return false;
		}
	}

	return true;
}

static void intel_crtc_gamma_set(struct drm_crtc *crtc, u16 *red, u16 *green,
				 u16 *blue, uint32_t start, uint32_t size)
{
	int end = (start + size > 256) ? 256 : start + size, i;
	struct intel_crtc *intel_crtc = to_intel_crtc(crtc);

	for (i = start; i < end; i++) {
		intel_crtc->lut_r[i] = red[i] >> 8;
		intel_crtc->lut_g[i] = green[i] >> 8;
		intel_crtc->lut_b[i] = blue[i] >> 8;
	}

	intel_crtc_load_lut(crtc);
}

/* VESA 640x480x72Hz mode to set on the pipe */
static struct drm_display_mode load_detect_mode = {
	DRM_MODE("640x480", DRM_MODE_TYPE_DEFAULT, 31500, 640, 664,
		 704, 832, 0, 480, 489, 491, 520, 0, DRM_MODE_FLAG_NHSYNC | DRM_MODE_FLAG_NVSYNC),
};

struct drm_framebuffer *
__intel_framebuffer_create(struct drm_device *dev,
			   struct drm_mode_fb_cmd2 *mode_cmd,
			   struct drm_i915_gem_object *obj)
{
	struct intel_framebuffer *intel_fb;
	int ret;

	intel_fb = kzalloc(sizeof(*intel_fb), GFP_KERNEL);
	if (!intel_fb) {
		drm_gem_object_unreference(&obj->base);
		return ERR_PTR(-ENOMEM);
	}

	ret = intel_framebuffer_init(dev, intel_fb, mode_cmd, obj);
	if (ret)
		goto err;

	return &intel_fb->base;
err:
	drm_gem_object_unreference(&obj->base);
	kfree(intel_fb);

	return ERR_PTR(ret);
}

static struct drm_framebuffer *
intel_framebuffer_create(struct drm_device *dev,
			 struct drm_mode_fb_cmd2 *mode_cmd,
			 struct drm_i915_gem_object *obj)
{
	struct drm_framebuffer *fb;
	int ret;

	ret = i915_mutex_lock_interruptible(dev);
	if (ret)
		return ERR_PTR(ret);
	fb = __intel_framebuffer_create(dev, mode_cmd, obj);
	mutex_unlock(&dev->struct_mutex);

	return fb;
}

static u32
intel_framebuffer_pitch_for_width(int width, int bpp)
{
	u32 pitch = DIV_ROUND_UP(width * bpp, 8);
	return ALIGN(pitch, 64);
}

static u32
intel_framebuffer_size_for_mode(struct drm_display_mode *mode, int bpp)
{
	u32 pitch = intel_framebuffer_pitch_for_width(mode->hdisplay, bpp);
	return PAGE_ALIGN(pitch * mode->vdisplay);
}

static struct drm_framebuffer *
intel_framebuffer_create_for_mode(struct drm_device *dev,
				  struct drm_display_mode *mode,
				  int depth, int bpp)
{
	struct drm_i915_gem_object *obj;
	struct drm_mode_fb_cmd2 mode_cmd = { 0 };

	obj = i915_gem_alloc_object(dev,
				    intel_framebuffer_size_for_mode(mode, bpp));
	if (obj == NULL)
		return ERR_PTR(-ENOMEM);

	mode_cmd.width = mode->hdisplay;
	mode_cmd.height = mode->vdisplay;
	mode_cmd.pitches[0] = intel_framebuffer_pitch_for_width(mode_cmd.width,
								bpp);
	mode_cmd.pixel_format = drm_mode_legacy_fb_format(bpp, depth);

	return intel_framebuffer_create(dev, &mode_cmd, obj);
}

static struct drm_framebuffer *
mode_fits_in_fbdev(struct drm_device *dev,
		   struct drm_display_mode *mode)
{
#ifdef CONFIG_DRM_I915_FBDEV
	struct drm_i915_private *dev_priv = dev->dev_private;
	struct drm_i915_gem_object *obj;
	struct drm_framebuffer *fb;

	if (!dev_priv->fbdev)
		return NULL;

	if (!dev_priv->fbdev->fb)
		return NULL;

	obj = dev_priv->fbdev->fb->obj;
	BUG_ON(!obj);

	fb = &dev_priv->fbdev->fb->base;
	if (fb->pitches[0] < intel_framebuffer_pitch_for_width(mode->hdisplay,
							       fb->bits_per_pixel))
		return NULL;

	if (obj->base.size < mode->vdisplay * fb->pitches[0])
		return NULL;

	return fb;
#else
	return NULL;
#endif
}

static int intel_modeset_setup_plane_state(struct drm_atomic_state *state,
					   struct drm_crtc *crtc,
					   struct drm_display_mode *mode,
					   struct drm_framebuffer *fb,
					   int x, int y)
{
	struct drm_plane_state *plane_state;
	int hdisplay, vdisplay;
	int ret;

	plane_state = drm_atomic_get_plane_state(state, crtc->primary);
	if (IS_ERR(plane_state))
		return PTR_ERR(plane_state);

	if (mode)
		drm_crtc_get_hv_timing(mode, &hdisplay, &vdisplay);
	else
		hdisplay = vdisplay = 0;

	ret = drm_atomic_set_crtc_for_plane(plane_state, fb ? crtc : NULL);
	if (ret)
		return ret;
	drm_atomic_set_fb_for_plane(plane_state, fb);
	plane_state->crtc_x = 0;
	plane_state->crtc_y = 0;
	plane_state->crtc_w = hdisplay;
	plane_state->crtc_h = vdisplay;
	plane_state->src_x = x << 16;
	plane_state->src_y = y << 16;
	plane_state->src_w = hdisplay << 16;
	plane_state->src_h = vdisplay << 16;

	return 0;
}

bool intel_get_load_detect_pipe(struct drm_connector *connector,
				struct drm_display_mode *mode,
				struct intel_load_detect_pipe *old,
				struct drm_modeset_acquire_ctx *ctx)
{
	struct intel_crtc *intel_crtc;
	struct intel_encoder *intel_encoder =
		intel_attached_encoder(connector);
	struct drm_crtc *possible_crtc;
	struct drm_encoder *encoder = &intel_encoder->base;
	struct drm_crtc *crtc = NULL;
	struct drm_device *dev = encoder->dev;
	struct drm_framebuffer *fb;
	struct drm_mode_config *config = &dev->mode_config;
	struct drm_atomic_state *state = NULL;
	struct drm_connector_state *connector_state;
	struct intel_crtc_state *crtc_state;
	int ret, i = -1;

	DRM_DEBUG_KMS("[CONNECTOR:%d:%s], [ENCODER:%d:%s]\n",
		      connector->base.id, connector->name,
		      encoder->base.id, encoder->name);

retry:
	ret = drm_modeset_lock(&config->connection_mutex, ctx);
	if (ret)
		goto fail_unlock;

	/*
	 * Algorithm gets a little messy:
	 *
	 *   - if the connector already has an assigned crtc, use it (but make
	 *     sure it's on first)
	 *
	 *   - try to find the first unused crtc that can drive this connector,
	 *     and use that if we find one
	 */

	/* See if we already have a CRTC for this connector */
	if (encoder->crtc) {
		crtc = encoder->crtc;

		ret = drm_modeset_lock(&crtc->mutex, ctx);
		if (ret)
			goto fail_unlock;
		ret = drm_modeset_lock(&crtc->primary->mutex, ctx);
		if (ret)
			goto fail_unlock;

		old->dpms_mode = connector->dpms;
		old->load_detect_temp = false;

		/* Make sure the crtc and connector are running */
		if (connector->dpms != DRM_MODE_DPMS_ON)
			connector->funcs->dpms(connector, DRM_MODE_DPMS_ON);

		return true;
	}

	/* Find an unused one (if possible) */
	for_each_crtc(dev, possible_crtc) {
		i++;
		if (!(encoder->possible_crtcs & (1 << i)))
			continue;
		if (possible_crtc->state->enable)
			continue;
		/* This can occur when applying the pipe A quirk on resume. */
		if (to_intel_crtc(possible_crtc)->new_enabled)
			continue;

		crtc = possible_crtc;
		break;
	}

	/*
	 * If we didn't find an unused CRTC, don't use any.
	 */
	if (!crtc) {
		DRM_DEBUG_KMS("no pipe available for load-detect\n");
		goto fail_unlock;
	}

	ret = drm_modeset_lock(&crtc->mutex, ctx);
	if (ret)
		goto fail_unlock;
	ret = drm_modeset_lock(&crtc->primary->mutex, ctx);
	if (ret)
		goto fail_unlock;
	intel_encoder->new_crtc = to_intel_crtc(crtc);
	to_intel_connector(connector)->new_encoder = intel_encoder;

	intel_crtc = to_intel_crtc(crtc);
	intel_crtc->new_enabled = true;
	old->dpms_mode = connector->dpms;
	old->load_detect_temp = true;
	old->release_fb = NULL;

	state = drm_atomic_state_alloc(dev);
	if (!state)
		return false;

	state->acquire_ctx = ctx;

	connector_state = drm_atomic_get_connector_state(state, connector);
	if (IS_ERR(connector_state)) {
		ret = PTR_ERR(connector_state);
		goto fail;
	}

	connector_state->crtc = crtc;
	connector_state->best_encoder = &intel_encoder->base;

	crtc_state = intel_atomic_get_crtc_state(state, intel_crtc);
	if (IS_ERR(crtc_state)) {
		ret = PTR_ERR(crtc_state);
		goto fail;
	}

	crtc_state->base.active = crtc_state->base.enable = true;

	if (!mode)
		mode = &load_detect_mode;

	/* We need a framebuffer large enough to accommodate all accesses
	 * that the plane may generate whilst we perform load detection.
	 * We can not rely on the fbcon either being present (we get called
	 * during its initialisation to detect all boot displays, or it may
	 * not even exist) or that it is large enough to satisfy the
	 * requested mode.
	 */
	fb = mode_fits_in_fbdev(dev, mode);
	if (fb == NULL) {
		DRM_DEBUG_KMS("creating tmp fb for load-detection\n");
		fb = intel_framebuffer_create_for_mode(dev, mode, 24, 32);
		old->release_fb = fb;
	} else
		DRM_DEBUG_KMS("reusing fbdev for load-detection framebuffer\n");
	if (IS_ERR(fb)) {
		DRM_DEBUG_KMS("failed to allocate framebuffer for load-detection\n");
		goto fail;
	}

	ret = intel_modeset_setup_plane_state(state, crtc, mode, fb, 0, 0);
	if (ret)
		goto fail;

	drm_mode_copy(&crtc_state->base.mode, mode);

	if (intel_set_mode(crtc, state, true)) {
		DRM_DEBUG_KMS("failed to set mode on load-detect pipe\n");
		if (old->release_fb)
			old->release_fb->funcs->destroy(old->release_fb);
		goto fail;
	}
	crtc->primary->crtc = crtc;

	/* let the connector get through one full cycle before testing */
	intel_wait_for_vblank(dev, intel_crtc->pipe);
	return true;

 fail:
	intel_crtc->new_enabled = crtc->state->enable;
fail_unlock:
	drm_atomic_state_free(state);
	state = NULL;

	if (ret == -EDEADLK) {
		drm_modeset_backoff(ctx);
		goto retry;
	}

	return false;
}

void intel_release_load_detect_pipe(struct drm_connector *connector,
				    struct intel_load_detect_pipe *old,
				    struct drm_modeset_acquire_ctx *ctx)
{
	struct drm_device *dev = connector->dev;
	struct intel_encoder *intel_encoder =
		intel_attached_encoder(connector);
	struct drm_encoder *encoder = &intel_encoder->base;
	struct drm_crtc *crtc = encoder->crtc;
	struct intel_crtc *intel_crtc = to_intel_crtc(crtc);
	struct drm_atomic_state *state;
	struct drm_connector_state *connector_state;
	struct intel_crtc_state *crtc_state;
	int ret;

	DRM_DEBUG_KMS("[CONNECTOR:%d:%s], [ENCODER:%d:%s]\n",
		      connector->base.id, connector->name,
		      encoder->base.id, encoder->name);

	if (old->load_detect_temp) {
		state = drm_atomic_state_alloc(dev);
		if (!state)
			goto fail;

		state->acquire_ctx = ctx;

		connector_state = drm_atomic_get_connector_state(state, connector);
		if (IS_ERR(connector_state))
			goto fail;

		crtc_state = intel_atomic_get_crtc_state(state, intel_crtc);
		if (IS_ERR(crtc_state))
			goto fail;

		to_intel_connector(connector)->new_encoder = NULL;
		intel_encoder->new_crtc = NULL;
		intel_crtc->new_enabled = false;

		connector_state->best_encoder = NULL;
		connector_state->crtc = NULL;

		crtc_state->base.enable = crtc_state->base.active = false;

		ret = intel_modeset_setup_plane_state(state, crtc, NULL, NULL,
						      0, 0);
		if (ret)
			goto fail;

		ret = intel_set_mode(crtc, state, true);
		if (ret)
			goto fail;

		if (old->release_fb) {
			drm_framebuffer_unregister_private(old->release_fb);
			drm_framebuffer_unreference(old->release_fb);
		}

		return;
	}

	/* Switch crtc and encoder back off if necessary */
	if (old->dpms_mode != DRM_MODE_DPMS_ON)
		connector->funcs->dpms(connector, old->dpms_mode);

	return;
fail:
	DRM_DEBUG_KMS("Couldn't release load detect pipe.\n");
	drm_atomic_state_free(state);
}

static int i9xx_pll_refclk(struct drm_device *dev,
			   const struct intel_crtc_state *pipe_config)
{
	struct drm_i915_private *dev_priv = dev->dev_private;
	u32 dpll = pipe_config->dpll_hw_state.dpll;

	if ((dpll & PLL_REF_INPUT_MASK) == PLLB_REF_INPUT_SPREADSPECTRUMIN)
		return dev_priv->vbt.lvds_ssc_freq;
	else if (HAS_PCH_SPLIT(dev))
		return 120000;
	else if (!IS_GEN2(dev))
		return 96000;
	else
		return 48000;
}

/* Returns the clock of the currently programmed mode of the given pipe. */
static void i9xx_crtc_clock_get(struct intel_crtc *crtc,
				struct intel_crtc_state *pipe_config)
{
	struct drm_device *dev = crtc->base.dev;
	struct drm_i915_private *dev_priv = dev->dev_private;
	int pipe = pipe_config->cpu_transcoder;
	u32 dpll = pipe_config->dpll_hw_state.dpll;
	u32 fp;
	intel_clock_t clock;
	int refclk = i9xx_pll_refclk(dev, pipe_config);

	if ((dpll & DISPLAY_RATE_SELECT_FPA1) == 0)
		fp = pipe_config->dpll_hw_state.fp0;
	else
		fp = pipe_config->dpll_hw_state.fp1;

	clock.m1 = (fp & FP_M1_DIV_MASK) >> FP_M1_DIV_SHIFT;
	if (IS_PINEVIEW(dev)) {
		clock.n = ffs((fp & FP_N_PINEVIEW_DIV_MASK) >> FP_N_DIV_SHIFT) - 1;
		clock.m2 = (fp & FP_M2_PINEVIEW_DIV_MASK) >> FP_M2_DIV_SHIFT;
	} else {
		clock.n = (fp & FP_N_DIV_MASK) >> FP_N_DIV_SHIFT;
		clock.m2 = (fp & FP_M2_DIV_MASK) >> FP_M2_DIV_SHIFT;
	}

	if (!IS_GEN2(dev)) {
		if (IS_PINEVIEW(dev))
			clock.p1 = ffs((dpll & DPLL_FPA01_P1_POST_DIV_MASK_PINEVIEW) >>
				DPLL_FPA01_P1_POST_DIV_SHIFT_PINEVIEW);
		else
			clock.p1 = ffs((dpll & DPLL_FPA01_P1_POST_DIV_MASK) >>
			       DPLL_FPA01_P1_POST_DIV_SHIFT);

		switch (dpll & DPLL_MODE_MASK) {
		case DPLLB_MODE_DAC_SERIAL:
			clock.p2 = dpll & DPLL_DAC_SERIAL_P2_CLOCK_DIV_5 ?
				5 : 10;
			break;
		case DPLLB_MODE_LVDS:
			clock.p2 = dpll & DPLLB_LVDS_P2_CLOCK_DIV_7 ?
				7 : 14;
			break;
		default:
			DRM_DEBUG_KMS("Unknown DPLL mode %08x in programmed "
				  "mode\n", (int)(dpll & DPLL_MODE_MASK));
			return;
		}

		if (IS_PINEVIEW(dev))
			pineview_clock(refclk, &clock);
		else
			i9xx_clock(refclk, &clock);
	} else {
		u32 lvds = IS_I830(dev) ? 0 : I915_READ(LVDS);
		bool is_lvds = (pipe == 1) && (lvds & LVDS_PORT_EN);

		if (is_lvds) {
			clock.p1 = ffs((dpll & DPLL_FPA01_P1_POST_DIV_MASK_I830_LVDS) >>
				       DPLL_FPA01_P1_POST_DIV_SHIFT);

			if (lvds & LVDS_CLKB_POWER_UP)
				clock.p2 = 7;
			else
				clock.p2 = 14;
		} else {
			if (dpll & PLL_P1_DIVIDE_BY_TWO)
				clock.p1 = 2;
			else {
				clock.p1 = ((dpll & DPLL_FPA01_P1_POST_DIV_MASK_I830) >>
					    DPLL_FPA01_P1_POST_DIV_SHIFT) + 2;
			}
			if (dpll & PLL_P2_DIVIDE_BY_4)
				clock.p2 = 4;
			else
				clock.p2 = 2;
		}

		i9xx_clock(refclk, &clock);
	}

	/*
	 * This value includes pixel_multiplier. We will use
	 * port_clock to compute adjusted_mode.crtc_clock in the
	 * encoder's get_config() function.
	 */
	pipe_config->port_clock = clock.dot;
}

int intel_dotclock_calculate(int link_freq,
			     const struct intel_link_m_n *m_n)
{
	/*
	 * The calculation for the data clock is:
	 * pixel_clock = ((m/n)*(link_clock * nr_lanes))/bpp
	 * But we want to avoid losing precison if possible, so:
	 * pixel_clock = ((m * link_clock * nr_lanes)/(n*bpp))
	 *
	 * and the link clock is simpler:
	 * link_clock = (m * link_clock) / n
	 */

	if (!m_n->link_n)
		return 0;

	return div_u64((u64)m_n->link_m * link_freq, m_n->link_n);
}

static void ironlake_pch_clock_get(struct intel_crtc *crtc,
				   struct intel_crtc_state *pipe_config)
{
	struct drm_device *dev = crtc->base.dev;

	/* read out port_clock from the DPLL */
	i9xx_crtc_clock_get(crtc, pipe_config);

	/*
	 * This value does not include pixel_multiplier.
	 * We will check that port_clock and adjusted_mode.crtc_clock
	 * agree once we know their relationship in the encoder's
	 * get_config() function.
	 */
	pipe_config->base.adjusted_mode.crtc_clock =
		intel_dotclock_calculate(intel_fdi_link_freq(dev) * 10000,
					 &pipe_config->fdi_m_n);
}

/** Returns the currently programmed mode of the given pipe. */
struct drm_display_mode *intel_crtc_mode_get(struct drm_device *dev,
					     struct drm_crtc *crtc)
{
	struct drm_i915_private *dev_priv = dev->dev_private;
	struct intel_crtc *intel_crtc = to_intel_crtc(crtc);
	enum transcoder cpu_transcoder = intel_crtc->config->cpu_transcoder;
	struct drm_display_mode *mode;
	struct intel_crtc_state pipe_config;
	int htot = I915_READ(HTOTAL(cpu_transcoder));
	int hsync = I915_READ(HSYNC(cpu_transcoder));
	int vtot = I915_READ(VTOTAL(cpu_transcoder));
	int vsync = I915_READ(VSYNC(cpu_transcoder));
	enum pipe pipe = intel_crtc->pipe;

	mode = kzalloc(sizeof(*mode), GFP_KERNEL);
	if (!mode)
		return NULL;

	/*
	 * Construct a pipe_config sufficient for getting the clock info
	 * back out of crtc_clock_get.
	 *
	 * Note, if LVDS ever uses a non-1 pixel multiplier, we'll need
	 * to use a real value here instead.
	 */
	pipe_config.cpu_transcoder = (enum transcoder) pipe;
	pipe_config.pixel_multiplier = 1;
	pipe_config.dpll_hw_state.dpll = I915_READ(DPLL(pipe));
	pipe_config.dpll_hw_state.fp0 = I915_READ(FP0(pipe));
	pipe_config.dpll_hw_state.fp1 = I915_READ(FP1(pipe));
	i9xx_crtc_clock_get(intel_crtc, &pipe_config);

	mode->clock = pipe_config.port_clock / pipe_config.pixel_multiplier;
	mode->hdisplay = (htot & 0xffff) + 1;
	mode->htotal = ((htot & 0xffff0000) >> 16) + 1;
	mode->hsync_start = (hsync & 0xffff) + 1;
	mode->hsync_end = ((hsync & 0xffff0000) >> 16) + 1;
	mode->vdisplay = (vtot & 0xffff) + 1;
	mode->vtotal = ((vtot & 0xffff0000) >> 16) + 1;
	mode->vsync_start = (vsync & 0xffff) + 1;
	mode->vsync_end = ((vsync & 0xffff0000) >> 16) + 1;

	drm_mode_set_name(mode);

	return mode;
}

static void intel_decrease_pllclock(struct drm_crtc *crtc)
{
	struct drm_device *dev = crtc->dev;
	struct drm_i915_private *dev_priv = dev->dev_private;
	struct intel_crtc *intel_crtc = to_intel_crtc(crtc);

	if (!HAS_GMCH_DISPLAY(dev))
		return;

	if (!dev_priv->lvds_downclock_avail)
		return;

	/*
	 * Since this is called by a timer, we should never get here in
	 * the manual case.
	 */
	if (!HAS_PIPE_CXSR(dev) && intel_crtc->lowfreq_avail) {
		int pipe = intel_crtc->pipe;
		int dpll_reg = DPLL(pipe);
		int dpll;

		DRM_DEBUG_DRIVER("downclocking LVDS\n");

		assert_panel_unlocked(dev_priv, pipe);

		dpll = I915_READ(dpll_reg);
		dpll |= DISPLAY_RATE_SELECT_FPA1;
		I915_WRITE(dpll_reg, dpll);
		intel_wait_for_vblank(dev, pipe);
		dpll = I915_READ(dpll_reg);
		if (!(dpll & DISPLAY_RATE_SELECT_FPA1))
			DRM_DEBUG_DRIVER("failed to downclock LVDS!\n");
	}

}

void intel_mark_busy(struct drm_device *dev)
{
	struct drm_i915_private *dev_priv = dev->dev_private;

	if (dev_priv->mm.busy)
		return;

	intel_runtime_pm_get(dev_priv);
	i915_update_gfx_val(dev_priv);
	if (INTEL_INFO(dev)->gen >= 6)
		gen6_rps_busy(dev_priv);
	dev_priv->mm.busy = true;
}

void intel_mark_idle(struct drm_device *dev)
{
	struct drm_i915_private *dev_priv = dev->dev_private;
	struct drm_crtc *crtc;

	if (!dev_priv->mm.busy)
		return;

	dev_priv->mm.busy = false;

	for_each_crtc(dev, crtc) {
		if (!crtc->primary->fb)
			continue;

		intel_decrease_pllclock(crtc);
	}

	if (INTEL_INFO(dev)->gen >= 6)
		gen6_rps_idle(dev->dev_private);

	intel_runtime_pm_put(dev_priv);
}

static void intel_crtc_destroy(struct drm_crtc *crtc)
{
	struct intel_crtc *intel_crtc = to_intel_crtc(crtc);
	struct drm_device *dev = crtc->dev;
	struct intel_unpin_work *work;

	spin_lock_irq(&dev->event_lock);
	work = intel_crtc->unpin_work;
	intel_crtc->unpin_work = NULL;
	spin_unlock_irq(&dev->event_lock);

	if (work) {
		cancel_work_sync(&work->work);
		kfree(work);
	}

	drm_crtc_cleanup(crtc);

	kfree(intel_crtc);
}

static void intel_unpin_work_fn(struct work_struct *__work)
{
	struct intel_unpin_work *work =
		container_of(__work, struct intel_unpin_work, work);
	struct drm_device *dev = work->crtc->dev;
	enum pipe pipe = to_intel_crtc(work->crtc)->pipe;

	mutex_lock(&dev->struct_mutex);
	intel_unpin_fb_obj(work->old_fb, work->crtc->primary->state);
	drm_gem_object_unreference(&work->pending_flip_obj->base);

	intel_fbc_update(dev);

	if (work->flip_queued_req)
		i915_gem_request_assign(&work->flip_queued_req, NULL);
	mutex_unlock(&dev->struct_mutex);

	intel_frontbuffer_flip_complete(dev, INTEL_FRONTBUFFER_PRIMARY(pipe));
	drm_framebuffer_unreference(work->old_fb);

	BUG_ON(atomic_read(&to_intel_crtc(work->crtc)->unpin_work_count) == 0);
	atomic_dec(&to_intel_crtc(work->crtc)->unpin_work_count);

	kfree(work);
}

static void do_intel_finish_page_flip(struct drm_device *dev,
				      struct drm_crtc *crtc)
{
	struct intel_crtc *intel_crtc = to_intel_crtc(crtc);
	struct intel_unpin_work *work;
	unsigned long flags;

	/* Ignore early vblank irqs */
	if (intel_crtc == NULL)
		return;

	/*
	 * This is called both by irq handlers and the reset code (to complete
	 * lost pageflips) so needs the full irqsave spinlocks.
	 */
	spin_lock_irqsave(&dev->event_lock, flags);
	work = intel_crtc->unpin_work;

	/* Ensure we don't miss a work->pending update ... */
	smp_rmb();

	if (work == NULL || atomic_read(&work->pending) < INTEL_FLIP_COMPLETE) {
		spin_unlock_irqrestore(&dev->event_lock, flags);
		return;
	}

	page_flip_completed(intel_crtc);

	spin_unlock_irqrestore(&dev->event_lock, flags);
}

void intel_finish_page_flip(struct drm_device *dev, int pipe)
{
	struct drm_i915_private *dev_priv = dev->dev_private;
	struct drm_crtc *crtc = dev_priv->pipe_to_crtc_mapping[pipe];

	do_intel_finish_page_flip(dev, crtc);
}

void intel_finish_page_flip_plane(struct drm_device *dev, int plane)
{
	struct drm_i915_private *dev_priv = dev->dev_private;
	struct drm_crtc *crtc = dev_priv->plane_to_crtc_mapping[plane];

	do_intel_finish_page_flip(dev, crtc);
}

/* Is 'a' after or equal to 'b'? */
static bool g4x_flip_count_after_eq(u32 a, u32 b)
{
	return !((a - b) & 0x80000000);
}

static bool page_flip_finished(struct intel_crtc *crtc)
{
	struct drm_device *dev = crtc->base.dev;
	struct drm_i915_private *dev_priv = dev->dev_private;

	if (i915_reset_in_progress(&dev_priv->gpu_error) ||
	    crtc->reset_counter != atomic_read(&dev_priv->gpu_error.reset_counter))
		return true;

	/*
	 * The relevant registers doen't exist on pre-ctg.
	 * As the flip done interrupt doesn't trigger for mmio
	 * flips on gmch platforms, a flip count check isn't
	 * really needed there. But since ctg has the registers,
	 * include it in the check anyway.
	 */
	if (INTEL_INFO(dev)->gen < 5 && !IS_G4X(dev))
		return true;

	/*
	 * A DSPSURFLIVE check isn't enough in case the mmio and CS flips
	 * used the same base address. In that case the mmio flip might
	 * have completed, but the CS hasn't even executed the flip yet.
	 *
	 * A flip count check isn't enough as the CS might have updated
	 * the base address just after start of vblank, but before we
	 * managed to process the interrupt. This means we'd complete the
	 * CS flip too soon.
	 *
	 * Combining both checks should get us a good enough result. It may
	 * still happen that the CS flip has been executed, but has not
	 * yet actually completed. But in case the base address is the same
	 * anyway, we don't really care.
	 */
	return (I915_READ(DSPSURFLIVE(crtc->plane)) & ~0xfff) ==
		crtc->unpin_work->gtt_offset &&
		g4x_flip_count_after_eq(I915_READ(PIPE_FLIPCOUNT_GM45(crtc->pipe)),
				    crtc->unpin_work->flip_count);
}

void intel_prepare_page_flip(struct drm_device *dev, int plane)
{
	struct drm_i915_private *dev_priv = dev->dev_private;
	struct intel_crtc *intel_crtc =
		to_intel_crtc(dev_priv->plane_to_crtc_mapping[plane]);
	unsigned long flags;


	/*
	 * This is called both by irq handlers and the reset code (to complete
	 * lost pageflips) so needs the full irqsave spinlocks.
	 *
	 * NB: An MMIO update of the plane base pointer will also
	 * generate a page-flip completion irq, i.e. every modeset
	 * is also accompanied by a spurious intel_prepare_page_flip().
	 */
	spin_lock_irqsave(&dev->event_lock, flags);
	if (intel_crtc->unpin_work && page_flip_finished(intel_crtc))
		atomic_inc_not_zero(&intel_crtc->unpin_work->pending);
	spin_unlock_irqrestore(&dev->event_lock, flags);
}

static inline void intel_mark_page_flip_active(struct intel_crtc *intel_crtc)
{
	/* Ensure that the work item is consistent when activating it ... */
	smp_wmb();
	atomic_set(&intel_crtc->unpin_work->pending, INTEL_FLIP_PENDING);
	/* and that it is marked active as soon as the irq could fire. */
	smp_wmb();
}

static int intel_gen2_queue_flip(struct drm_device *dev,
				 struct drm_crtc *crtc,
				 struct drm_framebuffer *fb,
				 struct drm_i915_gem_object *obj,
				 struct intel_engine_cs *ring,
				 uint32_t flags)
{
	struct intel_crtc *intel_crtc = to_intel_crtc(crtc);
	u32 flip_mask;
	int ret;

	ret = intel_ring_begin(ring, 6);
	if (ret)
		return ret;

	/* Can't queue multiple flips, so wait for the previous
	 * one to finish before executing the next.
	 */
	if (intel_crtc->plane)
		flip_mask = MI_WAIT_FOR_PLANE_B_FLIP;
	else
		flip_mask = MI_WAIT_FOR_PLANE_A_FLIP;
	intel_ring_emit(ring, MI_WAIT_FOR_EVENT | flip_mask);
	intel_ring_emit(ring, MI_NOOP);
	intel_ring_emit(ring, MI_DISPLAY_FLIP |
			MI_DISPLAY_FLIP_PLANE(intel_crtc->plane));
	intel_ring_emit(ring, fb->pitches[0]);
	intel_ring_emit(ring, intel_crtc->unpin_work->gtt_offset);
	intel_ring_emit(ring, 0); /* aux display base address, unused */

	intel_mark_page_flip_active(intel_crtc);
	__intel_ring_advance(ring);
	return 0;
}

static int intel_gen3_queue_flip(struct drm_device *dev,
				 struct drm_crtc *crtc,
				 struct drm_framebuffer *fb,
				 struct drm_i915_gem_object *obj,
				 struct intel_engine_cs *ring,
				 uint32_t flags)
{
	struct intel_crtc *intel_crtc = to_intel_crtc(crtc);
	u32 flip_mask;
	int ret;

	ret = intel_ring_begin(ring, 6);
	if (ret)
		return ret;

	if (intel_crtc->plane)
		flip_mask = MI_WAIT_FOR_PLANE_B_FLIP;
	else
		flip_mask = MI_WAIT_FOR_PLANE_A_FLIP;
	intel_ring_emit(ring, MI_WAIT_FOR_EVENT | flip_mask);
	intel_ring_emit(ring, MI_NOOP);
	intel_ring_emit(ring, MI_DISPLAY_FLIP_I915 |
			MI_DISPLAY_FLIP_PLANE(intel_crtc->plane));
	intel_ring_emit(ring, fb->pitches[0]);
	intel_ring_emit(ring, intel_crtc->unpin_work->gtt_offset);
	intel_ring_emit(ring, MI_NOOP);

	intel_mark_page_flip_active(intel_crtc);
	__intel_ring_advance(ring);
	return 0;
}

static int intel_gen4_queue_flip(struct drm_device *dev,
				 struct drm_crtc *crtc,
				 struct drm_framebuffer *fb,
				 struct drm_i915_gem_object *obj,
				 struct intel_engine_cs *ring,
				 uint32_t flags)
{
	struct drm_i915_private *dev_priv = dev->dev_private;
	struct intel_crtc *intel_crtc = to_intel_crtc(crtc);
	uint32_t pf, pipesrc;
	int ret;

	ret = intel_ring_begin(ring, 4);
	if (ret)
		return ret;

	/* i965+ uses the linear or tiled offsets from the
	 * Display Registers (which do not change across a page-flip)
	 * so we need only reprogram the base address.
	 */
	intel_ring_emit(ring, MI_DISPLAY_FLIP |
			MI_DISPLAY_FLIP_PLANE(intel_crtc->plane));
	intel_ring_emit(ring, fb->pitches[0]);
	intel_ring_emit(ring, intel_crtc->unpin_work->gtt_offset |
			obj->tiling_mode);

	/* XXX Enabling the panel-fitter across page-flip is so far
	 * untested on non-native modes, so ignore it for now.
	 * pf = I915_READ(pipe == 0 ? PFA_CTL_1 : PFB_CTL_1) & PF_ENABLE;
	 */
	pf = 0;
	pipesrc = I915_READ(PIPESRC(intel_crtc->pipe)) & 0x0fff0fff;
	intel_ring_emit(ring, pf | pipesrc);

	intel_mark_page_flip_active(intel_crtc);
	__intel_ring_advance(ring);
	return 0;
}

static int intel_gen6_queue_flip(struct drm_device *dev,
				 struct drm_crtc *crtc,
				 struct drm_framebuffer *fb,
				 struct drm_i915_gem_object *obj,
				 struct intel_engine_cs *ring,
				 uint32_t flags)
{
	struct drm_i915_private *dev_priv = dev->dev_private;
	struct intel_crtc *intel_crtc = to_intel_crtc(crtc);
	uint32_t pf, pipesrc;
	int ret;

	ret = intel_ring_begin(ring, 4);
	if (ret)
		return ret;

	intel_ring_emit(ring, MI_DISPLAY_FLIP |
			MI_DISPLAY_FLIP_PLANE(intel_crtc->plane));
	intel_ring_emit(ring, fb->pitches[0] | obj->tiling_mode);
	intel_ring_emit(ring, intel_crtc->unpin_work->gtt_offset);

	/* Contrary to the suggestions in the documentation,
	 * "Enable Panel Fitter" does not seem to be required when page
	 * flipping with a non-native mode, and worse causes a normal
	 * modeset to fail.
	 * pf = I915_READ(PF_CTL(intel_crtc->pipe)) & PF_ENABLE;
	 */
	pf = 0;
	pipesrc = I915_READ(PIPESRC(intel_crtc->pipe)) & 0x0fff0fff;
	intel_ring_emit(ring, pf | pipesrc);

	intel_mark_page_flip_active(intel_crtc);
	__intel_ring_advance(ring);
	return 0;
}

static int intel_gen7_queue_flip(struct drm_device *dev,
				 struct drm_crtc *crtc,
				 struct drm_framebuffer *fb,
				 struct drm_i915_gem_object *obj,
				 struct intel_engine_cs *ring,
				 uint32_t flags)
{
	struct intel_crtc *intel_crtc = to_intel_crtc(crtc);
	uint32_t plane_bit = 0;
	int len, ret;

	switch (intel_crtc->plane) {
	case PLANE_A:
		plane_bit = MI_DISPLAY_FLIP_IVB_PLANE_A;
		break;
	case PLANE_B:
		plane_bit = MI_DISPLAY_FLIP_IVB_PLANE_B;
		break;
	case PLANE_C:
		plane_bit = MI_DISPLAY_FLIP_IVB_PLANE_C;
		break;
	default:
		WARN_ONCE(1, "unknown plane in flip command\n");
		return -ENODEV;
	}

	len = 4;
	if (ring->id == RCS) {
		len += 6;
		/*
		 * On Gen 8, SRM is now taking an extra dword to accommodate
		 * 48bits addresses, and we need a NOOP for the batch size to
		 * stay even.
		 */
		if (IS_GEN8(dev))
			len += 2;
	}

	/*
	 * BSpec MI_DISPLAY_FLIP for IVB:
	 * "The full packet must be contained within the same cache line."
	 *
	 * Currently the LRI+SRM+MI_DISPLAY_FLIP all fit within the same
	 * cacheline, if we ever start emitting more commands before
	 * the MI_DISPLAY_FLIP we may need to first emit everything else,
	 * then do the cacheline alignment, and finally emit the
	 * MI_DISPLAY_FLIP.
	 */
	ret = intel_ring_cacheline_align(ring);
	if (ret)
		return ret;

	ret = intel_ring_begin(ring, len);
	if (ret)
		return ret;

	/* Unmask the flip-done completion message. Note that the bspec says that
	 * we should do this for both the BCS and RCS, and that we must not unmask
	 * more than one flip event at any time (or ensure that one flip message
	 * can be sent by waiting for flip-done prior to queueing new flips).
	 * Experimentation says that BCS works despite DERRMR masking all
	 * flip-done completion events and that unmasking all planes at once
	 * for the RCS also doesn't appear to drop events. Setting the DERRMR
	 * to zero does lead to lockups within MI_DISPLAY_FLIP.
	 */
	if (ring->id == RCS) {
		intel_ring_emit(ring, MI_LOAD_REGISTER_IMM(1));
		intel_ring_emit(ring, DERRMR);
		intel_ring_emit(ring, ~(DERRMR_PIPEA_PRI_FLIP_DONE |
					DERRMR_PIPEB_PRI_FLIP_DONE |
					DERRMR_PIPEC_PRI_FLIP_DONE));
		if (IS_GEN8(dev))
			intel_ring_emit(ring, MI_STORE_REGISTER_MEM_GEN8(1) |
					      MI_SRM_LRM_GLOBAL_GTT);
		else
			intel_ring_emit(ring, MI_STORE_REGISTER_MEM(1) |
					      MI_SRM_LRM_GLOBAL_GTT);
		intel_ring_emit(ring, DERRMR);
		intel_ring_emit(ring, ring->scratch.gtt_offset + 256);
		if (IS_GEN8(dev)) {
			intel_ring_emit(ring, 0);
			intel_ring_emit(ring, MI_NOOP);
		}
	}

	intel_ring_emit(ring, MI_DISPLAY_FLIP_I915 | plane_bit);
	intel_ring_emit(ring, (fb->pitches[0] | obj->tiling_mode));
	intel_ring_emit(ring, intel_crtc->unpin_work->gtt_offset);
	intel_ring_emit(ring, (MI_NOOP));

	intel_mark_page_flip_active(intel_crtc);
	__intel_ring_advance(ring);
	return 0;
}

static bool use_mmio_flip(struct intel_engine_cs *ring,
			  struct drm_i915_gem_object *obj)
{
	/*
	 * This is not being used for older platforms, because
	 * non-availability of flip done interrupt forces us to use
	 * CS flips. Older platforms derive flip done using some clever
	 * tricks involving the flip_pending status bits and vblank irqs.
	 * So using MMIO flips there would disrupt this mechanism.
	 */

	if (ring == NULL)
		return true;

	if (INTEL_INFO(ring->dev)->gen < 5)
		return false;

	if (i915.use_mmio_flip < 0)
		return false;
	else if (i915.use_mmio_flip > 0)
		return true;
	else if (i915.enable_execlists)
		return true;
	else
		return ring != i915_gem_request_get_ring(obj->last_write_req);
}

static void skl_do_mmio_flip(struct intel_crtc *intel_crtc)
{
	struct drm_device *dev = intel_crtc->base.dev;
	struct drm_i915_private *dev_priv = dev->dev_private;
	struct drm_framebuffer *fb = intel_crtc->base.primary->fb;
	const enum pipe pipe = intel_crtc->pipe;
	u32 ctl, stride;

	ctl = I915_READ(PLANE_CTL(pipe, 0));
	ctl &= ~PLANE_CTL_TILED_MASK;
	switch (fb->modifier[0]) {
	case DRM_FORMAT_MOD_NONE:
		break;
	case I915_FORMAT_MOD_X_TILED:
		ctl |= PLANE_CTL_TILED_X;
		break;
	case I915_FORMAT_MOD_Y_TILED:
		ctl |= PLANE_CTL_TILED_Y;
		break;
	case I915_FORMAT_MOD_Yf_TILED:
		ctl |= PLANE_CTL_TILED_YF;
		break;
	default:
		MISSING_CASE(fb->modifier[0]);
	}

	/*
	 * The stride is either expressed as a multiple of 64 bytes chunks for
	 * linear buffers or in number of tiles for tiled buffers.
	 */
	stride = fb->pitches[0] /
		 intel_fb_stride_alignment(dev, fb->modifier[0],
					   fb->pixel_format);

	/*
	 * Both PLANE_CTL and PLANE_STRIDE are not updated on vblank but on
	 * PLANE_SURF updates, the update is then guaranteed to be atomic.
	 */
	I915_WRITE(PLANE_CTL(pipe, 0), ctl);
	I915_WRITE(PLANE_STRIDE(pipe, 0), stride);

	I915_WRITE(PLANE_SURF(pipe, 0), intel_crtc->unpin_work->gtt_offset);
	POSTING_READ(PLANE_SURF(pipe, 0));
}

static void ilk_do_mmio_flip(struct intel_crtc *intel_crtc)
{
	struct drm_device *dev = intel_crtc->base.dev;
	struct drm_i915_private *dev_priv = dev->dev_private;
	struct intel_framebuffer *intel_fb =
		to_intel_framebuffer(intel_crtc->base.primary->fb);
	struct drm_i915_gem_object *obj = intel_fb->obj;
	u32 dspcntr;
	u32 reg;

	reg = DSPCNTR(intel_crtc->plane);
	dspcntr = I915_READ(reg);

	if (obj->tiling_mode != I915_TILING_NONE)
		dspcntr |= DISPPLANE_TILED;
	else
		dspcntr &= ~DISPPLANE_TILED;

	I915_WRITE(reg, dspcntr);

	I915_WRITE(DSPSURF(intel_crtc->plane),
		   intel_crtc->unpin_work->gtt_offset);
	POSTING_READ(DSPSURF(intel_crtc->plane));

}

/*
 * XXX: This is the temporary way to update the plane registers until we get
 * around to using the usual plane update functions for MMIO flips
 */
static void intel_do_mmio_flip(struct intel_crtc *intel_crtc)
{
	struct drm_device *dev = intel_crtc->base.dev;
	bool atomic_update;
	u32 start_vbl_count;

	intel_mark_page_flip_active(intel_crtc);

	atomic_update = intel_pipe_update_start(intel_crtc, &start_vbl_count);

	if (INTEL_INFO(dev)->gen >= 9)
		skl_do_mmio_flip(intel_crtc);
	else
		/* use_mmio_flip() retricts MMIO flips to ilk+ */
		ilk_do_mmio_flip(intel_crtc);

	if (atomic_update)
		intel_pipe_update_end(intel_crtc, start_vbl_count);
}

static void intel_mmio_flip_work_func(struct work_struct *work)
{
	struct intel_mmio_flip *mmio_flip =
		container_of(work, struct intel_mmio_flip, work);

	if (mmio_flip->req)
		WARN_ON(__i915_wait_request(mmio_flip->req,
					    mmio_flip->crtc->reset_counter,
					    false, NULL,
					    &mmio_flip->i915->rps.mmioflips));

	intel_do_mmio_flip(mmio_flip->crtc);

	i915_gem_request_unreference__unlocked(mmio_flip->req);
	kfree(mmio_flip);
}

static int intel_queue_mmio_flip(struct drm_device *dev,
				 struct drm_crtc *crtc,
				 struct drm_framebuffer *fb,
				 struct drm_i915_gem_object *obj,
				 struct intel_engine_cs *ring,
				 uint32_t flags)
{
	struct intel_mmio_flip *mmio_flip;

	mmio_flip = kmalloc(sizeof(*mmio_flip), GFP_KERNEL);
	if (mmio_flip == NULL)
		return -ENOMEM;

	mmio_flip->i915 = to_i915(dev);
	mmio_flip->req = i915_gem_request_reference(obj->last_write_req);
	mmio_flip->crtc = to_intel_crtc(crtc);

	INIT_WORK(&mmio_flip->work, intel_mmio_flip_work_func);
	schedule_work(&mmio_flip->work);

	return 0;
}

static int intel_default_queue_flip(struct drm_device *dev,
				    struct drm_crtc *crtc,
				    struct drm_framebuffer *fb,
				    struct drm_i915_gem_object *obj,
				    struct intel_engine_cs *ring,
				    uint32_t flags)
{
	return -ENODEV;
}

static bool __intel_pageflip_stall_check(struct drm_device *dev,
					 struct drm_crtc *crtc)
{
	struct drm_i915_private *dev_priv = dev->dev_private;
	struct intel_crtc *intel_crtc = to_intel_crtc(crtc);
	struct intel_unpin_work *work = intel_crtc->unpin_work;
	u32 addr;

	if (atomic_read(&work->pending) >= INTEL_FLIP_COMPLETE)
		return true;

	if (!work->enable_stall_check)
		return false;

	if (work->flip_ready_vblank == 0) {
		if (work->flip_queued_req &&
		    !i915_gem_request_completed(work->flip_queued_req, true))
			return false;

		work->flip_ready_vblank = drm_crtc_vblank_count(crtc);
	}

	if (drm_crtc_vblank_count(crtc) - work->flip_ready_vblank < 3)
		return false;

	/* Potential stall - if we see that the flip has happened,
	 * assume a missed interrupt. */
	if (INTEL_INFO(dev)->gen >= 4)
		addr = I915_HI_DISPBASE(I915_READ(DSPSURF(intel_crtc->plane)));
	else
		addr = I915_READ(DSPADDR(intel_crtc->plane));

	/* There is a potential issue here with a false positive after a flip
	 * to the same address. We could address this by checking for a
	 * non-incrementing frame counter.
	 */
	return addr == work->gtt_offset;
}

void intel_check_page_flip(struct drm_device *dev, int pipe)
{
	struct drm_i915_private *dev_priv = dev->dev_private;
	struct drm_crtc *crtc = dev_priv->pipe_to_crtc_mapping[pipe];
	struct intel_crtc *intel_crtc = to_intel_crtc(crtc);
	struct intel_unpin_work *work;

	WARN_ON(!in_interrupt());

	if (crtc == NULL)
		return;

	spin_lock(&dev->event_lock);
	work = intel_crtc->unpin_work;
	if (work != NULL && __intel_pageflip_stall_check(dev, crtc)) {
		WARN_ONCE(1, "Kicking stuck page flip: queued at %d, now %d\n",
			 work->flip_queued_vblank, drm_vblank_count(dev, pipe));
		page_flip_completed(intel_crtc);
		work = NULL;
	}
	if (work != NULL &&
	    drm_vblank_count(dev, pipe) - work->flip_queued_vblank > 1)
		intel_queue_rps_boost_for_request(dev, work->flip_queued_req);
	spin_unlock(&dev->event_lock);
}

static int intel_crtc_page_flip(struct drm_crtc *crtc,
				struct drm_framebuffer *fb,
				struct drm_pending_vblank_event *event,
				uint32_t page_flip_flags)
{
	struct drm_device *dev = crtc->dev;
	struct drm_i915_private *dev_priv = dev->dev_private;
	struct drm_framebuffer *old_fb = crtc->primary->fb;
	struct drm_i915_gem_object *obj = intel_fb_obj(fb);
	struct intel_crtc *intel_crtc = to_intel_crtc(crtc);
	struct drm_plane *primary = crtc->primary;
	enum pipe pipe = intel_crtc->pipe;
	struct intel_unpin_work *work;
	struct intel_engine_cs *ring;
	bool mmio_flip;
	int ret;

	/*
	 * drm_mode_page_flip_ioctl() should already catch this, but double
	 * check to be safe.  In the future we may enable pageflipping from
	 * a disabled primary plane.
	 */
	if (WARN_ON(intel_fb_obj(old_fb) == NULL))
		return -EBUSY;

	/* Can't change pixel format via MI display flips. */
	if (fb->pixel_format != crtc->primary->fb->pixel_format)
		return -EINVAL;

	/*
	 * TILEOFF/LINOFF registers can't be changed via MI display flips.
	 * Note that pitch changes could also affect these register.
	 */
	if (INTEL_INFO(dev)->gen > 3 &&
	    (fb->offsets[0] != crtc->primary->fb->offsets[0] ||
	     fb->pitches[0] != crtc->primary->fb->pitches[0]))
		return -EINVAL;

	if (i915_terminally_wedged(&dev_priv->gpu_error))
		goto out_hang;

	work = kzalloc(sizeof(*work), GFP_KERNEL);
	if (work == NULL)
		return -ENOMEM;

	work->event = event;
	work->crtc = crtc;
	work->old_fb = old_fb;
	INIT_WORK(&work->work, intel_unpin_work_fn);

	ret = drm_crtc_vblank_get(crtc);
	if (ret)
		goto free_work;

	/* We borrow the event spin lock for protecting unpin_work */
	spin_lock_irq(&dev->event_lock);
	if (intel_crtc->unpin_work) {
		/* Before declaring the flip queue wedged, check if
		 * the hardware completed the operation behind our backs.
		 */
		if (__intel_pageflip_stall_check(dev, crtc)) {
			DRM_DEBUG_DRIVER("flip queue: previous flip completed, continuing\n");
			page_flip_completed(intel_crtc);
		} else {
			DRM_DEBUG_DRIVER("flip queue: crtc already busy\n");
			spin_unlock_irq(&dev->event_lock);

			drm_crtc_vblank_put(crtc);
			kfree(work);
			return -EBUSY;
		}
	}
	intel_crtc->unpin_work = work;
	spin_unlock_irq(&dev->event_lock);

	if (atomic_read(&intel_crtc->unpin_work_count) >= 2)
		flush_workqueue(dev_priv->wq);

	/* Reference the objects for the scheduled work. */
	drm_framebuffer_reference(work->old_fb);
	drm_gem_object_reference(&obj->base);

	crtc->primary->fb = fb;
	update_state_fb(crtc->primary);

	work->pending_flip_obj = obj;

	ret = i915_mutex_lock_interruptible(dev);
	if (ret)
		goto cleanup;

	atomic_inc(&intel_crtc->unpin_work_count);
	intel_crtc->reset_counter = atomic_read(&dev_priv->gpu_error.reset_counter);

	if (INTEL_INFO(dev)->gen >= 5 || IS_G4X(dev))
		work->flip_count = I915_READ(PIPE_FLIPCOUNT_GM45(pipe)) + 1;

	if (IS_VALLEYVIEW(dev)) {
		ring = &dev_priv->ring[BCS];
		if (obj->tiling_mode != intel_fb_obj(work->old_fb)->tiling_mode)
			/* vlv: DISPLAY_FLIP fails to change tiling */
			ring = NULL;
	} else if (IS_IVYBRIDGE(dev) || IS_HASWELL(dev)) {
		ring = &dev_priv->ring[BCS];
	} else if (INTEL_INFO(dev)->gen >= 7) {
		ring = i915_gem_request_get_ring(obj->last_write_req);
		if (ring == NULL || ring->id != RCS)
			ring = &dev_priv->ring[BCS];
	} else {
		ring = &dev_priv->ring[RCS];
	}

	mmio_flip = use_mmio_flip(ring, obj);

	/* When using CS flips, we want to emit semaphores between rings.
	 * However, when using mmio flips we will create a task to do the
	 * synchronisation, so all we want here is to pin the framebuffer
	 * into the display plane and skip any waits.
	 */
	ret = intel_pin_and_fence_fb_obj(crtc->primary, fb,
					 crtc->primary->state,
					 mmio_flip ? i915_gem_request_get_ring(obj->last_write_req) : ring);
	if (ret)
		goto cleanup_pending;

	work->gtt_offset = intel_plane_obj_offset(to_intel_plane(primary), obj)
						  + intel_crtc->dspaddr_offset;

	if (mmio_flip) {
		ret = intel_queue_mmio_flip(dev, crtc, fb, obj, ring,
					    page_flip_flags);
		if (ret)
			goto cleanup_unpin;

		i915_gem_request_assign(&work->flip_queued_req,
					obj->last_write_req);
	} else {
		if (obj->last_write_req) {
			ret = i915_gem_check_olr(obj->last_write_req);
			if (ret)
				goto cleanup_unpin;
		}

		ret = dev_priv->display.queue_flip(dev, crtc, fb, obj, ring,
						   page_flip_flags);
		if (ret)
			goto cleanup_unpin;

		i915_gem_request_assign(&work->flip_queued_req,
					intel_ring_get_request(ring));
	}

	work->flip_queued_vblank = drm_crtc_vblank_count(crtc);
	work->enable_stall_check = true;

	i915_gem_track_fb(intel_fb_obj(work->old_fb), obj,
			  INTEL_FRONTBUFFER_PRIMARY(pipe));

	intel_fbc_disable(dev);
	intel_frontbuffer_flip_prepare(dev, INTEL_FRONTBUFFER_PRIMARY(pipe));
	mutex_unlock(&dev->struct_mutex);

	trace_i915_flip_request(intel_crtc->plane, obj);

	return 0;

cleanup_unpin:
	intel_unpin_fb_obj(fb, crtc->primary->state);
cleanup_pending:
	atomic_dec(&intel_crtc->unpin_work_count);
	mutex_unlock(&dev->struct_mutex);
cleanup:
	crtc->primary->fb = old_fb;
	update_state_fb(crtc->primary);

	drm_gem_object_unreference_unlocked(&obj->base);
	drm_framebuffer_unreference(work->old_fb);

	spin_lock_irq(&dev->event_lock);
	intel_crtc->unpin_work = NULL;
	spin_unlock_irq(&dev->event_lock);

	drm_crtc_vblank_put(crtc);
free_work:
	kfree(work);

	if (ret == -EIO) {
out_hang:
		ret = intel_plane_restore(primary);
		if (ret == 0 && event) {
			spin_lock_irq(&dev->event_lock);
			drm_send_vblank_event(dev, pipe, event);
			spin_unlock_irq(&dev->event_lock);
		}
	}
	return ret;
}

static const struct drm_crtc_helper_funcs intel_helper_funcs = {
	.mode_set_base_atomic = intel_pipe_set_base_atomic,
	.load_lut = intel_crtc_load_lut,
	.atomic_begin = intel_begin_crtc_commit,
	.atomic_flush = intel_finish_crtc_commit,
};

/**
 * intel_modeset_update_staged_output_state
 *
 * Updates the staged output configuration state, e.g. after we've read out the
 * current hw state.
 */
static void intel_modeset_update_staged_output_state(struct drm_device *dev)
{
	struct intel_crtc *crtc;
	struct intel_encoder *encoder;
	struct intel_connector *connector;

	for_each_intel_connector(dev, connector) {
		connector->new_encoder =
			to_intel_encoder(connector->base.encoder);
	}

	for_each_intel_encoder(dev, encoder) {
		encoder->new_crtc =
			to_intel_crtc(encoder->base.crtc);
	}

	for_each_intel_crtc(dev, crtc) {
		crtc->new_enabled = crtc->base.state->enable;
	}
}

/* Transitional helper to copy current connector/encoder state to
 * connector->state. This is needed so that code that is partially
 * converted to atomic does the right thing.
 */
static void intel_modeset_update_connector_atomic_state(struct drm_device *dev)
{
	struct intel_connector *connector;

	for_each_intel_connector(dev, connector) {
		if (connector->base.encoder) {
			connector->base.state->best_encoder =
				connector->base.encoder;
			connector->base.state->crtc =
				connector->base.encoder->crtc;
		} else {
			connector->base.state->best_encoder = NULL;
			connector->base.state->crtc = NULL;
		}
	}
}

/* Fixup legacy state after an atomic state swap.
 */
static void intel_modeset_fixup_state(struct drm_atomic_state *state)
{
	struct intel_crtc *crtc;
	struct intel_encoder *encoder;
	struct intel_connector *connector;

	for_each_intel_connector(state->dev, connector) {
		connector->base.encoder = connector->base.state->best_encoder;
		if (connector->base.encoder)
			connector->base.encoder->crtc =
				connector->base.state->crtc;
	}

	/* Update crtc of disabled encoders */
	for_each_intel_encoder(state->dev, encoder) {
		int num_connectors = 0;

		for_each_intel_connector(state->dev, connector)
			if (connector->base.encoder == &encoder->base)
				num_connectors++;

		if (num_connectors == 0)
			encoder->base.crtc = NULL;
	}

	for_each_intel_crtc(state->dev, crtc) {
		crtc->base.enabled = crtc->base.state->enable;
		crtc->config = to_intel_crtc_state(crtc->base.state);
	}
}

static void
connected_sink_compute_bpp(struct intel_connector *connector,
			   struct intel_crtc_state *pipe_config)
{
	int bpp = pipe_config->pipe_bpp;

	DRM_DEBUG_KMS("[CONNECTOR:%d:%s] checking for sink bpp constrains\n",
		connector->base.base.id,
		connector->base.name);

	/* Don't use an invalid EDID bpc value */
	if (connector->base.display_info.bpc &&
	    connector->base.display_info.bpc * 3 < bpp) {
		DRM_DEBUG_KMS("clamping display bpp (was %d) to EDID reported max of %d\n",
			      bpp, connector->base.display_info.bpc*3);
		pipe_config->pipe_bpp = connector->base.display_info.bpc*3;
	}

	/* Clamp bpp to 8 on screens without EDID 1.4 */
	if (connector->base.display_info.bpc == 0 && bpp > 24) {
		DRM_DEBUG_KMS("clamping display bpp (was %d) to default limit of 24\n",
			      bpp);
		pipe_config->pipe_bpp = 24;
	}
}

static int
compute_baseline_pipe_bpp(struct intel_crtc *crtc,
			  struct intel_crtc_state *pipe_config)
{
	struct drm_device *dev = crtc->base.dev;
	struct drm_atomic_state *state;
	struct drm_connector *connector;
	struct drm_connector_state *connector_state;
	int bpp, i;

	if ((IS_G4X(dev) || IS_VALLEYVIEW(dev)))
		bpp = 10*3;
	else if (INTEL_INFO(dev)->gen >= 5)
		bpp = 12*3;
	else
		bpp = 8*3;


	pipe_config->pipe_bpp = bpp;

	state = pipe_config->base.state;

	/* Clamp display bpp to EDID value */
	for_each_connector_in_state(state, connector, connector_state, i) {
		if (connector_state->crtc != &crtc->base)
			continue;

		connected_sink_compute_bpp(to_intel_connector(connector),
					   pipe_config);
	}

	return bpp;
}

static void intel_dump_crtc_timings(const struct drm_display_mode *mode)
{
	DRM_DEBUG_KMS("crtc timings: %d %d %d %d %d %d %d %d %d, "
			"type: 0x%x flags: 0x%x\n",
		mode->crtc_clock,
		mode->crtc_hdisplay, mode->crtc_hsync_start,
		mode->crtc_hsync_end, mode->crtc_htotal,
		mode->crtc_vdisplay, mode->crtc_vsync_start,
		mode->crtc_vsync_end, mode->crtc_vtotal, mode->type, mode->flags);
}

static void intel_dump_pipe_config(struct intel_crtc *crtc,
				   struct intel_crtc_state *pipe_config,
				   const char *context)
{
	struct drm_device *dev = crtc->base.dev;
	struct drm_plane *plane;
	struct intel_plane *intel_plane;
	struct intel_plane_state *state;
	struct drm_framebuffer *fb;

	DRM_DEBUG_KMS("[CRTC:%d]%s config %p for pipe %c\n", crtc->base.base.id,
		      context, pipe_config, pipe_name(crtc->pipe));

	DRM_DEBUG_KMS("cpu_transcoder: %c\n", transcoder_name(pipe_config->cpu_transcoder));
	DRM_DEBUG_KMS("pipe bpp: %i, dithering: %i\n",
		      pipe_config->pipe_bpp, pipe_config->dither);
	DRM_DEBUG_KMS("fdi/pch: %i, lanes: %i, gmch_m: %u, gmch_n: %u, link_m: %u, link_n: %u, tu: %u\n",
		      pipe_config->has_pch_encoder,
		      pipe_config->fdi_lanes,
		      pipe_config->fdi_m_n.gmch_m, pipe_config->fdi_m_n.gmch_n,
		      pipe_config->fdi_m_n.link_m, pipe_config->fdi_m_n.link_n,
		      pipe_config->fdi_m_n.tu);
	DRM_DEBUG_KMS("dp: %i, gmch_m: %u, gmch_n: %u, link_m: %u, link_n: %u, tu: %u\n",
		      pipe_config->has_dp_encoder,
		      pipe_config->dp_m_n.gmch_m, pipe_config->dp_m_n.gmch_n,
		      pipe_config->dp_m_n.link_m, pipe_config->dp_m_n.link_n,
		      pipe_config->dp_m_n.tu);

	DRM_DEBUG_KMS("dp: %i, gmch_m2: %u, gmch_n2: %u, link_m2: %u, link_n2: %u, tu2: %u\n",
		      pipe_config->has_dp_encoder,
		      pipe_config->dp_m2_n2.gmch_m,
		      pipe_config->dp_m2_n2.gmch_n,
		      pipe_config->dp_m2_n2.link_m,
		      pipe_config->dp_m2_n2.link_n,
		      pipe_config->dp_m2_n2.tu);

	DRM_DEBUG_KMS("audio: %i, infoframes: %i\n",
		      pipe_config->has_audio,
		      pipe_config->has_infoframe);

	DRM_DEBUG_KMS("requested mode:\n");
	drm_mode_debug_printmodeline(&pipe_config->base.mode);
	DRM_DEBUG_KMS("adjusted mode:\n");
	drm_mode_debug_printmodeline(&pipe_config->base.adjusted_mode);
	intel_dump_crtc_timings(&pipe_config->base.adjusted_mode);
	DRM_DEBUG_KMS("port clock: %d\n", pipe_config->port_clock);
	DRM_DEBUG_KMS("pipe src size: %dx%d\n",
		      pipe_config->pipe_src_w, pipe_config->pipe_src_h);
	DRM_DEBUG_KMS("num_scalers: %d, scaler_users: 0x%x, scaler_id: %d\n",
		      crtc->num_scalers,
		      pipe_config->scaler_state.scaler_users,
		      pipe_config->scaler_state.scaler_id);
	DRM_DEBUG_KMS("gmch pfit: control: 0x%08x, ratios: 0x%08x, lvds border: 0x%08x\n",
		      pipe_config->gmch_pfit.control,
		      pipe_config->gmch_pfit.pgm_ratios,
		      pipe_config->gmch_pfit.lvds_border_bits);
	DRM_DEBUG_KMS("pch pfit: pos: 0x%08x, size: 0x%08x, %s\n",
		      pipe_config->pch_pfit.pos,
		      pipe_config->pch_pfit.size,
		      pipe_config->pch_pfit.enabled ? "enabled" : "disabled");
	DRM_DEBUG_KMS("ips: %i\n", pipe_config->ips_enabled);
	DRM_DEBUG_KMS("double wide: %i\n", pipe_config->double_wide);

	if (IS_BROXTON(dev)) {
		DRM_DEBUG_KMS("ddi_pll_sel: %u; dpll_hw_state: ebb0: 0x%x, "
			      "pll0: 0x%x, pll1: 0x%x, pll2: 0x%x, pll3: 0x%x, "
			      "pll6: 0x%x, pll8: 0x%x, pcsdw12: 0x%x\n",
			      pipe_config->ddi_pll_sel,
			      pipe_config->dpll_hw_state.ebb0,
			      pipe_config->dpll_hw_state.pll0,
			      pipe_config->dpll_hw_state.pll1,
			      pipe_config->dpll_hw_state.pll2,
			      pipe_config->dpll_hw_state.pll3,
			      pipe_config->dpll_hw_state.pll6,
			      pipe_config->dpll_hw_state.pll8,
			      pipe_config->dpll_hw_state.pcsdw12);
	} else if (IS_SKYLAKE(dev)) {
		DRM_DEBUG_KMS("ddi_pll_sel: %u; dpll_hw_state: "
			      "ctrl1: 0x%x, cfgcr1: 0x%x, cfgcr2: 0x%x\n",
			      pipe_config->ddi_pll_sel,
			      pipe_config->dpll_hw_state.ctrl1,
			      pipe_config->dpll_hw_state.cfgcr1,
			      pipe_config->dpll_hw_state.cfgcr2);
	} else if (HAS_DDI(dev)) {
		DRM_DEBUG_KMS("ddi_pll_sel: %u; dpll_hw_state: wrpll: 0x%x\n",
			      pipe_config->ddi_pll_sel,
			      pipe_config->dpll_hw_state.wrpll);
	} else {
		DRM_DEBUG_KMS("dpll_hw_state: dpll: 0x%x, dpll_md: 0x%x, "
			      "fp0: 0x%x, fp1: 0x%x\n",
			      pipe_config->dpll_hw_state.dpll,
			      pipe_config->dpll_hw_state.dpll_md,
			      pipe_config->dpll_hw_state.fp0,
			      pipe_config->dpll_hw_state.fp1);
	}

	DRM_DEBUG_KMS("planes on this crtc\n");
	list_for_each_entry(plane, &dev->mode_config.plane_list, head) {
		intel_plane = to_intel_plane(plane);
		if (intel_plane->pipe != crtc->pipe)
			continue;

		state = to_intel_plane_state(plane->state);
		fb = state->base.fb;
		if (!fb) {
			DRM_DEBUG_KMS("%s PLANE:%d plane: %u.%u idx: %d "
				"disabled, scaler_id = %d\n",
				plane->type == DRM_PLANE_TYPE_CURSOR ? "CURSOR" : "STANDARD",
				plane->base.id, intel_plane->pipe,
				(crtc->base.primary == plane) ? 0 : intel_plane->plane + 1,
				drm_plane_index(plane), state->scaler_id);
			continue;
		}

		DRM_DEBUG_KMS("%s PLANE:%d plane: %u.%u idx: %d enabled",
			plane->type == DRM_PLANE_TYPE_CURSOR ? "CURSOR" : "STANDARD",
			plane->base.id, intel_plane->pipe,
			crtc->base.primary == plane ? 0 : intel_plane->plane + 1,
			drm_plane_index(plane));
		DRM_DEBUG_KMS("\tFB:%d, fb = %ux%u format = 0x%x",
			fb->base.id, fb->width, fb->height, fb->pixel_format);
		DRM_DEBUG_KMS("\tscaler:%d src (%u, %u) %ux%u dst (%u, %u) %ux%u\n",
			state->scaler_id,
			state->src.x1 >> 16, state->src.y1 >> 16,
			drm_rect_width(&state->src) >> 16,
			drm_rect_height(&state->src) >> 16,
			state->dst.x1, state->dst.y1,
			drm_rect_width(&state->dst), drm_rect_height(&state->dst));
	}
}

static bool encoders_cloneable(const struct intel_encoder *a,
			       const struct intel_encoder *b)
{
	/* masks could be asymmetric, so check both ways */
	return a == b || (a->cloneable & (1 << b->type) &&
			  b->cloneable & (1 << a->type));
}

static bool check_single_encoder_cloning(struct drm_atomic_state *state,
					 struct intel_crtc *crtc,
					 struct intel_encoder *encoder)
{
	struct intel_encoder *source_encoder;
	struct drm_connector *connector;
	struct drm_connector_state *connector_state;
	int i;

	for_each_connector_in_state(state, connector, connector_state, i) {
		if (connector_state->crtc != &crtc->base)
			continue;

		source_encoder =
			to_intel_encoder(connector_state->best_encoder);
		if (!encoders_cloneable(encoder, source_encoder))
			return false;
	}

	return true;
}

static bool check_encoder_cloning(struct drm_atomic_state *state,
				  struct intel_crtc *crtc)
{
	struct intel_encoder *encoder;
	struct drm_connector *connector;
	struct drm_connector_state *connector_state;
	int i;

	for_each_connector_in_state(state, connector, connector_state, i) {
		if (connector_state->crtc != &crtc->base)
			continue;

		encoder = to_intel_encoder(connector_state->best_encoder);
		if (!check_single_encoder_cloning(state, crtc, encoder))
			return false;
	}

	return true;
}

static bool check_digital_port_conflicts(struct drm_atomic_state *state)
{
	struct drm_device *dev = state->dev;
	struct intel_encoder *encoder;
	struct drm_connector *connector;
	struct drm_connector_state *connector_state;
	unsigned int used_ports = 0;
	int i;

	/*
	 * Walk the connector list instead of the encoder
	 * list to detect the problem on ddi platforms
	 * where there's just one encoder per digital port.
	 */
	for_each_connector_in_state(state, connector, connector_state, i) {
		if (!connector_state->best_encoder)
			continue;

		encoder = to_intel_encoder(connector_state->best_encoder);

		WARN_ON(!connector_state->crtc);

		switch (encoder->type) {
			unsigned int port_mask;
		case INTEL_OUTPUT_UNKNOWN:
			if (WARN_ON(!HAS_DDI(dev)))
				break;
		case INTEL_OUTPUT_DISPLAYPORT:
		case INTEL_OUTPUT_HDMI:
		case INTEL_OUTPUT_EDP:
			port_mask = 1 << enc_to_dig_port(&encoder->base)->port;

			/* the same port mustn't appear more than once */
			if (used_ports & port_mask)
				return false;

			used_ports |= port_mask;
		default:
			break;
		}
	}

	return true;
}

static void
clear_intel_crtc_state(struct intel_crtc_state *crtc_state)
{
	struct drm_crtc_state tmp_state;
	struct intel_crtc_scaler_state scaler_state;
	struct intel_dpll_hw_state dpll_hw_state;
	enum intel_dpll_id shared_dpll;
	uint32_t ddi_pll_sel;

	/* FIXME: before the switch to atomic started, a new pipe_config was
	 * kzalloc'd. Code that depends on any field being zero should be
	 * fixed, so that the crtc_state can be safely duplicated. For now,
	 * only fields that are know to not cause problems are preserved. */

	tmp_state = crtc_state->base;
	scaler_state = crtc_state->scaler_state;
	shared_dpll = crtc_state->shared_dpll;
	dpll_hw_state = crtc_state->dpll_hw_state;
	ddi_pll_sel = crtc_state->ddi_pll_sel;

	memset(crtc_state, 0, sizeof *crtc_state);

	crtc_state->base = tmp_state;
	crtc_state->scaler_state = scaler_state;
	crtc_state->shared_dpll = shared_dpll;
	crtc_state->dpll_hw_state = dpll_hw_state;
	crtc_state->ddi_pll_sel = ddi_pll_sel;
}

static int
intel_modeset_pipe_config(struct drm_crtc *crtc,
			  struct drm_atomic_state *state,
			  struct intel_crtc_state *pipe_config)
{
	struct intel_encoder *encoder;
	struct drm_connector *connector;
	struct drm_connector_state *connector_state;
	int base_bpp, ret = -EINVAL;
	int i;
	bool retry = true;

	if (!check_encoder_cloning(state, to_intel_crtc(crtc))) {
		DRM_DEBUG_KMS("rejecting invalid cloning configuration\n");
		return -EINVAL;
	}

	if (!check_digital_port_conflicts(state)) {
		DRM_DEBUG_KMS("rejecting conflicting digital port configuration\n");
		return -EINVAL;
	}

	clear_intel_crtc_state(pipe_config);

	pipe_config->cpu_transcoder =
		(enum transcoder) to_intel_crtc(crtc)->pipe;

	/*
	 * Sanitize sync polarity flags based on requested ones. If neither
	 * positive or negative polarity is requested, treat this as meaning
	 * negative polarity.
	 */
	if (!(pipe_config->base.adjusted_mode.flags &
	      (DRM_MODE_FLAG_PHSYNC | DRM_MODE_FLAG_NHSYNC)))
		pipe_config->base.adjusted_mode.flags |= DRM_MODE_FLAG_NHSYNC;

	if (!(pipe_config->base.adjusted_mode.flags &
	      (DRM_MODE_FLAG_PVSYNC | DRM_MODE_FLAG_NVSYNC)))
		pipe_config->base.adjusted_mode.flags |= DRM_MODE_FLAG_NVSYNC;

	/* Compute a starting value for pipe_config->pipe_bpp taking the source
	 * plane pixel format and any sink constraints into account. Returns the
	 * source plane bpp so that dithering can be selected on mismatches
	 * after encoders and crtc also have had their say. */
	base_bpp = compute_baseline_pipe_bpp(to_intel_crtc(crtc),
					     pipe_config);
	if (base_bpp < 0)
		goto fail;

	/*
	 * Determine the real pipe dimensions. Note that stereo modes can
	 * increase the actual pipe size due to the frame doubling and
	 * insertion of additional space for blanks between the frame. This
	 * is stored in the crtc timings. We use the requested mode to do this
	 * computation to clearly distinguish it from the adjusted mode, which
	 * can be changed by the connectors in the below retry loop.
	 */
	drm_crtc_get_hv_timing(&pipe_config->base.mode,
			       &pipe_config->pipe_src_w,
			       &pipe_config->pipe_src_h);

encoder_retry:
	/* Ensure the port clock defaults are reset when retrying. */
	pipe_config->port_clock = 0;
	pipe_config->pixel_multiplier = 1;

	/* Fill in default crtc timings, allow encoders to overwrite them. */
	drm_mode_set_crtcinfo(&pipe_config->base.adjusted_mode,
			      CRTC_STEREO_DOUBLE);

	/* Pass our mode to the connectors and the CRTC to give them a chance to
	 * adjust it according to limitations or connector properties, and also
	 * a chance to reject the mode entirely.
	 */
	for_each_connector_in_state(state, connector, connector_state, i) {
		if (connector_state->crtc != crtc)
			continue;

		encoder = to_intel_encoder(connector_state->best_encoder);

		if (!(encoder->compute_config(encoder, pipe_config))) {
			DRM_DEBUG_KMS("Encoder config failure\n");
			goto fail;
		}
	}

	/* Set default port clock if not overwritten by the encoder. Needs to be
	 * done afterwards in case the encoder adjusts the mode. */
	if (!pipe_config->port_clock)
		pipe_config->port_clock = pipe_config->base.adjusted_mode.crtc_clock
			* pipe_config->pixel_multiplier;

	ret = intel_crtc_compute_config(to_intel_crtc(crtc), pipe_config);
	if (ret < 0) {
		DRM_DEBUG_KMS("CRTC fixup failed\n");
		goto fail;
	}

	if (ret == RETRY) {
		if (WARN(!retry, "loop in pipe configuration computation\n")) {
			ret = -EINVAL;
			goto fail;
		}

		DRM_DEBUG_KMS("CRTC bw constrained, retrying\n");
		retry = false;
		goto encoder_retry;
	}

<<<<<<< HEAD
	pipe_config->dither = pipe_config->pipe_bpp != base_bpp;
=======
	/* Dithering seems to not pass-through bits correctly when it should, so
	 * only enable it on 6bpc panels. */
	pipe_config->dither = pipe_config->pipe_bpp == 6*3;
>>>>>>> 9fe8ecca
	DRM_DEBUG_KMS("plane bpp: %i, pipe bpp: %i, dithering: %i\n",
		      base_bpp, pipe_config->pipe_bpp, pipe_config->dither);

	return 0;
fail:
	return ret;
}

static bool intel_crtc_in_use(struct drm_crtc *crtc)
{
	struct drm_encoder *encoder;
	struct drm_device *dev = crtc->dev;

	list_for_each_entry(encoder, &dev->mode_config.encoder_list, head)
		if (encoder->crtc == crtc)
			return true;

	return false;
}

static bool
needs_modeset(struct drm_crtc_state *state)
{
	return state->mode_changed || state->active_changed;
}

static void
intel_modeset_update_state(struct drm_atomic_state *state)
{
	struct drm_device *dev = state->dev;
	struct drm_i915_private *dev_priv = dev->dev_private;
	struct intel_encoder *intel_encoder;
	struct drm_crtc *crtc;
	struct drm_crtc_state *crtc_state;
	struct drm_connector *connector;
	int i;

	intel_shared_dpll_commit(dev_priv);

	for_each_intel_encoder(dev, intel_encoder) {
		if (!intel_encoder->base.crtc)
			continue;

		for_each_crtc_in_state(state, crtc, crtc_state, i) {
			if (crtc != intel_encoder->base.crtc)
				continue;

			if (crtc_state->enable && needs_modeset(crtc_state))
				intel_encoder->connectors_active = false;

			break;
		}
	}

	drm_atomic_helper_swap_state(state->dev, state);
	intel_modeset_fixup_state(state);

	/* Double check state. */
	for_each_crtc(dev, crtc) {
		WARN_ON(crtc->state->enable != intel_crtc_in_use(crtc));
	}

	list_for_each_entry(connector, &dev->mode_config.connector_list, head) {
		if (!connector->encoder || !connector->encoder->crtc)
			continue;

		for_each_crtc_in_state(state, crtc, crtc_state, i) {
			if (crtc != connector->encoder->crtc)
				continue;

			if (crtc->state->enable && needs_modeset(crtc->state)) {
				struct drm_property *dpms_property =
					dev->mode_config.dpms_property;

				connector->dpms = DRM_MODE_DPMS_ON;
				drm_object_property_set_value(&connector->base,
								 dpms_property,
								 DRM_MODE_DPMS_ON);

				intel_encoder = to_intel_encoder(connector->encoder);
				intel_encoder->connectors_active = true;
			}

			break;
		}
	}

}

static bool intel_fuzzy_clock_check(int clock1, int clock2)
{
	int diff;

	if (clock1 == clock2)
		return true;

	if (!clock1 || !clock2)
		return false;

	diff = abs(clock1 - clock2);

	if (((((diff + clock1 + clock2) * 100)) / (clock1 + clock2)) < 105)
		return true;

	return false;
}

#define for_each_intel_crtc_masked(dev, mask, intel_crtc) \
	list_for_each_entry((intel_crtc), \
			    &(dev)->mode_config.crtc_list, \
			    base.head) \
		if (mask & (1 <<(intel_crtc)->pipe))

static bool
intel_pipe_config_compare(struct drm_device *dev,
			  struct intel_crtc_state *current_config,
			  struct intel_crtc_state *pipe_config)
{
#define PIPE_CONF_CHECK_X(name)	\
	if (current_config->name != pipe_config->name) { \
		DRM_ERROR("mismatch in " #name " " \
			  "(expected 0x%08x, found 0x%08x)\n", \
			  current_config->name, \
			  pipe_config->name); \
		return false; \
	}

#define PIPE_CONF_CHECK_I(name)	\
	if (current_config->name != pipe_config->name) { \
		DRM_ERROR("mismatch in " #name " " \
			  "(expected %i, found %i)\n", \
			  current_config->name, \
			  pipe_config->name); \
		return false; \
	}

/* This is required for BDW+ where there is only one set of registers for
 * switching between high and low RR.
 * This macro can be used whenever a comparison has to be made between one
 * hw state and multiple sw state variables.
 */
#define PIPE_CONF_CHECK_I_ALT(name, alt_name) \
	if ((current_config->name != pipe_config->name) && \
		(current_config->alt_name != pipe_config->name)) { \
			DRM_ERROR("mismatch in " #name " " \
				  "(expected %i or %i, found %i)\n", \
				  current_config->name, \
				  current_config->alt_name, \
				  pipe_config->name); \
			return false; \
	}

#define PIPE_CONF_CHECK_FLAGS(name, mask)	\
	if ((current_config->name ^ pipe_config->name) & (mask)) { \
		DRM_ERROR("mismatch in " #name "(" #mask ") "	   \
			  "(expected %i, found %i)\n", \
			  current_config->name & (mask), \
			  pipe_config->name & (mask)); \
		return false; \
	}

#define PIPE_CONF_CHECK_CLOCK_FUZZY(name) \
	if (!intel_fuzzy_clock_check(current_config->name, pipe_config->name)) { \
		DRM_ERROR("mismatch in " #name " " \
			  "(expected %i, found %i)\n", \
			  current_config->name, \
			  pipe_config->name); \
		return false; \
	}

#define PIPE_CONF_QUIRK(quirk)	\
	((current_config->quirks | pipe_config->quirks) & (quirk))

	PIPE_CONF_CHECK_I(cpu_transcoder);

	PIPE_CONF_CHECK_I(has_pch_encoder);
	PIPE_CONF_CHECK_I(fdi_lanes);
	PIPE_CONF_CHECK_I(fdi_m_n.gmch_m);
	PIPE_CONF_CHECK_I(fdi_m_n.gmch_n);
	PIPE_CONF_CHECK_I(fdi_m_n.link_m);
	PIPE_CONF_CHECK_I(fdi_m_n.link_n);
	PIPE_CONF_CHECK_I(fdi_m_n.tu);

	PIPE_CONF_CHECK_I(has_dp_encoder);

	if (INTEL_INFO(dev)->gen < 8) {
		PIPE_CONF_CHECK_I(dp_m_n.gmch_m);
		PIPE_CONF_CHECK_I(dp_m_n.gmch_n);
		PIPE_CONF_CHECK_I(dp_m_n.link_m);
		PIPE_CONF_CHECK_I(dp_m_n.link_n);
		PIPE_CONF_CHECK_I(dp_m_n.tu);

		if (current_config->has_drrs) {
			PIPE_CONF_CHECK_I(dp_m2_n2.gmch_m);
			PIPE_CONF_CHECK_I(dp_m2_n2.gmch_n);
			PIPE_CONF_CHECK_I(dp_m2_n2.link_m);
			PIPE_CONF_CHECK_I(dp_m2_n2.link_n);
			PIPE_CONF_CHECK_I(dp_m2_n2.tu);
		}
	} else {
		PIPE_CONF_CHECK_I_ALT(dp_m_n.gmch_m, dp_m2_n2.gmch_m);
		PIPE_CONF_CHECK_I_ALT(dp_m_n.gmch_n, dp_m2_n2.gmch_n);
		PIPE_CONF_CHECK_I_ALT(dp_m_n.link_m, dp_m2_n2.link_m);
		PIPE_CONF_CHECK_I_ALT(dp_m_n.link_n, dp_m2_n2.link_n);
		PIPE_CONF_CHECK_I_ALT(dp_m_n.tu, dp_m2_n2.tu);
	}

	PIPE_CONF_CHECK_I(base.adjusted_mode.crtc_hdisplay);
	PIPE_CONF_CHECK_I(base.adjusted_mode.crtc_htotal);
	PIPE_CONF_CHECK_I(base.adjusted_mode.crtc_hblank_start);
	PIPE_CONF_CHECK_I(base.adjusted_mode.crtc_hblank_end);
	PIPE_CONF_CHECK_I(base.adjusted_mode.crtc_hsync_start);
	PIPE_CONF_CHECK_I(base.adjusted_mode.crtc_hsync_end);

	PIPE_CONF_CHECK_I(base.adjusted_mode.crtc_vdisplay);
	PIPE_CONF_CHECK_I(base.adjusted_mode.crtc_vtotal);
	PIPE_CONF_CHECK_I(base.adjusted_mode.crtc_vblank_start);
	PIPE_CONF_CHECK_I(base.adjusted_mode.crtc_vblank_end);
	PIPE_CONF_CHECK_I(base.adjusted_mode.crtc_vsync_start);
	PIPE_CONF_CHECK_I(base.adjusted_mode.crtc_vsync_end);

	PIPE_CONF_CHECK_I(pixel_multiplier);
	PIPE_CONF_CHECK_I(has_hdmi_sink);
	if ((INTEL_INFO(dev)->gen < 8 && !IS_HASWELL(dev)) ||
	    IS_VALLEYVIEW(dev))
		PIPE_CONF_CHECK_I(limited_color_range);
	PIPE_CONF_CHECK_I(has_infoframe);

	PIPE_CONF_CHECK_I(has_audio);

	PIPE_CONF_CHECK_FLAGS(base.adjusted_mode.flags,
			      DRM_MODE_FLAG_INTERLACE);

	if (!PIPE_CONF_QUIRK(PIPE_CONFIG_QUIRK_MODE_SYNC_FLAGS)) {
		PIPE_CONF_CHECK_FLAGS(base.adjusted_mode.flags,
				      DRM_MODE_FLAG_PHSYNC);
		PIPE_CONF_CHECK_FLAGS(base.adjusted_mode.flags,
				      DRM_MODE_FLAG_NHSYNC);
		PIPE_CONF_CHECK_FLAGS(base.adjusted_mode.flags,
				      DRM_MODE_FLAG_PVSYNC);
		PIPE_CONF_CHECK_FLAGS(base.adjusted_mode.flags,
				      DRM_MODE_FLAG_NVSYNC);
	}

	PIPE_CONF_CHECK_I(pipe_src_w);
	PIPE_CONF_CHECK_I(pipe_src_h);

	/*
	 * FIXME: BIOS likes to set up a cloned config with lvds+external
	 * screen. Since we don't yet re-compute the pipe config when moving
	 * just the lvds port away to another pipe the sw tracking won't match.
	 *
	 * Proper atomic modesets with recomputed global state will fix this.
	 * Until then just don't check gmch state for inherited modes.
	 */
	if (!PIPE_CONF_QUIRK(PIPE_CONFIG_QUIRK_INHERITED_MODE)) {
		PIPE_CONF_CHECK_I(gmch_pfit.control);
		/* pfit ratios are autocomputed by the hw on gen4+ */
		if (INTEL_INFO(dev)->gen < 4)
			PIPE_CONF_CHECK_I(gmch_pfit.pgm_ratios);
		PIPE_CONF_CHECK_I(gmch_pfit.lvds_border_bits);
	}

	PIPE_CONF_CHECK_I(pch_pfit.enabled);
	if (current_config->pch_pfit.enabled) {
		PIPE_CONF_CHECK_I(pch_pfit.pos);
		PIPE_CONF_CHECK_I(pch_pfit.size);
	}

	PIPE_CONF_CHECK_I(scaler_state.scaler_id);

	/* BDW+ don't expose a synchronous way to read the state */
	if (IS_HASWELL(dev))
		PIPE_CONF_CHECK_I(ips_enabled);

	PIPE_CONF_CHECK_I(double_wide);

	PIPE_CONF_CHECK_X(ddi_pll_sel);

	PIPE_CONF_CHECK_I(shared_dpll);
	PIPE_CONF_CHECK_X(dpll_hw_state.dpll);
	PIPE_CONF_CHECK_X(dpll_hw_state.dpll_md);
	PIPE_CONF_CHECK_X(dpll_hw_state.fp0);
	PIPE_CONF_CHECK_X(dpll_hw_state.fp1);
	PIPE_CONF_CHECK_X(dpll_hw_state.wrpll);
	PIPE_CONF_CHECK_X(dpll_hw_state.ctrl1);
	PIPE_CONF_CHECK_X(dpll_hw_state.cfgcr1);
	PIPE_CONF_CHECK_X(dpll_hw_state.cfgcr2);

	if (IS_G4X(dev) || INTEL_INFO(dev)->gen >= 5)
		PIPE_CONF_CHECK_I(pipe_bpp);

	PIPE_CONF_CHECK_CLOCK_FUZZY(base.adjusted_mode.crtc_clock);
	PIPE_CONF_CHECK_CLOCK_FUZZY(port_clock);

#undef PIPE_CONF_CHECK_X
#undef PIPE_CONF_CHECK_I
#undef PIPE_CONF_CHECK_I_ALT
#undef PIPE_CONF_CHECK_FLAGS
#undef PIPE_CONF_CHECK_CLOCK_FUZZY
#undef PIPE_CONF_QUIRK

	return true;
}

static void check_wm_state(struct drm_device *dev)
{
	struct drm_i915_private *dev_priv = dev->dev_private;
	struct skl_ddb_allocation hw_ddb, *sw_ddb;
	struct intel_crtc *intel_crtc;
	int plane;

	if (INTEL_INFO(dev)->gen < 9)
		return;

	skl_ddb_get_hw_state(dev_priv, &hw_ddb);
	sw_ddb = &dev_priv->wm.skl_hw.ddb;

	for_each_intel_crtc(dev, intel_crtc) {
		struct skl_ddb_entry *hw_entry, *sw_entry;
		const enum pipe pipe = intel_crtc->pipe;

		if (!intel_crtc->active)
			continue;

		/* planes */
		for_each_plane(dev_priv, pipe, plane) {
			hw_entry = &hw_ddb.plane[pipe][plane];
			sw_entry = &sw_ddb->plane[pipe][plane];

			if (skl_ddb_entry_equal(hw_entry, sw_entry))
				continue;

			DRM_ERROR("mismatch in DDB state pipe %c plane %d "
				  "(expected (%u,%u), found (%u,%u))\n",
				  pipe_name(pipe), plane + 1,
				  sw_entry->start, sw_entry->end,
				  hw_entry->start, hw_entry->end);
		}

		/* cursor */
		hw_entry = &hw_ddb.cursor[pipe];
		sw_entry = &sw_ddb->cursor[pipe];

		if (skl_ddb_entry_equal(hw_entry, sw_entry))
			continue;

		DRM_ERROR("mismatch in DDB state pipe %c cursor "
			  "(expected (%u,%u), found (%u,%u))\n",
			  pipe_name(pipe),
			  sw_entry->start, sw_entry->end,
			  hw_entry->start, hw_entry->end);
	}
}

static void
check_connector_state(struct drm_device *dev)
{
	struct intel_connector *connector;

	for_each_intel_connector(dev, connector) {
		/* This also checks the encoder/connector hw state with the
		 * ->get_hw_state callbacks. */
		intel_connector_check_state(connector);

		I915_STATE_WARN(&connector->new_encoder->base != connector->base.encoder,
		     "connector's staged encoder doesn't match current encoder\n");
	}
}

static void
check_encoder_state(struct drm_device *dev)
{
	struct intel_encoder *encoder;
	struct intel_connector *connector;

	for_each_intel_encoder(dev, encoder) {
		bool enabled = false;
		bool active = false;
		enum pipe pipe, tracked_pipe;

		DRM_DEBUG_KMS("[ENCODER:%d:%s]\n",
			      encoder->base.base.id,
			      encoder->base.name);

		I915_STATE_WARN(&encoder->new_crtc->base != encoder->base.crtc,
		     "encoder's stage crtc doesn't match current crtc\n");
		I915_STATE_WARN(encoder->connectors_active && !encoder->base.crtc,
		     "encoder's active_connectors set, but no crtc\n");

		for_each_intel_connector(dev, connector) {
			if (connector->base.encoder != &encoder->base)
				continue;
			enabled = true;
			if (connector->base.dpms != DRM_MODE_DPMS_OFF)
				active = true;
		}
		/*
		 * for MST connectors if we unplug the connector is gone
		 * away but the encoder is still connected to a crtc
		 * until a modeset happens in response to the hotplug.
		 */
		if (!enabled && encoder->base.encoder_type == DRM_MODE_ENCODER_DPMST)
			continue;

		I915_STATE_WARN(!!encoder->base.crtc != enabled,
		     "encoder's enabled state mismatch "
		     "(expected %i, found %i)\n",
		     !!encoder->base.crtc, enabled);
		I915_STATE_WARN(active && !encoder->base.crtc,
		     "active encoder with no crtc\n");

		I915_STATE_WARN(encoder->connectors_active != active,
		     "encoder's computed active state doesn't match tracked active state "
		     "(expected %i, found %i)\n", active, encoder->connectors_active);

		active = encoder->get_hw_state(encoder, &pipe);
		I915_STATE_WARN(active != encoder->connectors_active,
		     "encoder's hw state doesn't match sw tracking "
		     "(expected %i, found %i)\n",
		     encoder->connectors_active, active);

		if (!encoder->base.crtc)
			continue;

		tracked_pipe = to_intel_crtc(encoder->base.crtc)->pipe;
		I915_STATE_WARN(active && pipe != tracked_pipe,
		     "active encoder's pipe doesn't match"
		     "(expected %i, found %i)\n",
		     tracked_pipe, pipe);

	}
}

static void
check_crtc_state(struct drm_device *dev)
{
	struct drm_i915_private *dev_priv = dev->dev_private;
	struct intel_crtc *crtc;
	struct intel_encoder *encoder;
	struct intel_crtc_state pipe_config;

	for_each_intel_crtc(dev, crtc) {
		bool enabled = false;
		bool active = false;

		memset(&pipe_config, 0, sizeof(pipe_config));

		DRM_DEBUG_KMS("[CRTC:%d]\n",
			      crtc->base.base.id);

		I915_STATE_WARN(crtc->active && !crtc->base.state->enable,
		     "active crtc, but not enabled in sw tracking\n");

		for_each_intel_encoder(dev, encoder) {
			if (encoder->base.crtc != &crtc->base)
				continue;
			enabled = true;
			if (encoder->connectors_active)
				active = true;
		}

		I915_STATE_WARN(active != crtc->active,
		     "crtc's computed active state doesn't match tracked active state "
		     "(expected %i, found %i)\n", active, crtc->active);
		I915_STATE_WARN(enabled != crtc->base.state->enable,
		     "crtc's computed enabled state doesn't match tracked enabled state "
		     "(expected %i, found %i)\n", enabled,
				crtc->base.state->enable);

		active = dev_priv->display.get_pipe_config(crtc,
							   &pipe_config);

		/* hw state is inconsistent with the pipe quirk */
		if ((crtc->pipe == PIPE_A && dev_priv->quirks & QUIRK_PIPEA_FORCE) ||
		    (crtc->pipe == PIPE_B && dev_priv->quirks & QUIRK_PIPEB_FORCE))
			active = crtc->active;

		for_each_intel_encoder(dev, encoder) {
			enum pipe pipe;
			if (encoder->base.crtc != &crtc->base)
				continue;
			if (encoder->get_hw_state(encoder, &pipe))
				encoder->get_config(encoder, &pipe_config);
		}

		I915_STATE_WARN(crtc->active != active,
		     "crtc active state doesn't match with hw state "
		     "(expected %i, found %i)\n", crtc->active, active);

		if (active &&
		    !intel_pipe_config_compare(dev, crtc->config, &pipe_config)) {
			I915_STATE_WARN(1, "pipe state doesn't match!\n");
			intel_dump_pipe_config(crtc, &pipe_config,
					       "[hw state]");
			intel_dump_pipe_config(crtc, crtc->config,
					       "[sw state]");
		}
	}
}

static void
check_shared_dpll_state(struct drm_device *dev)
{
	struct drm_i915_private *dev_priv = dev->dev_private;
	struct intel_crtc *crtc;
	struct intel_dpll_hw_state dpll_hw_state;
	int i;

	for (i = 0; i < dev_priv->num_shared_dpll; i++) {
		struct intel_shared_dpll *pll = &dev_priv->shared_dplls[i];
		int enabled_crtcs = 0, active_crtcs = 0;
		bool active;

		memset(&dpll_hw_state, 0, sizeof(dpll_hw_state));

		DRM_DEBUG_KMS("%s\n", pll->name);

		active = pll->get_hw_state(dev_priv, pll, &dpll_hw_state);

		I915_STATE_WARN(pll->active > hweight32(pll->config.crtc_mask),
		     "more active pll users than references: %i vs %i\n",
		     pll->active, hweight32(pll->config.crtc_mask));
		I915_STATE_WARN(pll->active && !pll->on,
		     "pll in active use but not on in sw tracking\n");
		I915_STATE_WARN(pll->on && !pll->active,
		     "pll in on but not on in use in sw tracking\n");
		I915_STATE_WARN(pll->on != active,
		     "pll on state mismatch (expected %i, found %i)\n",
		     pll->on, active);

		for_each_intel_crtc(dev, crtc) {
			if (crtc->base.state->enable && intel_crtc_to_shared_dpll(crtc) == pll)
				enabled_crtcs++;
			if (crtc->active && intel_crtc_to_shared_dpll(crtc) == pll)
				active_crtcs++;
		}
		I915_STATE_WARN(pll->active != active_crtcs,
		     "pll active crtcs mismatch (expected %i, found %i)\n",
		     pll->active, active_crtcs);
		I915_STATE_WARN(hweight32(pll->config.crtc_mask) != enabled_crtcs,
		     "pll enabled crtcs mismatch (expected %i, found %i)\n",
		     hweight32(pll->config.crtc_mask), enabled_crtcs);

		I915_STATE_WARN(pll->on && memcmp(&pll->config.hw_state, &dpll_hw_state,
				       sizeof(dpll_hw_state)),
		     "pll hw state mismatch\n");
	}
}

void
intel_modeset_check_state(struct drm_device *dev)
{
	check_wm_state(dev);
	check_connector_state(dev);
	check_encoder_state(dev);
	check_crtc_state(dev);
	check_shared_dpll_state(dev);
}

void ironlake_check_encoder_dotclock(const struct intel_crtc_state *pipe_config,
				     int dotclock)
{
	/*
	 * FDI already provided one idea for the dotclock.
	 * Yell if the encoder disagrees.
	 */
	WARN(!intel_fuzzy_clock_check(pipe_config->base.adjusted_mode.crtc_clock, dotclock),
	     "FDI dotclock and encoder dotclock mismatch, fdi: %i, encoder: %i\n",
	     pipe_config->base.adjusted_mode.crtc_clock, dotclock);
}

static void update_scanline_offset(struct intel_crtc *crtc)
{
	struct drm_device *dev = crtc->base.dev;

	/*
	 * The scanline counter increments at the leading edge of hsync.
	 *
	 * On most platforms it starts counting from vtotal-1 on the
	 * first active line. That means the scanline counter value is
	 * always one less than what we would expect. Ie. just after
	 * start of vblank, which also occurs at start of hsync (on the
	 * last active line), the scanline counter will read vblank_start-1.
	 *
	 * On gen2 the scanline counter starts counting from 1 instead
	 * of vtotal-1, so we have to subtract one (or rather add vtotal-1
	 * to keep the value positive), instead of adding one.
	 *
	 * On HSW+ the behaviour of the scanline counter depends on the output
	 * type. For DP ports it behaves like most other platforms, but on HDMI
	 * there's an extra 1 line difference. So we need to add two instead of
	 * one to the value.
	 */
	if (IS_GEN2(dev)) {
		const struct drm_display_mode *mode = &crtc->config->base.adjusted_mode;
		int vtotal;

		vtotal = mode->crtc_vtotal;
		if (mode->flags & DRM_MODE_FLAG_INTERLACE)
			vtotal /= 2;

		crtc->scanline_offset = vtotal - 1;
	} else if (HAS_DDI(dev) &&
		   intel_pipe_has_type(crtc, INTEL_OUTPUT_HDMI)) {
		crtc->scanline_offset = 2;
	} else
		crtc->scanline_offset = 1;
}

static struct intel_crtc_state *
intel_modeset_compute_config(struct drm_crtc *crtc,
			     struct drm_atomic_state *state)
{
	struct intel_crtc_state *pipe_config;
	int ret = 0;

	ret = drm_atomic_add_affected_connectors(state, crtc);
	if (ret)
		return ERR_PTR(ret);

	ret = drm_atomic_helper_check_modeset(state->dev, state);
	if (ret)
		return ERR_PTR(ret);

	/*
	 * Note this needs changes when we start tracking multiple modes
	 * and crtcs.  At that point we'll need to compute the whole config
	 * (i.e. one pipe_config for each crtc) rather than just the one
	 * for this crtc.
	 */
	pipe_config = intel_atomic_get_crtc_state(state, to_intel_crtc(crtc));
	if (IS_ERR(pipe_config))
		return pipe_config;
<<<<<<< HEAD

	if (!pipe_config->base.enable)
		return pipe_config;

	ret = intel_modeset_pipe_config(crtc, state, pipe_config);
	if (ret)
		return ERR_PTR(ret);

=======

	if (!pipe_config->base.enable)
		return pipe_config;

	ret = intel_modeset_pipe_config(crtc, state, pipe_config);
	if (ret)
		return ERR_PTR(ret);

>>>>>>> 9fe8ecca
	/* Check things that can only be changed through modeset */
	if (pipe_config->has_audio !=
	    to_intel_crtc(crtc)->config->has_audio)
		pipe_config->base.mode_changed = true;

	/*
	 * Note we have an issue here with infoframes: current code
	 * only updates them on the full mode set path per hw
	 * requirements.  So here we should be checking for any
	 * required changes and forcing a mode set.
	 */

	intel_dump_pipe_config(to_intel_crtc(crtc), pipe_config,"[modeset]");
<<<<<<< HEAD

	ret = drm_atomic_helper_check_planes(state->dev, state);
	if (ret)
		return ERR_PTR(ret);

=======

	ret = drm_atomic_helper_check_planes(state->dev, state);
	if (ret)
		return ERR_PTR(ret);

>>>>>>> 9fe8ecca
	return pipe_config;
}

static int __intel_set_mode_setup_plls(struct drm_atomic_state *state)
{
	struct drm_device *dev = state->dev;
	struct drm_i915_private *dev_priv = to_i915(dev);
	unsigned clear_pipes = 0;
	struct intel_crtc *intel_crtc;
	struct intel_crtc_state *intel_crtc_state;
	struct drm_crtc *crtc;
	struct drm_crtc_state *crtc_state;
	int ret = 0;
	int i;

	if (!dev_priv->display.crtc_compute_clock)
		return 0;

	for_each_crtc_in_state(state, crtc, crtc_state, i) {
		intel_crtc = to_intel_crtc(crtc);
		intel_crtc_state = to_intel_crtc_state(crtc_state);

		if (needs_modeset(crtc_state)) {
			clear_pipes |= 1 << intel_crtc->pipe;
			intel_crtc_state->shared_dpll = DPLL_ID_PRIVATE;
		}
	}

	ret = intel_shared_dpll_start_config(dev_priv, clear_pipes);
	if (ret)
		goto done;

	for_each_crtc_in_state(state, crtc, crtc_state, i) {
		if (!needs_modeset(crtc_state) || !crtc_state->enable)
			continue;

		intel_crtc = to_intel_crtc(crtc);
		intel_crtc_state = to_intel_crtc_state(crtc_state);

		ret = dev_priv->display.crtc_compute_clock(intel_crtc,
							   intel_crtc_state);
		if (ret) {
			intel_shared_dpll_abort_config(dev_priv);
			goto done;
		}
	}

done:
	return ret;
}

/* Code that should eventually be part of atomic_check() */
static int __intel_set_mode_checks(struct drm_atomic_state *state)
{
	struct drm_device *dev = state->dev;
	int ret;

	/*
	 * See if the config requires any additional preparation, e.g.
	 * to adjust global state with pipes off.  We need to do this
	 * here so we can get the modeset_pipe updated config for the new
	 * mode set on this crtc.  For other crtcs we need to use the
	 * adjusted_mode bits in the crtc directly.
	 */
	if (IS_VALLEYVIEW(dev) || IS_BROXTON(dev)) {
		ret = valleyview_modeset_global_pipes(state);
		if (ret)
			return ret;
	}

	ret = __intel_set_mode_setup_plls(state);
	if (ret)
		return ret;

	return 0;
}

static int __intel_set_mode(struct drm_crtc *modeset_crtc,
			    struct intel_crtc_state *pipe_config)
{
	struct drm_device *dev = modeset_crtc->dev;
	struct drm_i915_private *dev_priv = dev->dev_private;
	struct drm_atomic_state *state = pipe_config->base.state;
	struct drm_crtc *crtc;
	struct drm_crtc_state *crtc_state;
	int ret = 0;
	int i;
<<<<<<< HEAD

	ret = __intel_set_mode_checks(state);
	if (ret < 0)
		return ret;

	ret = drm_atomic_helper_prepare_planes(dev, state);
	if (ret)
		return ret;

	for_each_crtc_in_state(state, crtc, crtc_state, i) {
		if (!needs_modeset(crtc_state))
			continue;

=======

	ret = __intel_set_mode_checks(state);
	if (ret < 0)
		return ret;

	ret = drm_atomic_helper_prepare_planes(dev, state);
	if (ret)
		return ret;

	for_each_crtc_in_state(state, crtc, crtc_state, i) {
		if (!needs_modeset(crtc_state))
			continue;

>>>>>>> 9fe8ecca
		if (!crtc_state->enable) {
			if (crtc->state->enable)
				intel_crtc_disable(crtc);
		} else if (crtc->state->enable) {
			intel_crtc_disable_planes(crtc);
			dev_priv->display.crtc_disable(crtc);
		}
	}

	/* crtc->mode is already used by the ->mode_set callbacks, hence we need
	 * to set it here already despite that we pass it down the callchain.
	 *
	 * Note we'll need to fix this up when we start tracking multiple
	 * pipes; here we assume a single modeset_pipe and only track the
	 * single crtc and mode.
	 */
	if (pipe_config->base.enable && needs_modeset(&pipe_config->base)) {
		modeset_crtc->mode = pipe_config->base.mode;

		/*
		 * Calculate and store various constants which
		 * are later needed by vblank and swap-completion
		 * timestamping. They are derived from true hwmode.
		 */
		drm_calc_timestamping_constants(modeset_crtc,
						&pipe_config->base.adjusted_mode);
	}

	/* Only after disabling all output pipelines that will be changed can we
	 * update the the output configuration. */
	intel_modeset_update_state(state);

	/* The state has been swaped above, so state actually contains the
	 * old state now. */

	modeset_update_crtc_power_domains(state);
<<<<<<< HEAD

	drm_atomic_helper_commit_planes(dev, state);

	/* Now enable the clocks, plane, pipe, and connectors that we set up. */
	for_each_crtc_in_state(state, crtc, crtc_state, i) {
		if (!needs_modeset(crtc->state) || !crtc->state->enable)
			continue;

		update_scanline_offset(to_intel_crtc(crtc));

		dev_priv->display.crtc_enable(crtc);
		intel_crtc_enable_planes(crtc);
=======

	/* Now enable the clocks, plane, pipe, and connectors that we set up. */
	for_each_crtc_in_state(state, crtc, crtc_state, i) {
		if (!needs_modeset(crtc->state) || !crtc->state->enable) {
			drm_atomic_helper_commit_planes_on_crtc(crtc_state);
			continue;
		}

		update_scanline_offset(to_intel_crtc(crtc));

		dev_priv->display.crtc_enable(crtc);
		drm_atomic_helper_commit_planes_on_crtc(crtc_state);
>>>>>>> 9fe8ecca
	}

	/* FIXME: add subpixel order */

	drm_atomic_helper_cleanup_planes(dev, state);

	drm_atomic_state_free(state);

	return 0;
}

static int intel_set_mode_with_config(struct drm_crtc *crtc,
				      struct intel_crtc_state *pipe_config,
				      bool force_restore)
{
	int ret;

	ret = __intel_set_mode(crtc, pipe_config);

	if (ret == 0 && force_restore) {
		intel_modeset_update_staged_output_state(crtc->dev);
		intel_modeset_check_state(crtc->dev);
	}

	return ret;
}

static int intel_set_mode(struct drm_crtc *crtc,
			  struct drm_atomic_state *state,
			  bool force_restore)
{
	struct intel_crtc_state *pipe_config;
	int ret = 0;

	pipe_config = intel_modeset_compute_config(crtc, state);
	if (IS_ERR(pipe_config)) {
		ret = PTR_ERR(pipe_config);
		goto out;
	}

	ret = intel_set_mode_with_config(crtc, pipe_config, force_restore);
	if (ret)
		goto out;

out:
	return ret;
}

void intel_crtc_restore_mode(struct drm_crtc *crtc)
{
	struct drm_device *dev = crtc->dev;
	struct drm_atomic_state *state;
	struct intel_encoder *encoder;
	struct intel_connector *connector;
	struct drm_connector_state *connector_state;
	struct intel_crtc_state *crtc_state;
	int ret;

	state = drm_atomic_state_alloc(dev);
	if (!state) {
		DRM_DEBUG_KMS("[CRTC:%d] mode restore failed, out of memory",
			      crtc->base.id);
		return;
	}

	state->acquire_ctx = dev->mode_config.acquire_ctx;

	/* The force restore path in the HW readout code relies on the staged
	 * config still keeping the user requested config while the actual
	 * state has been overwritten by the configuration read from HW. We
	 * need to copy the staged config to the atomic state, otherwise the
	 * mode set will just reapply the state the HW is already in. */
	for_each_intel_encoder(dev, encoder) {
		if (&encoder->new_crtc->base != crtc)
			continue;

		for_each_intel_connector(dev, connector) {
			if (connector->new_encoder != encoder)
				continue;

			connector_state = drm_atomic_get_connector_state(state, &connector->base);
			if (IS_ERR(connector_state)) {
				DRM_DEBUG_KMS("Failed to add [CONNECTOR:%d:%s] to state: %ld\n",
					      connector->base.base.id,
					      connector->base.name,
					      PTR_ERR(connector_state));
				continue;
			}

			connector_state->crtc = crtc;
			connector_state->best_encoder = &encoder->base;
		}
	}

	crtc_state = intel_atomic_get_crtc_state(state, to_intel_crtc(crtc));
	if (IS_ERR(crtc_state)) {
		DRM_DEBUG_KMS("Failed to add [CRTC:%d] to state: %ld\n",
			      crtc->base.id, PTR_ERR(crtc_state));
		drm_atomic_state_free(state);
		return;
	}

	crtc_state->base.active = crtc_state->base.enable =
		to_intel_crtc(crtc)->new_enabled;

	drm_mode_copy(&crtc_state->base.mode, &crtc->mode);

	intel_modeset_setup_plane_state(state, crtc, &crtc->mode,
					crtc->primary->fb, crtc->x, crtc->y);

	ret = intel_set_mode(crtc, state, false);
	if (ret)
		drm_atomic_state_free(state);
}

#undef for_each_intel_crtc_masked

static bool intel_connector_in_mode_set(struct intel_connector *connector,
					struct drm_mode_set *set)
{
	int ro;

	for (ro = 0; ro < set->num_connectors; ro++)
		if (set->connectors[ro] == &connector->base)
			return true;

	return false;
}

static int
intel_modeset_stage_output_state(struct drm_device *dev,
				 struct drm_mode_set *set,
				 struct drm_atomic_state *state)
{
	struct intel_connector *connector;
	struct drm_connector *drm_connector;
	struct drm_connector_state *connector_state;
	struct drm_crtc *crtc;
	struct drm_crtc_state *crtc_state;
	int i, ret;

	/* The upper layers ensure that we either disable a crtc or have a list
	 * of connectors. For paranoia, double-check this. */
	WARN_ON(!set->fb && (set->num_connectors != 0));
	WARN_ON(set->fb && (set->num_connectors == 0));

	for_each_intel_connector(dev, connector) {
		bool in_mode_set = intel_connector_in_mode_set(connector, set);

		if (!in_mode_set && connector->base.state->crtc != set->crtc)
			continue;

		connector_state =
			drm_atomic_get_connector_state(state, &connector->base);
		if (IS_ERR(connector_state))
			return PTR_ERR(connector_state);

		if (in_mode_set) {
			int pipe = to_intel_crtc(set->crtc)->pipe;
			connector_state->best_encoder =
				&intel_find_encoder(connector, pipe)->base;
		}

		if (connector->base.state->crtc != set->crtc)
			continue;

		/* If we disable the crtc, disable all its connectors. Also, if
		 * the connector is on the changing crtc but not on the new
		 * connector list, disable it. */
		if (!set->fb || !in_mode_set) {
			connector_state->best_encoder = NULL;

			DRM_DEBUG_KMS("[CONNECTOR:%d:%s] to [NOCRTC]\n",
				connector->base.base.id,
				connector->base.name);
		}
	}
	/* connector->new_encoder is now updated for all connectors. */

	for_each_connector_in_state(state, drm_connector, connector_state, i) {
		connector = to_intel_connector(drm_connector);

		if (!connector_state->best_encoder) {
			ret = drm_atomic_set_crtc_for_connector(connector_state,
								NULL);
			if (ret)
				return ret;

			continue;
		}
<<<<<<< HEAD

		if (intel_connector_in_mode_set(connector, set)) {
			struct drm_crtc *crtc = connector->base.state->crtc;

			/* If this connector was in a previous crtc, add it
			 * to the state. We might need to disable it. */
			if (crtc) {
				crtc_state =
					drm_atomic_get_crtc_state(state, crtc);
				if (IS_ERR(crtc_state))
					return PTR_ERR(crtc_state);
			}

=======

		if (intel_connector_in_mode_set(connector, set)) {
			struct drm_crtc *crtc = connector->base.state->crtc;

			/* If this connector was in a previous crtc, add it
			 * to the state. We might need to disable it. */
			if (crtc) {
				crtc_state =
					drm_atomic_get_crtc_state(state, crtc);
				if (IS_ERR(crtc_state))
					return PTR_ERR(crtc_state);
			}

>>>>>>> 9fe8ecca
			ret = drm_atomic_set_crtc_for_connector(connector_state,
								set->crtc);
			if (ret)
				return ret;
		}

		/* Make sure the new CRTC will work with the encoder */
		if (!drm_encoder_crtc_ok(connector_state->best_encoder,
					 connector_state->crtc)) {
			return -EINVAL;
		}

		DRM_DEBUG_KMS("[CONNECTOR:%d:%s] to [CRTC:%d]\n",
			connector->base.base.id,
			connector->base.name,
			connector_state->crtc->base.id);
<<<<<<< HEAD

		if (connector_state->best_encoder != &connector->encoder->base)
			connector->encoder =
				to_intel_encoder(connector_state->best_encoder);
	}

	for_each_crtc_in_state(state, crtc, crtc_state, i) {
		bool has_connectors;

		ret = drm_atomic_add_affected_connectors(state, crtc);
		if (ret)
			return ret;

		has_connectors = !!drm_atomic_connectors_for_crtc(state, crtc);
		if (has_connectors != crtc_state->enable)
			crtc_state->enable =
			crtc_state->active = has_connectors;
	}

	ret = intel_modeset_setup_plane_state(state, set->crtc, set->mode,
					      set->fb, set->x, set->y);
	if (ret)
		return ret;

	crtc_state = drm_atomic_get_crtc_state(state, set->crtc);
	if (IS_ERR(crtc_state))
		return PTR_ERR(crtc_state);

	if (set->mode)
		drm_mode_copy(&crtc_state->mode, set->mode);

	if (set->num_connectors)
		crtc_state->active = true;

	return 0;
}

static bool primary_plane_visible(struct drm_crtc *crtc)
{
	struct intel_plane_state *plane_state =
		to_intel_plane_state(crtc->primary->state);

	return plane_state->visible;
=======

		if (connector_state->best_encoder != &connector->encoder->base)
			connector->encoder =
				to_intel_encoder(connector_state->best_encoder);
	}

	for_each_crtc_in_state(state, crtc, crtc_state, i) {
		bool has_connectors;

		ret = drm_atomic_add_affected_connectors(state, crtc);
		if (ret)
			return ret;

		has_connectors = !!drm_atomic_connectors_for_crtc(state, crtc);
		if (has_connectors != crtc_state->enable)
			crtc_state->enable =
			crtc_state->active = has_connectors;
	}

	ret = intel_modeset_setup_plane_state(state, set->crtc, set->mode,
					      set->fb, set->x, set->y);
	if (ret)
		return ret;

	crtc_state = drm_atomic_get_crtc_state(state, set->crtc);
	if (IS_ERR(crtc_state))
		return PTR_ERR(crtc_state);

	if (set->mode)
		drm_mode_copy(&crtc_state->mode, set->mode);

	if (set->num_connectors)
		crtc_state->active = true;

	return 0;
>>>>>>> 9fe8ecca
}

static int intel_crtc_set_config(struct drm_mode_set *set)
{
	struct drm_device *dev;
	struct drm_atomic_state *state = NULL;
	struct intel_crtc_state *pipe_config;
<<<<<<< HEAD
	bool primary_plane_was_visible;
=======
>>>>>>> 9fe8ecca
	int ret;

	BUG_ON(!set);
	BUG_ON(!set->crtc);
	BUG_ON(!set->crtc->helper_private);

	/* Enforce sane interface api - has been abused by the fb helper. */
	BUG_ON(!set->mode && set->fb);
	BUG_ON(set->fb && set->num_connectors == 0);

	if (set->fb) {
		DRM_DEBUG_KMS("[CRTC:%d] [FB:%d] #connectors=%d (x y) (%i %i)\n",
				set->crtc->base.id, set->fb->base.id,
				(int)set->num_connectors, set->x, set->y);
	} else {
		DRM_DEBUG_KMS("[CRTC:%d] [NOFB]\n", set->crtc->base.id);
	}

	dev = set->crtc->dev;

	state = drm_atomic_state_alloc(dev);
	if (!state)
		return -ENOMEM;

	state->acquire_ctx = dev->mode_config.acquire_ctx;

	ret = intel_modeset_stage_output_state(dev, set, state);
	if (ret)
		goto out;

	pipe_config = intel_modeset_compute_config(set->crtc, state);
	if (IS_ERR(pipe_config)) {
		ret = PTR_ERR(pipe_config);
		goto out;
	}

	intel_update_pipe_size(to_intel_crtc(set->crtc));

<<<<<<< HEAD
	primary_plane_was_visible = primary_plane_visible(set->crtc);

	ret = intel_set_mode_with_config(set->crtc, pipe_config, true);

	if (ret == 0 &&
	    pipe_config->base.enable &&
	    pipe_config->base.planes_changed &&
	    !needs_modeset(&pipe_config->base)) {
		struct intel_crtc *intel_crtc = to_intel_crtc(set->crtc);

		/*
		 * We need to make sure the primary plane is re-enabled if it
		 * has previously been turned off.
		 */
		if (ret == 0 && !primary_plane_was_visible &&
		    primary_plane_visible(set->crtc)) {
			WARN_ON(!intel_crtc->active);
			intel_post_enable_primary(set->crtc);
		}

		/*
		 * In the fastboot case this may be our only check of the
		 * state after boot.  It would be better to only do it on
		 * the first update, but we don't have a nice way of doing that
		 * (and really, set_config isn't used much for high freq page
		 * flipping, so increasing its cost here shouldn't be a big
		 * deal).
		 */
		if (i915.fastboot && ret == 0)
			intel_modeset_check_state(set->crtc->dev);
	}
=======
	ret = intel_set_mode_with_config(set->crtc, pipe_config, true);
>>>>>>> 9fe8ecca

	if (ret) {
		DRM_DEBUG_KMS("failed to set mode on [CRTC:%d], err = %d\n",
			      set->crtc->base.id, ret);
	}

out:
	if (ret)
		drm_atomic_state_free(state);
	return ret;
}

static const struct drm_crtc_funcs intel_crtc_funcs = {
	.gamma_set = intel_crtc_gamma_set,
	.set_config = intel_crtc_set_config,
	.destroy = intel_crtc_destroy,
	.page_flip = intel_crtc_page_flip,
	.atomic_duplicate_state = intel_crtc_duplicate_state,
	.atomic_destroy_state = intel_crtc_destroy_state,
};

static bool ibx_pch_dpll_get_hw_state(struct drm_i915_private *dev_priv,
				      struct intel_shared_dpll *pll,
				      struct intel_dpll_hw_state *hw_state)
{
	uint32_t val;

	if (!intel_display_power_is_enabled(dev_priv, POWER_DOMAIN_PLLS))
		return false;

	val = I915_READ(PCH_DPLL(pll->id));
	hw_state->dpll = val;
	hw_state->fp0 = I915_READ(PCH_FP0(pll->id));
	hw_state->fp1 = I915_READ(PCH_FP1(pll->id));

	return val & DPLL_VCO_ENABLE;
}

static void ibx_pch_dpll_mode_set(struct drm_i915_private *dev_priv,
				  struct intel_shared_dpll *pll)
{
	I915_WRITE(PCH_FP0(pll->id), pll->config.hw_state.fp0);
	I915_WRITE(PCH_FP1(pll->id), pll->config.hw_state.fp1);
}

static void ibx_pch_dpll_enable(struct drm_i915_private *dev_priv,
				struct intel_shared_dpll *pll)
{
	/* PCH refclock must be enabled first */
	ibx_assert_pch_refclk_enabled(dev_priv);

	I915_WRITE(PCH_DPLL(pll->id), pll->config.hw_state.dpll);

	/* Wait for the clocks to stabilize. */
	POSTING_READ(PCH_DPLL(pll->id));
	udelay(150);

	/* The pixel multiplier can only be updated once the
	 * DPLL is enabled and the clocks are stable.
	 *
	 * So write it again.
	 */
	I915_WRITE(PCH_DPLL(pll->id), pll->config.hw_state.dpll);
	POSTING_READ(PCH_DPLL(pll->id));
	udelay(200);
}

static void ibx_pch_dpll_disable(struct drm_i915_private *dev_priv,
				 struct intel_shared_dpll *pll)
{
	struct drm_device *dev = dev_priv->dev;
	struct intel_crtc *crtc;

	/* Make sure no transcoder isn't still depending on us. */
	for_each_intel_crtc(dev, crtc) {
		if (intel_crtc_to_shared_dpll(crtc) == pll)
			assert_pch_transcoder_disabled(dev_priv, crtc->pipe);
	}

	I915_WRITE(PCH_DPLL(pll->id), 0);
	POSTING_READ(PCH_DPLL(pll->id));
	udelay(200);
}

static char *ibx_pch_dpll_names[] = {
	"PCH DPLL A",
	"PCH DPLL B",
};

static void ibx_pch_dpll_init(struct drm_device *dev)
{
	struct drm_i915_private *dev_priv = dev->dev_private;
	int i;

	dev_priv->num_shared_dpll = 2;

	for (i = 0; i < dev_priv->num_shared_dpll; i++) {
		dev_priv->shared_dplls[i].id = i;
		dev_priv->shared_dplls[i].name = ibx_pch_dpll_names[i];
		dev_priv->shared_dplls[i].mode_set = ibx_pch_dpll_mode_set;
		dev_priv->shared_dplls[i].enable = ibx_pch_dpll_enable;
		dev_priv->shared_dplls[i].disable = ibx_pch_dpll_disable;
		dev_priv->shared_dplls[i].get_hw_state =
			ibx_pch_dpll_get_hw_state;
	}
}

static void intel_shared_dpll_init(struct drm_device *dev)
{
	struct drm_i915_private *dev_priv = dev->dev_private;

	if (HAS_DDI(dev))
		intel_ddi_pll_init(dev);
	else if (HAS_PCH_IBX(dev) || HAS_PCH_CPT(dev))
		ibx_pch_dpll_init(dev);
	else
		dev_priv->num_shared_dpll = 0;

	BUG_ON(dev_priv->num_shared_dpll > I915_NUM_PLLS);
}

/**
 * intel_wm_need_update - Check whether watermarks need updating
 * @plane: drm plane
 * @state: new plane state
 *
 * Check current plane state versus the new one to determine whether
 * watermarks need to be recalculated.
 *
 * Returns true or false.
 */
bool intel_wm_need_update(struct drm_plane *plane,
			  struct drm_plane_state *state)
{
	/* Update watermarks on tiling changes. */
	if (!plane->state->fb || !state->fb ||
	    plane->state->fb->modifier[0] != state->fb->modifier[0] ||
	    plane->state->rotation != state->rotation)
		return true;

	return false;
}

/**
 * intel_prepare_plane_fb - Prepare fb for usage on plane
 * @plane: drm plane to prepare for
 * @fb: framebuffer to prepare for presentation
 *
 * Prepares a framebuffer for usage on a display plane.  Generally this
 * involves pinning the underlying object and updating the frontbuffer tracking
 * bits.  Some older platforms need special physical address handling for
 * cursor planes.
 *
 * Returns 0 on success, negative error code on failure.
 */
int
intel_prepare_plane_fb(struct drm_plane *plane,
		       struct drm_framebuffer *fb,
		       const struct drm_plane_state *new_state)
{
	struct drm_device *dev = plane->dev;
	struct intel_plane *intel_plane = to_intel_plane(plane);
	enum pipe pipe = intel_plane->pipe;
	struct drm_i915_gem_object *obj = intel_fb_obj(fb);
	struct drm_i915_gem_object *old_obj = intel_fb_obj(plane->fb);
	unsigned frontbuffer_bits = 0;
	int ret = 0;

	if (!obj)
		return 0;

	switch (plane->type) {
	case DRM_PLANE_TYPE_PRIMARY:
		frontbuffer_bits = INTEL_FRONTBUFFER_PRIMARY(pipe);
		break;
	case DRM_PLANE_TYPE_CURSOR:
		frontbuffer_bits = INTEL_FRONTBUFFER_CURSOR(pipe);
		break;
	case DRM_PLANE_TYPE_OVERLAY:
		frontbuffer_bits = INTEL_FRONTBUFFER_SPRITE(pipe);
		break;
	}

	mutex_lock(&dev->struct_mutex);

	if (plane->type == DRM_PLANE_TYPE_CURSOR &&
	    INTEL_INFO(dev)->cursor_needs_physical) {
		int align = IS_I830(dev) ? 16 * 1024 : 256;
		ret = i915_gem_object_attach_phys(obj, align);
		if (ret)
			DRM_DEBUG_KMS("failed to attach phys object\n");
	} else {
		ret = intel_pin_and_fence_fb_obj(plane, fb, new_state, NULL);
	}

	if (ret == 0)
		i915_gem_track_fb(old_obj, obj, frontbuffer_bits);

	mutex_unlock(&dev->struct_mutex);

	return ret;
}

/**
 * intel_cleanup_plane_fb - Cleans up an fb after plane use
 * @plane: drm plane to clean up for
 * @fb: old framebuffer that was on plane
 *
 * Cleans up a framebuffer that has just been removed from a plane.
 */
void
intel_cleanup_plane_fb(struct drm_plane *plane,
		       struct drm_framebuffer *fb,
		       const struct drm_plane_state *old_state)
{
	struct drm_device *dev = plane->dev;
	struct drm_i915_gem_object *obj = intel_fb_obj(fb);

	if (WARN_ON(!obj))
		return;

	if (plane->type != DRM_PLANE_TYPE_CURSOR ||
	    !INTEL_INFO(dev)->cursor_needs_physical) {
		mutex_lock(&dev->struct_mutex);
		intel_unpin_fb_obj(fb, old_state);
		mutex_unlock(&dev->struct_mutex);
	}
}

int
skl_max_scale(struct intel_crtc *intel_crtc, struct intel_crtc_state *crtc_state)
{
	int max_scale;
	struct drm_device *dev;
	struct drm_i915_private *dev_priv;
	int crtc_clock, cdclk;

	if (!intel_crtc || !crtc_state)
		return DRM_PLANE_HELPER_NO_SCALING;

	dev = intel_crtc->base.dev;
	dev_priv = dev->dev_private;
	crtc_clock = crtc_state->base.adjusted_mode.crtc_clock;
	cdclk = dev_priv->display.get_display_clock_speed(dev);

	if (!crtc_clock || !cdclk)
		return DRM_PLANE_HELPER_NO_SCALING;

	/*
	 * skl max scale is lower of:
	 *    close to 3 but not 3, -1 is for that purpose
	 *            or
	 *    cdclk/crtc_clock
	 */
	max_scale = min((1 << 16) * 3 - 1, (1 << 8) * ((cdclk << 8) / crtc_clock));

	return max_scale;
}

static int
intel_check_primary_plane(struct drm_plane *plane,
			  struct intel_plane_state *state)
{
	struct drm_device *dev = plane->dev;
	struct drm_i915_private *dev_priv = dev->dev_private;
	struct drm_crtc *crtc = state->base.crtc;
	struct intel_crtc *intel_crtc;
	struct intel_crtc_state *crtc_state;
	struct drm_framebuffer *fb = state->base.fb;
	struct drm_rect *dest = &state->dst;
	struct drm_rect *src = &state->src;
	const struct drm_rect *clip = &state->clip;
	bool can_position = false;
	int max_scale = DRM_PLANE_HELPER_NO_SCALING;
	int min_scale = DRM_PLANE_HELPER_NO_SCALING;
	int ret;

	crtc = crtc ? crtc : plane->crtc;
	intel_crtc = to_intel_crtc(crtc);
	crtc_state = state->base.state ?
		intel_atomic_get_crtc_state(state->base.state, intel_crtc) : NULL;

	if (INTEL_INFO(dev)->gen >= 9) {
		/* use scaler when colorkey is not required */
		if (to_intel_plane(plane)->ckey.flags == I915_SET_COLORKEY_NONE) {
			min_scale = 1;
			max_scale = skl_max_scale(intel_crtc, crtc_state);
		}
		can_position = true;
	}

	ret = drm_plane_helper_check_update(plane, crtc, fb,
					    src, dest, clip,
					    min_scale,
					    max_scale,
					    can_position, true,
					    &state->visible);
	if (ret)
		return ret;

	if (crtc_state ? crtc_state->base.active : intel_crtc->active) {
		struct intel_plane_state *old_state =
			to_intel_plane_state(plane->state);

		intel_crtc->atomic.wait_for_flips = true;

		/*
		 * FBC does not work on some platforms for rotated
		 * planes, so disable it when rotation is not 0 and
		 * update it when rotation is set back to 0.
		 *
		 * FIXME: This is redundant with the fbc update done in
		 * the primary plane enable function except that that
		 * one is done too late. We eventually need to unify
		 * this.
		 */
		if (state->visible &&
		    INTEL_INFO(dev)->gen <= 4 && !IS_G4X(dev) &&
		    dev_priv->fbc.crtc == intel_crtc &&
		    state->base.rotation != BIT(DRM_ROTATE_0)) {
			intel_crtc->atomic.disable_fbc = true;
		}

		if (state->visible && !old_state->visible) {
			/*
			 * BDW signals flip done immediately if the plane
			 * is disabled, even if the plane enable is already
			 * armed to occur at the next vblank :(
			 */
			if (IS_BROADWELL(dev))
				intel_crtc->atomic.wait_vblank = true;

			if (crtc_state)
				intel_crtc->atomic.post_enable_primary = true;
		}

		/*
		 * FIXME: Actually if we will still have any other plane enabled
		 * on the pipe we could let IPS enabled still, but for
		 * now lets consider that when we make primary invisible
		 * by setting DSPCNTR to 0 on update_primary_plane function
		 * IPS needs to be disable.
		 */
		if (!state->visible || !fb)
			intel_crtc->atomic.disable_ips = true;

<<<<<<< HEAD
=======
		if (!state->visible && old_state->visible &&
		    crtc_state && !needs_modeset(&crtc_state->base))
			intel_crtc->atomic.pre_disable_primary = true;

>>>>>>> 9fe8ecca
		intel_crtc->atomic.fb_bits |=
			INTEL_FRONTBUFFER_PRIMARY(intel_crtc->pipe);

		intel_crtc->atomic.update_fbc = true;

		if (intel_wm_need_update(plane, &state->base))
			intel_crtc->atomic.update_wm = true;
	}

	if (INTEL_INFO(dev)->gen >= 9) {
		ret = skl_update_scaler_users(intel_crtc, crtc_state,
			to_intel_plane(plane), state, 0);
		if (ret)
			return ret;
	}

	return 0;
}

static void
intel_commit_primary_plane(struct drm_plane *plane,
			   struct intel_plane_state *state)
{
	struct drm_crtc *crtc = state->base.crtc;
	struct drm_framebuffer *fb = state->base.fb;
	struct drm_device *dev = plane->dev;
	struct drm_i915_private *dev_priv = dev->dev_private;
	struct intel_crtc *intel_crtc;
	struct drm_rect *src = &state->src;

	crtc = crtc ? crtc : plane->crtc;
	intel_crtc = to_intel_crtc(crtc);

	plane->fb = fb;
	crtc->x = src->x1 >> 16;
	crtc->y = src->y1 >> 16;

	if (intel_crtc->active) {
		if (state->visible)
			/* FIXME: kill this fastboot hack */
			intel_update_pipe_size(intel_crtc);

		dev_priv->display.update_primary_plane(crtc, plane->fb,
						       crtc->x, crtc->y);
	}
}

static void
intel_disable_primary_plane(struct drm_plane *plane,
			    struct drm_crtc *crtc,
			    bool force)
{
	struct drm_device *dev = plane->dev;
	struct drm_i915_private *dev_priv = dev->dev_private;

	dev_priv->display.update_primary_plane(crtc, NULL, 0, 0);
}

static void intel_begin_crtc_commit(struct drm_crtc *crtc)
{
	struct drm_device *dev = crtc->dev;
	struct drm_i915_private *dev_priv = dev->dev_private;
	struct intel_crtc *intel_crtc = to_intel_crtc(crtc);
	struct intel_plane *intel_plane;
	struct drm_plane *p;
	unsigned fb_bits = 0;

	/* Track fb's for any planes being disabled */
	list_for_each_entry(p, &dev->mode_config.plane_list, head) {
		intel_plane = to_intel_plane(p);

		if (intel_crtc->atomic.disabled_planes &
		    (1 << drm_plane_index(p))) {
			switch (p->type) {
			case DRM_PLANE_TYPE_PRIMARY:
				fb_bits = INTEL_FRONTBUFFER_PRIMARY(intel_plane->pipe);
				break;
			case DRM_PLANE_TYPE_CURSOR:
				fb_bits = INTEL_FRONTBUFFER_CURSOR(intel_plane->pipe);
				break;
			case DRM_PLANE_TYPE_OVERLAY:
				fb_bits = INTEL_FRONTBUFFER_SPRITE(intel_plane->pipe);
				break;
			}

			mutex_lock(&dev->struct_mutex);
			i915_gem_track_fb(intel_fb_obj(p->fb), NULL, fb_bits);
			mutex_unlock(&dev->struct_mutex);
		}
	}

	if (intel_crtc->atomic.wait_for_flips)
		intel_crtc_wait_for_pending_flips(crtc);

	if (intel_crtc->atomic.disable_fbc)
		intel_fbc_disable(dev);

	if (intel_crtc->atomic.disable_ips)
		hsw_disable_ips(intel_crtc);

	if (intel_crtc->atomic.pre_disable_primary)
		intel_pre_disable_primary(crtc);

	if (intel_crtc->atomic.update_wm)
		intel_update_watermarks(crtc);

	intel_runtime_pm_get(dev_priv);

	/* Perform vblank evasion around commit operation */
	if (intel_crtc->active)
		intel_crtc->atomic.evade =
			intel_pipe_update_start(intel_crtc,
						&intel_crtc->atomic.start_vbl_count);
}

static void intel_finish_crtc_commit(struct drm_crtc *crtc)
{
	struct drm_device *dev = crtc->dev;
	struct drm_i915_private *dev_priv = dev->dev_private;
	struct intel_crtc *intel_crtc = to_intel_crtc(crtc);
	struct drm_plane *p;

	if (intel_crtc->atomic.evade)
		intel_pipe_update_end(intel_crtc,
				      intel_crtc->atomic.start_vbl_count);

	intel_runtime_pm_put(dev_priv);

	if (intel_crtc->atomic.wait_vblank)
		intel_wait_for_vblank(dev, intel_crtc->pipe);

	intel_frontbuffer_flip(dev, intel_crtc->atomic.fb_bits);

	if (intel_crtc->atomic.update_fbc) {
		mutex_lock(&dev->struct_mutex);
		intel_fbc_update(dev);
		mutex_unlock(&dev->struct_mutex);
	}

	if (intel_crtc->atomic.post_enable_primary)
		intel_post_enable_primary(crtc);

	drm_for_each_legacy_plane(p, &dev->mode_config.plane_list)
		if (intel_crtc->atomic.update_sprite_watermarks & drm_plane_index(p))
			intel_update_sprite_watermarks(p, crtc, 0, 0, 0,
						       false, false);

	memset(&intel_crtc->atomic, 0, sizeof(intel_crtc->atomic));
}

/**
 * intel_plane_destroy - destroy a plane
 * @plane: plane to destroy
 *
 * Common destruction function for all types of planes (primary, cursor,
 * sprite).
 */
void intel_plane_destroy(struct drm_plane *plane)
{
	struct intel_plane *intel_plane = to_intel_plane(plane);
	drm_plane_cleanup(plane);
	kfree(intel_plane);
}

const struct drm_plane_funcs intel_plane_funcs = {
	.update_plane = drm_atomic_helper_update_plane,
	.disable_plane = drm_atomic_helper_disable_plane,
	.destroy = intel_plane_destroy,
	.set_property = drm_atomic_helper_plane_set_property,
	.atomic_get_property = intel_plane_atomic_get_property,
	.atomic_set_property = intel_plane_atomic_set_property,
	.atomic_duplicate_state = intel_plane_duplicate_state,
	.atomic_destroy_state = intel_plane_destroy_state,

};

static struct drm_plane *intel_primary_plane_create(struct drm_device *dev,
						    int pipe)
{
	struct intel_plane *primary;
	struct intel_plane_state *state;
	const uint32_t *intel_primary_formats;
	int num_formats;

	primary = kzalloc(sizeof(*primary), GFP_KERNEL);
	if (primary == NULL)
		return NULL;

	state = intel_create_plane_state(&primary->base);
	if (!state) {
		kfree(primary);
		return NULL;
	}
	primary->base.state = &state->base;

	primary->can_scale = false;
	primary->max_downscale = 1;
	if (INTEL_INFO(dev)->gen >= 9) {
		primary->can_scale = true;
		state->scaler_id = -1;
	}
	primary->pipe = pipe;
	primary->plane = pipe;
	primary->check_plane = intel_check_primary_plane;
	primary->commit_plane = intel_commit_primary_plane;
	primary->disable_plane = intel_disable_primary_plane;
	primary->ckey.flags = I915_SET_COLORKEY_NONE;
	if (HAS_FBC(dev) && INTEL_INFO(dev)->gen < 4)
		primary->plane = !pipe;

	if (INTEL_INFO(dev)->gen >= 9) {
		intel_primary_formats = skl_primary_formats;
		num_formats = ARRAY_SIZE(skl_primary_formats);
	} else if (INTEL_INFO(dev)->gen >= 4) {
		intel_primary_formats = i965_primary_formats;
		num_formats = ARRAY_SIZE(i965_primary_formats);
	} else {
		intel_primary_formats = i8xx_primary_formats;
		num_formats = ARRAY_SIZE(i8xx_primary_formats);
	}

	drm_universal_plane_init(dev, &primary->base, 0,
				 &intel_plane_funcs,
				 intel_primary_formats, num_formats,
				 DRM_PLANE_TYPE_PRIMARY);

	if (INTEL_INFO(dev)->gen >= 4)
		intel_create_rotation_property(dev, primary);

	drm_plane_helper_add(&primary->base, &intel_plane_helper_funcs);

	return &primary->base;
}

void intel_create_rotation_property(struct drm_device *dev, struct intel_plane *plane)
{
	if (!dev->mode_config.rotation_property) {
		unsigned long flags = BIT(DRM_ROTATE_0) |
			BIT(DRM_ROTATE_180);

		if (INTEL_INFO(dev)->gen >= 9)
			flags |= BIT(DRM_ROTATE_90) | BIT(DRM_ROTATE_270);

		dev->mode_config.rotation_property =
			drm_mode_create_rotation_property(dev, flags);
	}
	if (dev->mode_config.rotation_property)
		drm_object_attach_property(&plane->base.base,
				dev->mode_config.rotation_property,
				plane->base.state->rotation);
}

static int
intel_check_cursor_plane(struct drm_plane *plane,
			 struct intel_plane_state *state)
{
	struct drm_crtc *crtc = state->base.crtc;
	struct drm_device *dev = plane->dev;
	struct drm_framebuffer *fb = state->base.fb;
	struct drm_rect *dest = &state->dst;
	struct drm_rect *src = &state->src;
	const struct drm_rect *clip = &state->clip;
	struct drm_i915_gem_object *obj = intel_fb_obj(fb);
	struct intel_crtc *intel_crtc;
	unsigned stride;
	int ret;

	crtc = crtc ? crtc : plane->crtc;
	intel_crtc = to_intel_crtc(crtc);

	ret = drm_plane_helper_check_update(plane, crtc, fb,
					    src, dest, clip,
					    DRM_PLANE_HELPER_NO_SCALING,
					    DRM_PLANE_HELPER_NO_SCALING,
					    true, true, &state->visible);
	if (ret)
		return ret;


	/* if we want to turn off the cursor ignore width and height */
	if (!obj)
		goto finish;

	/* Check for which cursor types we support */
	if (!cursor_size_ok(dev, state->base.crtc_w, state->base.crtc_h)) {
		DRM_DEBUG("Cursor dimension %dx%d not supported\n",
			  state->base.crtc_w, state->base.crtc_h);
		return -EINVAL;
	}

	stride = roundup_pow_of_two(state->base.crtc_w) * 4;
	if (obj->base.size < stride * state->base.crtc_h) {
		DRM_DEBUG_KMS("buffer is too small\n");
		return -ENOMEM;
	}

	if (fb->modifier[0] != DRM_FORMAT_MOD_NONE) {
		DRM_DEBUG_KMS("cursor cannot be tiled\n");
		ret = -EINVAL;
	}

finish:
	if (intel_crtc->active) {
		if (plane->state->crtc_w != state->base.crtc_w)
			intel_crtc->atomic.update_wm = true;

		intel_crtc->atomic.fb_bits |=
			INTEL_FRONTBUFFER_CURSOR(intel_crtc->pipe);
	}

	return ret;
}

static void
intel_disable_cursor_plane(struct drm_plane *plane,
			   struct drm_crtc *crtc,
			   bool force)
{
	struct intel_crtc *intel_crtc = to_intel_crtc(crtc);

	if (!force) {
		plane->fb = NULL;
		intel_crtc->cursor_bo = NULL;
		intel_crtc->cursor_addr = 0;
	}

	intel_crtc_update_cursor(crtc, false);
}

static void
intel_commit_cursor_plane(struct drm_plane *plane,
			  struct intel_plane_state *state)
{
	struct drm_crtc *crtc = state->base.crtc;
	struct drm_device *dev = plane->dev;
	struct intel_crtc *intel_crtc;
	struct drm_i915_gem_object *obj = intel_fb_obj(state->base.fb);
	uint32_t addr;

	crtc = crtc ? crtc : plane->crtc;
	intel_crtc = to_intel_crtc(crtc);

	plane->fb = state->base.fb;
	crtc->cursor_x = state->base.crtc_x;
	crtc->cursor_y = state->base.crtc_y;

	if (intel_crtc->cursor_bo == obj)
		goto update;

	if (!obj)
		addr = 0;
	else if (!INTEL_INFO(dev)->cursor_needs_physical)
		addr = i915_gem_obj_ggtt_offset(obj);
	else
		addr = obj->phys_handle->busaddr;

	intel_crtc->cursor_addr = addr;
	intel_crtc->cursor_bo = obj;
update:

	if (intel_crtc->active)
		intel_crtc_update_cursor(crtc, state->visible);
}

static struct drm_plane *intel_cursor_plane_create(struct drm_device *dev,
						   int pipe)
{
	struct intel_plane *cursor;
	struct intel_plane_state *state;

	cursor = kzalloc(sizeof(*cursor), GFP_KERNEL);
	if (cursor == NULL)
		return NULL;

	state = intel_create_plane_state(&cursor->base);
	if (!state) {
		kfree(cursor);
		return NULL;
	}
	cursor->base.state = &state->base;

	cursor->can_scale = false;
	cursor->max_downscale = 1;
	cursor->pipe = pipe;
	cursor->plane = pipe;
	cursor->check_plane = intel_check_cursor_plane;
	cursor->commit_plane = intel_commit_cursor_plane;
	cursor->disable_plane = intel_disable_cursor_plane;

	drm_universal_plane_init(dev, &cursor->base, 0,
				 &intel_plane_funcs,
				 intel_cursor_formats,
				 ARRAY_SIZE(intel_cursor_formats),
				 DRM_PLANE_TYPE_CURSOR);

	if (INTEL_INFO(dev)->gen >= 4) {
		if (!dev->mode_config.rotation_property)
			dev->mode_config.rotation_property =
				drm_mode_create_rotation_property(dev,
							BIT(DRM_ROTATE_0) |
							BIT(DRM_ROTATE_180));
		if (dev->mode_config.rotation_property)
			drm_object_attach_property(&cursor->base.base,
				dev->mode_config.rotation_property,
				state->base.rotation);
	}

	if (INTEL_INFO(dev)->gen >=9)
		state->scaler_id = -1;

	drm_plane_helper_add(&cursor->base, &intel_plane_helper_funcs);

	return &cursor->base;
}

static void skl_init_scalers(struct drm_device *dev, struct intel_crtc *intel_crtc,
	struct intel_crtc_state *crtc_state)
{
	int i;
	struct intel_scaler *intel_scaler;
	struct intel_crtc_scaler_state *scaler_state = &crtc_state->scaler_state;

	for (i = 0; i < intel_crtc->num_scalers; i++) {
		intel_scaler = &scaler_state->scalers[i];
		intel_scaler->in_use = 0;
		intel_scaler->id = i;

		intel_scaler->mode = PS_SCALER_MODE_DYN;
	}

	scaler_state->scaler_id = -1;
}

static void intel_crtc_init(struct drm_device *dev, int pipe)
{
	struct drm_i915_private *dev_priv = dev->dev_private;
	struct intel_crtc *intel_crtc;
	struct intel_crtc_state *crtc_state = NULL;
	struct drm_plane *primary = NULL;
	struct drm_plane *cursor = NULL;
	int i, ret;

	intel_crtc = kzalloc(sizeof(*intel_crtc), GFP_KERNEL);
	if (intel_crtc == NULL)
		return;

	crtc_state = kzalloc(sizeof(*crtc_state), GFP_KERNEL);
	if (!crtc_state)
		goto fail;
	intel_crtc->config = crtc_state;
	intel_crtc->base.state = &crtc_state->base;
	crtc_state->base.crtc = &intel_crtc->base;

	/* initialize shared scalers */
	if (INTEL_INFO(dev)->gen >= 9) {
		if (pipe == PIPE_C)
			intel_crtc->num_scalers = 1;
		else
			intel_crtc->num_scalers = SKL_NUM_SCALERS;

		skl_init_scalers(dev, intel_crtc, crtc_state);
	}

	primary = intel_primary_plane_create(dev, pipe);
	if (!primary)
		goto fail;

	cursor = intel_cursor_plane_create(dev, pipe);
	if (!cursor)
		goto fail;

	ret = drm_crtc_init_with_planes(dev, &intel_crtc->base, primary,
					cursor, &intel_crtc_funcs);
	if (ret)
		goto fail;

	drm_mode_crtc_set_gamma_size(&intel_crtc->base, 256);
	for (i = 0; i < 256; i++) {
		intel_crtc->lut_r[i] = i;
		intel_crtc->lut_g[i] = i;
		intel_crtc->lut_b[i] = i;
	}

	/*
	 * On gen2/3 only plane A can do fbc, but the panel fitter and lvds port
	 * is hooked to pipe B. Hence we want plane A feeding pipe B.
	 */
	intel_crtc->pipe = pipe;
	intel_crtc->plane = pipe;
	if (HAS_FBC(dev) && INTEL_INFO(dev)->gen < 4) {
		DRM_DEBUG_KMS("swapping pipes & planes for FBC\n");
		intel_crtc->plane = !pipe;
	}

	intel_crtc->cursor_base = ~0;
	intel_crtc->cursor_cntl = ~0;
	intel_crtc->cursor_size = ~0;

	BUG_ON(pipe >= ARRAY_SIZE(dev_priv->plane_to_crtc_mapping) ||
	       dev_priv->plane_to_crtc_mapping[intel_crtc->plane] != NULL);
	dev_priv->plane_to_crtc_mapping[intel_crtc->plane] = &intel_crtc->base;
	dev_priv->pipe_to_crtc_mapping[intel_crtc->pipe] = &intel_crtc->base;

	drm_crtc_helper_add(&intel_crtc->base, &intel_helper_funcs);

	WARN_ON(drm_crtc_index(&intel_crtc->base) != intel_crtc->pipe);
	return;

fail:
	if (primary)
		drm_plane_cleanup(primary);
	if (cursor)
		drm_plane_cleanup(cursor);
	kfree(crtc_state);
	kfree(intel_crtc);
}

enum pipe intel_get_pipe_from_connector(struct intel_connector *connector)
{
	struct drm_encoder *encoder = connector->base.encoder;
	struct drm_device *dev = connector->base.dev;

	WARN_ON(!drm_modeset_is_locked(&dev->mode_config.connection_mutex));

	if (!encoder || WARN_ON(!encoder->crtc))
		return INVALID_PIPE;

	return to_intel_crtc(encoder->crtc)->pipe;
}

int intel_get_pipe_from_crtc_id(struct drm_device *dev, void *data,
				struct drm_file *file)
{
	struct drm_i915_get_pipe_from_crtc_id *pipe_from_crtc_id = data;
	struct drm_crtc *drmmode_crtc;
	struct intel_crtc *crtc;

	drmmode_crtc = drm_crtc_find(dev, pipe_from_crtc_id->crtc_id);

	if (!drmmode_crtc) {
		DRM_ERROR("no such CRTC id\n");
		return -ENOENT;
	}

	crtc = to_intel_crtc(drmmode_crtc);
	pipe_from_crtc_id->pipe = crtc->pipe;

	return 0;
}

static int intel_encoder_clones(struct intel_encoder *encoder)
{
	struct drm_device *dev = encoder->base.dev;
	struct intel_encoder *source_encoder;
	int index_mask = 0;
	int entry = 0;

	for_each_intel_encoder(dev, source_encoder) {
		if (encoders_cloneable(encoder, source_encoder))
			index_mask |= (1 << entry);

		entry++;
	}

	return index_mask;
}

static bool has_edp_a(struct drm_device *dev)
{
	struct drm_i915_private *dev_priv = dev->dev_private;

	if (!IS_MOBILE(dev))
		return false;

	if ((I915_READ(DP_A) & DP_DETECTED) == 0)
		return false;

	if (IS_GEN5(dev) && (I915_READ(FUSE_STRAP) & ILK_eDP_A_DISABLE))
		return false;

	return true;
}

static bool intel_crt_present(struct drm_device *dev)
{
	struct drm_i915_private *dev_priv = dev->dev_private;

	if (INTEL_INFO(dev)->gen >= 9)
		return false;

	if (IS_HSW_ULT(dev) || IS_BDW_ULT(dev))
		return false;

	if (IS_CHERRYVIEW(dev))
		return false;

	if (IS_VALLEYVIEW(dev) && !dev_priv->vbt.int_crt_support)
		return false;

	return true;
}

static void intel_setup_outputs(struct drm_device *dev)
{
	struct drm_i915_private *dev_priv = dev->dev_private;
	struct intel_encoder *encoder;
	bool dpd_is_edp = false;

	intel_lvds_init(dev);

	if (intel_crt_present(dev))
		intel_crt_init(dev);

	if (IS_BROXTON(dev)) {
		/*
		 * FIXME: Broxton doesn't support port detection via the
		 * DDI_BUF_CTL_A or SFUSE_STRAP registers, find another way to
		 * detect the ports.
		 */
		intel_ddi_init(dev, PORT_A);
		intel_ddi_init(dev, PORT_B);
		intel_ddi_init(dev, PORT_C);
	} else if (HAS_DDI(dev)) {
		int found;

		/*
		 * Haswell uses DDI functions to detect digital outputs.
		 * On SKL pre-D0 the strap isn't connected, so we assume
		 * it's there.
		 */
		found = I915_READ(DDI_BUF_CTL_A) & DDI_INIT_DISPLAY_DETECTED;
		/* WaIgnoreDDIAStrap: skl */
		if (found ||
		    (IS_SKYLAKE(dev) && INTEL_REVID(dev) < SKL_REVID_D0))
			intel_ddi_init(dev, PORT_A);

		/* DDI B, C and D detection is indicated by the SFUSE_STRAP
		 * register */
		found = I915_READ(SFUSE_STRAP);

		if (found & SFUSE_STRAP_DDIB_DETECTED)
			intel_ddi_init(dev, PORT_B);
		if (found & SFUSE_STRAP_DDIC_DETECTED)
			intel_ddi_init(dev, PORT_C);
		if (found & SFUSE_STRAP_DDID_DETECTED)
			intel_ddi_init(dev, PORT_D);
	} else if (HAS_PCH_SPLIT(dev)) {
		int found;
		dpd_is_edp = intel_dp_is_edp(dev, PORT_D);

		if (has_edp_a(dev))
			intel_dp_init(dev, DP_A, PORT_A);

		if (I915_READ(PCH_HDMIB) & SDVO_DETECTED) {
			/* PCH SDVOB multiplex with HDMIB */
			found = intel_sdvo_init(dev, PCH_SDVOB, true);
			if (!found)
				intel_hdmi_init(dev, PCH_HDMIB, PORT_B);
			if (!found && (I915_READ(PCH_DP_B) & DP_DETECTED))
				intel_dp_init(dev, PCH_DP_B, PORT_B);
		}

		if (I915_READ(PCH_HDMIC) & SDVO_DETECTED)
			intel_hdmi_init(dev, PCH_HDMIC, PORT_C);

		if (!dpd_is_edp && I915_READ(PCH_HDMID) & SDVO_DETECTED)
			intel_hdmi_init(dev, PCH_HDMID, PORT_D);

		if (I915_READ(PCH_DP_C) & DP_DETECTED)
			intel_dp_init(dev, PCH_DP_C, PORT_C);

		if (I915_READ(PCH_DP_D) & DP_DETECTED)
			intel_dp_init(dev, PCH_DP_D, PORT_D);
	} else if (IS_VALLEYVIEW(dev)) {
		/*
		 * The DP_DETECTED bit is the latched state of the DDC
		 * SDA pin at boot. However since eDP doesn't require DDC
		 * (no way to plug in a DP->HDMI dongle) the DDC pins for
		 * eDP ports may have been muxed to an alternate function.
		 * Thus we can't rely on the DP_DETECTED bit alone to detect
		 * eDP ports. Consult the VBT as well as DP_DETECTED to
		 * detect eDP ports.
		 */
		if (I915_READ(VLV_DISPLAY_BASE + GEN4_HDMIB) & SDVO_DETECTED &&
		    !intel_dp_is_edp(dev, PORT_B))
			intel_hdmi_init(dev, VLV_DISPLAY_BASE + GEN4_HDMIB,
					PORT_B);
		if (I915_READ(VLV_DISPLAY_BASE + DP_B) & DP_DETECTED ||
		    intel_dp_is_edp(dev, PORT_B))
			intel_dp_init(dev, VLV_DISPLAY_BASE + DP_B, PORT_B);

		if (I915_READ(VLV_DISPLAY_BASE + GEN4_HDMIC) & SDVO_DETECTED &&
		    !intel_dp_is_edp(dev, PORT_C))
			intel_hdmi_init(dev, VLV_DISPLAY_BASE + GEN4_HDMIC,
					PORT_C);
		if (I915_READ(VLV_DISPLAY_BASE + DP_C) & DP_DETECTED ||
		    intel_dp_is_edp(dev, PORT_C))
			intel_dp_init(dev, VLV_DISPLAY_BASE + DP_C, PORT_C);

		if (IS_CHERRYVIEW(dev)) {
			if (I915_READ(VLV_DISPLAY_BASE + CHV_HDMID) & SDVO_DETECTED)
				intel_hdmi_init(dev, VLV_DISPLAY_BASE + CHV_HDMID,
						PORT_D);
			/* eDP not supported on port D, so don't check VBT */
			if (I915_READ(VLV_DISPLAY_BASE + DP_D) & DP_DETECTED)
				intel_dp_init(dev, VLV_DISPLAY_BASE + DP_D, PORT_D);
		}

		intel_dsi_init(dev);
	} else if (SUPPORTS_DIGITAL_OUTPUTS(dev)) {
		bool found = false;

		if (I915_READ(GEN3_SDVOB) & SDVO_DETECTED) {
			DRM_DEBUG_KMS("probing SDVOB\n");
			found = intel_sdvo_init(dev, GEN3_SDVOB, true);
			if (!found && SUPPORTS_INTEGRATED_HDMI(dev)) {
				DRM_DEBUG_KMS("probing HDMI on SDVOB\n");
				intel_hdmi_init(dev, GEN4_HDMIB, PORT_B);
			}

			if (!found && SUPPORTS_INTEGRATED_DP(dev))
				intel_dp_init(dev, DP_B, PORT_B);
		}

		/* Before G4X SDVOC doesn't have its own detect register */

		if (I915_READ(GEN3_SDVOB) & SDVO_DETECTED) {
			DRM_DEBUG_KMS("probing SDVOC\n");
			found = intel_sdvo_init(dev, GEN3_SDVOC, false);
		}

		if (!found && (I915_READ(GEN3_SDVOC) & SDVO_DETECTED)) {

			if (SUPPORTS_INTEGRATED_HDMI(dev)) {
				DRM_DEBUG_KMS("probing HDMI on SDVOC\n");
				intel_hdmi_init(dev, GEN4_HDMIC, PORT_C);
			}
			if (SUPPORTS_INTEGRATED_DP(dev))
				intel_dp_init(dev, DP_C, PORT_C);
		}

		if (SUPPORTS_INTEGRATED_DP(dev) &&
		    (I915_READ(DP_D) & DP_DETECTED))
			intel_dp_init(dev, DP_D, PORT_D);
	} else if (IS_GEN2(dev))
		intel_dvo_init(dev);

	if (SUPPORTS_TV(dev))
		intel_tv_init(dev);

	intel_psr_init(dev);

	for_each_intel_encoder(dev, encoder) {
		encoder->base.possible_crtcs = encoder->crtc_mask;
		encoder->base.possible_clones =
			intel_encoder_clones(encoder);
	}

	intel_init_pch_refclk(dev);

	drm_helper_move_panel_connectors_to_head(dev);
}

static void intel_user_framebuffer_destroy(struct drm_framebuffer *fb)
{
	struct drm_device *dev = fb->dev;
	struct intel_framebuffer *intel_fb = to_intel_framebuffer(fb);

	drm_framebuffer_cleanup(fb);
	mutex_lock(&dev->struct_mutex);
	WARN_ON(!intel_fb->obj->framebuffer_references--);
	drm_gem_object_unreference(&intel_fb->obj->base);
	mutex_unlock(&dev->struct_mutex);
	kfree(intel_fb);
}

static int intel_user_framebuffer_create_handle(struct drm_framebuffer *fb,
						struct drm_file *file,
						unsigned int *handle)
{
	struct intel_framebuffer *intel_fb = to_intel_framebuffer(fb);
	struct drm_i915_gem_object *obj = intel_fb->obj;

	return drm_gem_handle_create(file, &obj->base, handle);
}

static const struct drm_framebuffer_funcs intel_fb_funcs = {
	.destroy = intel_user_framebuffer_destroy,
	.create_handle = intel_user_framebuffer_create_handle,
};

static
u32 intel_fb_pitch_limit(struct drm_device *dev, uint64_t fb_modifier,
			 uint32_t pixel_format)
{
	u32 gen = INTEL_INFO(dev)->gen;

	if (gen >= 9) {
		/* "The stride in bytes must not exceed the of the size of 8K
		 *  pixels and 32K bytes."
		 */
		 return min(8192*drm_format_plane_cpp(pixel_format, 0), 32768);
	} else if (gen >= 5 && !IS_VALLEYVIEW(dev)) {
		return 32*1024;
	} else if (gen >= 4) {
		if (fb_modifier == I915_FORMAT_MOD_X_TILED)
			return 16*1024;
		else
			return 32*1024;
	} else if (gen >= 3) {
		if (fb_modifier == I915_FORMAT_MOD_X_TILED)
			return 8*1024;
		else
			return 16*1024;
	} else {
		/* XXX DSPC is limited to 4k tiled */
		return 8*1024;
	}
}

static int intel_framebuffer_init(struct drm_device *dev,
				  struct intel_framebuffer *intel_fb,
				  struct drm_mode_fb_cmd2 *mode_cmd,
				  struct drm_i915_gem_object *obj)
{
	unsigned int aligned_height;
	int ret;
	u32 pitch_limit, stride_alignment;

	WARN_ON(!mutex_is_locked(&dev->struct_mutex));

	if (mode_cmd->flags & DRM_MODE_FB_MODIFIERS) {
		/* Enforce that fb modifier and tiling mode match, but only for
		 * X-tiled. This is needed for FBC. */
		if (!!(obj->tiling_mode == I915_TILING_X) !=
		    !!(mode_cmd->modifier[0] == I915_FORMAT_MOD_X_TILED)) {
			DRM_DEBUG("tiling_mode doesn't match fb modifier\n");
			return -EINVAL;
		}
	} else {
		if (obj->tiling_mode == I915_TILING_X)
			mode_cmd->modifier[0] = I915_FORMAT_MOD_X_TILED;
		else if (obj->tiling_mode == I915_TILING_Y) {
			DRM_DEBUG("No Y tiling for legacy addfb\n");
			return -EINVAL;
		}
	}

	/* Passed in modifier sanity checking. */
	switch (mode_cmd->modifier[0]) {
	case I915_FORMAT_MOD_Y_TILED:
	case I915_FORMAT_MOD_Yf_TILED:
		if (INTEL_INFO(dev)->gen < 9) {
			DRM_DEBUG("Unsupported tiling 0x%llx!\n",
				  mode_cmd->modifier[0]);
			return -EINVAL;
		}
	case DRM_FORMAT_MOD_NONE:
	case I915_FORMAT_MOD_X_TILED:
		break;
	default:
		DRM_DEBUG("Unsupported fb modifier 0x%llx!\n",
			  mode_cmd->modifier[0]);
		return -EINVAL;
	}

	stride_alignment = intel_fb_stride_alignment(dev, mode_cmd->modifier[0],
						     mode_cmd->pixel_format);
	if (mode_cmd->pitches[0] & (stride_alignment - 1)) {
		DRM_DEBUG("pitch (%d) must be at least %u byte aligned\n",
			  mode_cmd->pitches[0], stride_alignment);
		return -EINVAL;
	}

	pitch_limit = intel_fb_pitch_limit(dev, mode_cmd->modifier[0],
					   mode_cmd->pixel_format);
	if (mode_cmd->pitches[0] > pitch_limit) {
		DRM_DEBUG("%s pitch (%u) must be at less than %d\n",
			  mode_cmd->modifier[0] != DRM_FORMAT_MOD_NONE ?
			  "tiled" : "linear",
			  mode_cmd->pitches[0], pitch_limit);
		return -EINVAL;
	}

	if (mode_cmd->modifier[0] == I915_FORMAT_MOD_X_TILED &&
	    mode_cmd->pitches[0] != obj->stride) {
		DRM_DEBUG("pitch (%d) must match tiling stride (%d)\n",
			  mode_cmd->pitches[0], obj->stride);
		return -EINVAL;
	}

	/* Reject formats not supported by any plane early. */
	switch (mode_cmd->pixel_format) {
	case DRM_FORMAT_C8:
	case DRM_FORMAT_RGB565:
	case DRM_FORMAT_XRGB8888:
	case DRM_FORMAT_ARGB8888:
		break;
	case DRM_FORMAT_XRGB1555:
		if (INTEL_INFO(dev)->gen > 3) {
			DRM_DEBUG("unsupported pixel format: %s\n",
				  drm_get_format_name(mode_cmd->pixel_format));
			return -EINVAL;
		}
		break;
	case DRM_FORMAT_ABGR8888:
		if (!IS_VALLEYVIEW(dev) && INTEL_INFO(dev)->gen < 9) {
			DRM_DEBUG("unsupported pixel format: %s\n",
				  drm_get_format_name(mode_cmd->pixel_format));
			return -EINVAL;
		}
		break;
	case DRM_FORMAT_XBGR8888:
	case DRM_FORMAT_XRGB2101010:
	case DRM_FORMAT_XBGR2101010:
		if (INTEL_INFO(dev)->gen < 4) {
			DRM_DEBUG("unsupported pixel format: %s\n",
				  drm_get_format_name(mode_cmd->pixel_format));
			return -EINVAL;
		}
		break;
	case DRM_FORMAT_ABGR2101010:
		if (!IS_VALLEYVIEW(dev)) {
			DRM_DEBUG("unsupported pixel format: %s\n",
				  drm_get_format_name(mode_cmd->pixel_format));
			return -EINVAL;
		}
		break;
	case DRM_FORMAT_YUYV:
	case DRM_FORMAT_UYVY:
	case DRM_FORMAT_YVYU:
	case DRM_FORMAT_VYUY:
		if (INTEL_INFO(dev)->gen < 5) {
			DRM_DEBUG("unsupported pixel format: %s\n",
				  drm_get_format_name(mode_cmd->pixel_format));
			return -EINVAL;
		}
		break;
	default:
		DRM_DEBUG("unsupported pixel format: %s\n",
			  drm_get_format_name(mode_cmd->pixel_format));
		return -EINVAL;
	}

	/* FIXME need to adjust LINOFF/TILEOFF accordingly. */
	if (mode_cmd->offsets[0] != 0)
		return -EINVAL;

	aligned_height = intel_fb_align_height(dev, mode_cmd->height,
					       mode_cmd->pixel_format,
					       mode_cmd->modifier[0]);
	/* FIXME drm helper for size checks (especially planar formats)? */
	if (obj->base.size < aligned_height * mode_cmd->pitches[0])
		return -EINVAL;

	drm_helper_mode_fill_fb_struct(&intel_fb->base, mode_cmd);
	intel_fb->obj = obj;
	intel_fb->obj->framebuffer_references++;

	ret = drm_framebuffer_init(dev, &intel_fb->base, &intel_fb_funcs);
	if (ret) {
		DRM_ERROR("framebuffer init failed %d\n", ret);
		return ret;
	}

	return 0;
}

static struct drm_framebuffer *
intel_user_framebuffer_create(struct drm_device *dev,
			      struct drm_file *filp,
			      struct drm_mode_fb_cmd2 *mode_cmd)
{
	struct drm_i915_gem_object *obj;

	obj = to_intel_bo(drm_gem_object_lookup(dev, filp,
						mode_cmd->handles[0]));
	if (&obj->base == NULL)
		return ERR_PTR(-ENOENT);

	return intel_framebuffer_create(dev, mode_cmd, obj);
}

#ifndef CONFIG_DRM_I915_FBDEV
static inline void intel_fbdev_output_poll_changed(struct drm_device *dev)
{
}
#endif

static const struct drm_mode_config_funcs intel_mode_funcs = {
	.fb_create = intel_user_framebuffer_create,
	.output_poll_changed = intel_fbdev_output_poll_changed,
	.atomic_check = intel_atomic_check,
	.atomic_commit = intel_atomic_commit,
};

/* Set up chip specific display functions */
static void intel_init_display(struct drm_device *dev)
{
	struct drm_i915_private *dev_priv = dev->dev_private;

	if (HAS_PCH_SPLIT(dev) || IS_G4X(dev))
		dev_priv->display.find_dpll = g4x_find_best_dpll;
	else if (IS_CHERRYVIEW(dev))
		dev_priv->display.find_dpll = chv_find_best_dpll;
	else if (IS_VALLEYVIEW(dev))
		dev_priv->display.find_dpll = vlv_find_best_dpll;
	else if (IS_PINEVIEW(dev))
		dev_priv->display.find_dpll = pnv_find_best_dpll;
	else
		dev_priv->display.find_dpll = i9xx_find_best_dpll;

	if (INTEL_INFO(dev)->gen >= 9) {
		dev_priv->display.get_pipe_config = haswell_get_pipe_config;
		dev_priv->display.get_initial_plane_config =
			skylake_get_initial_plane_config;
		dev_priv->display.crtc_compute_clock =
			haswell_crtc_compute_clock;
		dev_priv->display.crtc_enable = haswell_crtc_enable;
		dev_priv->display.crtc_disable = haswell_crtc_disable;
		dev_priv->display.off = ironlake_crtc_off;
		dev_priv->display.update_primary_plane =
			skylake_update_primary_plane;
	} else if (HAS_DDI(dev)) {
		dev_priv->display.get_pipe_config = haswell_get_pipe_config;
		dev_priv->display.get_initial_plane_config =
			ironlake_get_initial_plane_config;
		dev_priv->display.crtc_compute_clock =
			haswell_crtc_compute_clock;
		dev_priv->display.crtc_enable = haswell_crtc_enable;
		dev_priv->display.crtc_disable = haswell_crtc_disable;
		dev_priv->display.off = ironlake_crtc_off;
		dev_priv->display.update_primary_plane =
			ironlake_update_primary_plane;
	} else if (HAS_PCH_SPLIT(dev)) {
		dev_priv->display.get_pipe_config = ironlake_get_pipe_config;
		dev_priv->display.get_initial_plane_config =
			ironlake_get_initial_plane_config;
		dev_priv->display.crtc_compute_clock =
			ironlake_crtc_compute_clock;
		dev_priv->display.crtc_enable = ironlake_crtc_enable;
		dev_priv->display.crtc_disable = ironlake_crtc_disable;
		dev_priv->display.off = ironlake_crtc_off;
		dev_priv->display.update_primary_plane =
			ironlake_update_primary_plane;
	} else if (IS_VALLEYVIEW(dev)) {
		dev_priv->display.get_pipe_config = i9xx_get_pipe_config;
		dev_priv->display.get_initial_plane_config =
			i9xx_get_initial_plane_config;
		dev_priv->display.crtc_compute_clock = i9xx_crtc_compute_clock;
		dev_priv->display.crtc_enable = valleyview_crtc_enable;
		dev_priv->display.crtc_disable = i9xx_crtc_disable;
		dev_priv->display.off = i9xx_crtc_off;
		dev_priv->display.update_primary_plane =
			i9xx_update_primary_plane;
	} else {
		dev_priv->display.get_pipe_config = i9xx_get_pipe_config;
		dev_priv->display.get_initial_plane_config =
			i9xx_get_initial_plane_config;
		dev_priv->display.crtc_compute_clock = i9xx_crtc_compute_clock;
		dev_priv->display.crtc_enable = i9xx_crtc_enable;
		dev_priv->display.crtc_disable = i9xx_crtc_disable;
		dev_priv->display.off = i9xx_crtc_off;
		dev_priv->display.update_primary_plane =
			i9xx_update_primary_plane;
	}

	/* Returns the core display clock speed */
	if (IS_SKYLAKE(dev))
		dev_priv->display.get_display_clock_speed =
			skylake_get_display_clock_speed;
	else if (IS_BROADWELL(dev))
		dev_priv->display.get_display_clock_speed =
			broadwell_get_display_clock_speed;
	else if (IS_HASWELL(dev))
		dev_priv->display.get_display_clock_speed =
			haswell_get_display_clock_speed;
	else if (IS_VALLEYVIEW(dev))
		dev_priv->display.get_display_clock_speed =
			valleyview_get_display_clock_speed;
	else if (IS_GEN5(dev))
		dev_priv->display.get_display_clock_speed =
			ilk_get_display_clock_speed;
	else if (IS_I945G(dev) || IS_BROADWATER(dev) ||
		 IS_GEN6(dev) || IS_IVYBRIDGE(dev) || (IS_G33(dev) && !IS_PINEVIEW_M(dev)))
		dev_priv->display.get_display_clock_speed =
			i945_get_display_clock_speed;
	else if (IS_I915G(dev))
		dev_priv->display.get_display_clock_speed =
			i915_get_display_clock_speed;
	else if (IS_I945GM(dev) || IS_845G(dev))
		dev_priv->display.get_display_clock_speed =
			i9xx_misc_get_display_clock_speed;
	else if (IS_PINEVIEW(dev))
		dev_priv->display.get_display_clock_speed =
			pnv_get_display_clock_speed;
	else if (IS_I915GM(dev))
		dev_priv->display.get_display_clock_speed =
			i915gm_get_display_clock_speed;
	else if (IS_I865G(dev))
		dev_priv->display.get_display_clock_speed =
			i865_get_display_clock_speed;
	else if (IS_I85X(dev))
		dev_priv->display.get_display_clock_speed =
			i855_get_display_clock_speed;
	else /* 852, 830 */
		dev_priv->display.get_display_clock_speed =
			i830_get_display_clock_speed;

	if (IS_GEN5(dev)) {
		dev_priv->display.fdi_link_train = ironlake_fdi_link_train;
	} else if (IS_GEN6(dev)) {
		dev_priv->display.fdi_link_train = gen6_fdi_link_train;
	} else if (IS_IVYBRIDGE(dev)) {
		/* FIXME: detect B0+ stepping and use auto training */
		dev_priv->display.fdi_link_train = ivb_manual_fdi_link_train;
	} else if (IS_HASWELL(dev) || IS_BROADWELL(dev)) {
		dev_priv->display.fdi_link_train = hsw_fdi_link_train;
	} else if (IS_VALLEYVIEW(dev)) {
		dev_priv->display.modeset_global_resources =
			valleyview_modeset_global_resources;
	} else if (IS_BROXTON(dev)) {
		dev_priv->display.modeset_global_resources =
			broxton_modeset_global_resources;
	}

	switch (INTEL_INFO(dev)->gen) {
	case 2:
		dev_priv->display.queue_flip = intel_gen2_queue_flip;
		break;

	case 3:
		dev_priv->display.queue_flip = intel_gen3_queue_flip;
		break;

	case 4:
	case 5:
		dev_priv->display.queue_flip = intel_gen4_queue_flip;
		break;

	case 6:
		dev_priv->display.queue_flip = intel_gen6_queue_flip;
		break;
	case 7:
	case 8: /* FIXME(BDW): Check that the gen8 RCS flip works. */
		dev_priv->display.queue_flip = intel_gen7_queue_flip;
		break;
	case 9:
		/* Drop through - unsupported since execlist only. */
	default:
		/* Default just returns -ENODEV to indicate unsupported */
		dev_priv->display.queue_flip = intel_default_queue_flip;
	}

	intel_panel_init_backlight_funcs(dev);

	mutex_init(&dev_priv->pps_mutex);
}

/*
 * Some BIOSes insist on assuming the GPU's pipe A is enabled at suspend,
 * resume, or other times.  This quirk makes sure that's the case for
 * affected systems.
 */
static void quirk_pipea_force(struct drm_device *dev)
{
	struct drm_i915_private *dev_priv = dev->dev_private;

	dev_priv->quirks |= QUIRK_PIPEA_FORCE;
	DRM_INFO("applying pipe a force quirk\n");
}

static void quirk_pipeb_force(struct drm_device *dev)
{
	struct drm_i915_private *dev_priv = dev->dev_private;

	dev_priv->quirks |= QUIRK_PIPEB_FORCE;
	DRM_INFO("applying pipe b force quirk\n");
}

/*
 * Some machines (Lenovo U160) do not work with SSC on LVDS for some reason
 */
static void quirk_ssc_force_disable(struct drm_device *dev)
{
	struct drm_i915_private *dev_priv = dev->dev_private;
	dev_priv->quirks |= QUIRK_LVDS_SSC_DISABLE;
	DRM_INFO("applying lvds SSC disable quirk\n");
}

/*
 * A machine (e.g. Acer Aspire 5734Z) may need to invert the panel backlight
 * brightness value
 */
static void quirk_invert_brightness(struct drm_device *dev)
{
	struct drm_i915_private *dev_priv = dev->dev_private;
	dev_priv->quirks |= QUIRK_INVERT_BRIGHTNESS;
	DRM_INFO("applying inverted panel brightness quirk\n");
}

/* Some VBT's incorrectly indicate no backlight is present */
static void quirk_backlight_present(struct drm_device *dev)
{
	struct drm_i915_private *dev_priv = dev->dev_private;
	dev_priv->quirks |= QUIRK_BACKLIGHT_PRESENT;
	DRM_INFO("applying backlight present quirk\n");
}

struct intel_quirk {
	int device;
	int subsystem_vendor;
	int subsystem_device;
	void (*hook)(struct drm_device *dev);
};

/* For systems that don't have a meaningful PCI subdevice/subvendor ID */
struct intel_dmi_quirk {
	void (*hook)(struct drm_device *dev);
	const struct dmi_system_id (*dmi_id_list)[];
};

static int intel_dmi_reverse_brightness(const struct dmi_system_id *id)
{
	DRM_INFO("Backlight polarity reversed on %s\n", id->ident);
	return 1;
}

static const struct intel_dmi_quirk intel_dmi_quirks[] = {
	{
		.dmi_id_list = &(const struct dmi_system_id[]) {
			{
				.callback = intel_dmi_reverse_brightness,
				.ident = "NCR Corporation",
				.matches = {DMI_MATCH(DMI_SYS_VENDOR, "NCR Corporation"),
					    DMI_MATCH(DMI_PRODUCT_NAME, ""),
				},
			},
			{ }  /* terminating entry */
		},
		.hook = quirk_invert_brightness,
	},
};

static struct intel_quirk intel_quirks[] = {
	/* Toshiba Protege R-205, S-209 needs pipe A force quirk */
	{ 0x2592, 0x1179, 0x0001, quirk_pipea_force },

	/* ThinkPad T60 needs pipe A force quirk (bug #16494) */
	{ 0x2782, 0x17aa, 0x201a, quirk_pipea_force },

	/* 830 needs to leave pipe A & dpll A up */
	{ 0x3577, PCI_ANY_ID, PCI_ANY_ID, quirk_pipea_force },

	/* 830 needs to leave pipe B & dpll B up */
	{ 0x3577, PCI_ANY_ID, PCI_ANY_ID, quirk_pipeb_force },

	/* Lenovo U160 cannot use SSC on LVDS */
	{ 0x0046, 0x17aa, 0x3920, quirk_ssc_force_disable },

	/* Sony Vaio Y cannot use SSC on LVDS */
	{ 0x0046, 0x104d, 0x9076, quirk_ssc_force_disable },

	/* Acer Aspire 5734Z must invert backlight brightness */
	{ 0x2a42, 0x1025, 0x0459, quirk_invert_brightness },

	/* Acer/eMachines G725 */
	{ 0x2a42, 0x1025, 0x0210, quirk_invert_brightness },

	/* Acer/eMachines e725 */
	{ 0x2a42, 0x1025, 0x0212, quirk_invert_brightness },

	/* Acer/Packard Bell NCL20 */
	{ 0x2a42, 0x1025, 0x034b, quirk_invert_brightness },

	/* Acer Aspire 4736Z */
	{ 0x2a42, 0x1025, 0x0260, quirk_invert_brightness },

	/* Acer Aspire 5336 */
	{ 0x2a42, 0x1025, 0x048a, quirk_invert_brightness },

	/* Acer C720 and C720P Chromebooks (Celeron 2955U) have backlights */
	{ 0x0a06, 0x1025, 0x0a11, quirk_backlight_present },

	/* Acer C720 Chromebook (Core i3 4005U) */
	{ 0x0a16, 0x1025, 0x0a11, quirk_backlight_present },

	/* Apple Macbook 2,1 (Core 2 T7400) */
	{ 0x27a2, 0x8086, 0x7270, quirk_backlight_present },

	/* Toshiba CB35 Chromebook (Celeron 2955U) */
	{ 0x0a06, 0x1179, 0x0a88, quirk_backlight_present },

	/* HP Chromebook 14 (Celeron 2955U) */
	{ 0x0a06, 0x103c, 0x21ed, quirk_backlight_present },

	/* Dell Chromebook 11 */
	{ 0x0a06, 0x1028, 0x0a35, quirk_backlight_present },
};

static void intel_init_quirks(struct drm_device *dev)
{
	struct pci_dev *d = dev->pdev;
	int i;

	for (i = 0; i < ARRAY_SIZE(intel_quirks); i++) {
		struct intel_quirk *q = &intel_quirks[i];

		if (d->device == q->device &&
		    (d->subsystem_vendor == q->subsystem_vendor ||
		     q->subsystem_vendor == PCI_ANY_ID) &&
		    (d->subsystem_device == q->subsystem_device ||
		     q->subsystem_device == PCI_ANY_ID))
			q->hook(dev);
	}
	for (i = 0; i < ARRAY_SIZE(intel_dmi_quirks); i++) {
		if (dmi_check_system(*intel_dmi_quirks[i].dmi_id_list) != 0)
			intel_dmi_quirks[i].hook(dev);
	}
}

/* Disable the VGA plane that we never use */
static void i915_disable_vga(struct drm_device *dev)
{
	struct drm_i915_private *dev_priv = dev->dev_private;
	u8 sr1;
	u32 vga_reg = i915_vgacntrl_reg(dev);

	/* WaEnableVGAAccessThroughIOPort:ctg,elk,ilk,snb,ivb,vlv,hsw */
	vga_get_uninterruptible(dev->pdev, VGA_RSRC_LEGACY_IO);
	outb(SR01, VGA_SR_INDEX);
	sr1 = inb(VGA_SR_DATA);
	outb(sr1 | 1<<5, VGA_SR_DATA);
	vga_put(dev->pdev, VGA_RSRC_LEGACY_IO);
	udelay(300);

	I915_WRITE(vga_reg, VGA_DISP_DISABLE);
	POSTING_READ(vga_reg);
}

void intel_modeset_init_hw(struct drm_device *dev)
{
	intel_prepare_ddi(dev);

	if (IS_VALLEYVIEW(dev))
		vlv_update_cdclk(dev);

	intel_init_clock_gating(dev);

	intel_enable_gt_powersave(dev);
}

void intel_modeset_init(struct drm_device *dev)
{
	struct drm_i915_private *dev_priv = dev->dev_private;
	int sprite, ret;
	enum pipe pipe;
	struct intel_crtc *crtc;

	drm_mode_config_init(dev);

	dev->mode_config.min_width = 0;
	dev->mode_config.min_height = 0;

	dev->mode_config.preferred_depth = 24;
	dev->mode_config.prefer_shadow = 1;

	dev->mode_config.allow_fb_modifiers = true;

	dev->mode_config.funcs = &intel_mode_funcs;

	intel_init_quirks(dev);

	intel_init_pm(dev);

	if (INTEL_INFO(dev)->num_pipes == 0)
		return;

	intel_init_display(dev);
	intel_init_audio(dev);

	if (IS_GEN2(dev)) {
		dev->mode_config.max_width = 2048;
		dev->mode_config.max_height = 2048;
	} else if (IS_GEN3(dev)) {
		dev->mode_config.max_width = 4096;
		dev->mode_config.max_height = 4096;
	} else {
		dev->mode_config.max_width = 8192;
		dev->mode_config.max_height = 8192;
	}

	if (IS_845G(dev) || IS_I865G(dev)) {
		dev->mode_config.cursor_width = IS_845G(dev) ? 64 : 512;
		dev->mode_config.cursor_height = 1023;
	} else if (IS_GEN2(dev)) {
		dev->mode_config.cursor_width = GEN2_CURSOR_WIDTH;
		dev->mode_config.cursor_height = GEN2_CURSOR_HEIGHT;
	} else {
		dev->mode_config.cursor_width = MAX_CURSOR_WIDTH;
		dev->mode_config.cursor_height = MAX_CURSOR_HEIGHT;
	}

	dev->mode_config.fb_base = dev_priv->gtt.mappable_base;

	DRM_DEBUG_KMS("%d display pipe%s available.\n",
		      INTEL_INFO(dev)->num_pipes,
		      INTEL_INFO(dev)->num_pipes > 1 ? "s" : "");

	for_each_pipe(dev_priv, pipe) {
		intel_crtc_init(dev, pipe);
		for_each_sprite(dev_priv, pipe, sprite) {
			ret = intel_plane_init(dev, pipe, sprite);
			if (ret)
				DRM_DEBUG_KMS("pipe %c sprite %c init failed: %d\n",
					      pipe_name(pipe), sprite_name(pipe, sprite), ret);
		}
	}

	intel_init_dpio(dev);

	intel_shared_dpll_init(dev);

	/* Just disable it once at startup */
	i915_disable_vga(dev);
	intel_setup_outputs(dev);

	/* Just in case the BIOS is doing something questionable. */
	intel_fbc_disable(dev);

	drm_modeset_lock_all(dev);
	intel_modeset_setup_hw_state(dev, false);
	drm_modeset_unlock_all(dev);

	for_each_intel_crtc(dev, crtc) {
		if (!crtc->active)
			continue;

		/*
		 * Note that reserving the BIOS fb up front prevents us
		 * from stuffing other stolen allocations like the ring
		 * on top.  This prevents some ugliness at boot time, and
		 * can even allow for smooth boot transitions if the BIOS
		 * fb is large enough for the active pipe configuration.
		 */
		if (dev_priv->display.get_initial_plane_config) {
			dev_priv->display.get_initial_plane_config(crtc,
							   &crtc->plane_config);
			/*
			 * If the fb is shared between multiple heads, we'll
			 * just get the first one.
			 */
			intel_find_initial_plane_obj(crtc, &crtc->plane_config);
		}
	}
}

static void intel_enable_pipe_a(struct drm_device *dev)
{
	struct intel_connector *connector;
	struct drm_connector *crt = NULL;
	struct intel_load_detect_pipe load_detect_temp;
	struct drm_modeset_acquire_ctx *ctx = dev->mode_config.acquire_ctx;

	/* We can't just switch on the pipe A, we need to set things up with a
	 * proper mode and output configuration. As a gross hack, enable pipe A
	 * by enabling the load detect pipe once. */
	for_each_intel_connector(dev, connector) {
		if (connector->encoder->type == INTEL_OUTPUT_ANALOG) {
			crt = &connector->base;
			break;
		}
	}

	if (!crt)
		return;

	if (intel_get_load_detect_pipe(crt, NULL, &load_detect_temp, ctx))
		intel_release_load_detect_pipe(crt, &load_detect_temp, ctx);
}

static bool
intel_check_plane_mapping(struct intel_crtc *crtc)
{
	struct drm_device *dev = crtc->base.dev;
	struct drm_i915_private *dev_priv = dev->dev_private;
	u32 reg, val;

	if (INTEL_INFO(dev)->num_pipes == 1)
		return true;

	reg = DSPCNTR(!crtc->plane);
	val = I915_READ(reg);

	if ((val & DISPLAY_PLANE_ENABLE) &&
	    (!!(val & DISPPLANE_SEL_PIPE_MASK) == crtc->pipe))
		return false;

	return true;
}

static void intel_sanitize_crtc(struct intel_crtc *crtc)
{
	struct drm_device *dev = crtc->base.dev;
	struct drm_i915_private *dev_priv = dev->dev_private;
	u32 reg;

	/* Clear any frame start delays used for debugging left by the BIOS */
	reg = PIPECONF(crtc->config->cpu_transcoder);
	I915_WRITE(reg, I915_READ(reg) & ~PIPECONF_FRAME_START_DELAY_MASK);

	/* restore vblank interrupts to correct state */
	drm_crtc_vblank_reset(&crtc->base);
	if (crtc->active) {
		update_scanline_offset(crtc);
		drm_crtc_vblank_on(&crtc->base);
	}

	/* We need to sanitize the plane -> pipe mapping first because this will
	 * disable the crtc (and hence change the state) if it is wrong. Note
	 * that gen4+ has a fixed plane -> pipe mapping.  */
	if (INTEL_INFO(dev)->gen < 4 && !intel_check_plane_mapping(crtc)) {
		struct intel_connector *connector;
		bool plane;

		DRM_DEBUG_KMS("[CRTC:%d] wrong plane connection detected!\n",
			      crtc->base.base.id);

		/* Pipe has the wrong plane attached and the plane is active.
		 * Temporarily change the plane mapping and disable everything
		 * ...  */
		plane = crtc->plane;
		to_intel_plane_state(crtc->base.primary->state)->visible = true;
		crtc->plane = !plane;
		intel_crtc_disable_planes(&crtc->base);
		dev_priv->display.crtc_disable(&crtc->base);
		crtc->plane = plane;

		/* ... and break all links. */
		for_each_intel_connector(dev, connector) {
			if (connector->encoder->base.crtc != &crtc->base)
				continue;

			connector->base.dpms = DRM_MODE_DPMS_OFF;
			connector->base.encoder = NULL;
		}
		/* multiple connectors may have the same encoder:
		 *  handle them and break crtc link separately */
		for_each_intel_connector(dev, connector)
			if (connector->encoder->base.crtc == &crtc->base) {
				connector->encoder->base.crtc = NULL;
				connector->encoder->connectors_active = false;
			}

		WARN_ON(crtc->active);
		crtc->base.state->enable = false;
		crtc->base.state->active = false;
		crtc->base.enabled = false;
	}

	if (dev_priv->quirks & QUIRK_PIPEA_FORCE &&
	    crtc->pipe == PIPE_A && !crtc->active) {
		/* BIOS forgot to enable pipe A, this mostly happens after
		 * resume. Force-enable the pipe to fix this, the update_dpms
		 * call below we restore the pipe to the right state, but leave
		 * the required bits on. */
		intel_enable_pipe_a(dev);
	}

	/* Adjust the state of the output pipe according to whether we
	 * have active connectors/encoders. */
	intel_crtc_update_dpms(&crtc->base);

	if (crtc->active != crtc->base.state->enable) {
		struct intel_encoder *encoder;

		/* This can happen either due to bugs in the get_hw_state
		 * functions or because the pipe is force-enabled due to the
		 * pipe A quirk. */
		DRM_DEBUG_KMS("[CRTC:%d] hw state adjusted, was %s, now %s\n",
			      crtc->base.base.id,
			      crtc->base.state->enable ? "enabled" : "disabled",
			      crtc->active ? "enabled" : "disabled");

		crtc->base.state->enable = crtc->active;
		crtc->base.state->active = crtc->active;
		crtc->base.enabled = crtc->active;

		/* Because we only establish the connector -> encoder ->
		 * crtc links if something is active, this means the
		 * crtc is now deactivated. Break the links. connector
		 * -> encoder links are only establish when things are
		 *  actually up, hence no need to break them. */
		WARN_ON(crtc->active);

		for_each_encoder_on_crtc(dev, &crtc->base, encoder) {
			WARN_ON(encoder->connectors_active);
			encoder->base.crtc = NULL;
		}
	}

	if (crtc->active || HAS_GMCH_DISPLAY(dev)) {
		/*
		 * We start out with underrun reporting disabled to avoid races.
		 * For correct bookkeeping mark this on active crtcs.
		 *
		 * Also on gmch platforms we dont have any hardware bits to
		 * disable the underrun reporting. Which means we need to start
		 * out with underrun reporting disabled also on inactive pipes,
		 * since otherwise we'll complain about the garbage we read when
		 * e.g. coming up after runtime pm.
		 *
		 * No protection against concurrent access is required - at
		 * worst a fifo underrun happens which also sets this to false.
		 */
		crtc->cpu_fifo_underrun_disabled = true;
		crtc->pch_fifo_underrun_disabled = true;
	}
}

static void intel_sanitize_encoder(struct intel_encoder *encoder)
{
	struct intel_connector *connector;
	struct drm_device *dev = encoder->base.dev;

	/* We need to check both for a crtc link (meaning that the
	 * encoder is active and trying to read from a pipe) and the
	 * pipe itself being active. */
	bool has_active_crtc = encoder->base.crtc &&
		to_intel_crtc(encoder->base.crtc)->active;

	if (encoder->connectors_active && !has_active_crtc) {
		DRM_DEBUG_KMS("[ENCODER:%d:%s] has active connectors but no active pipe!\n",
			      encoder->base.base.id,
			      encoder->base.name);

		/* Connector is active, but has no active pipe. This is
		 * fallout from our resume register restoring. Disable
		 * the encoder manually again. */
		if (encoder->base.crtc) {
			DRM_DEBUG_KMS("[ENCODER:%d:%s] manually disabled\n",
				      encoder->base.base.id,
				      encoder->base.name);
			encoder->disable(encoder);
			if (encoder->post_disable)
				encoder->post_disable(encoder);
		}
		encoder->base.crtc = NULL;
		encoder->connectors_active = false;

		/* Inconsistent output/port/pipe state happens presumably due to
		 * a bug in one of the get_hw_state functions. Or someplace else
		 * in our code, like the register restore mess on resume. Clamp
		 * things to off as a safer default. */
		for_each_intel_connector(dev, connector) {
			if (connector->encoder != encoder)
				continue;
			connector->base.dpms = DRM_MODE_DPMS_OFF;
			connector->base.encoder = NULL;
		}
	}
	/* Enabled encoders without active connectors will be fixed in
	 * the crtc fixup. */
}

void i915_redisable_vga_power_on(struct drm_device *dev)
{
	struct drm_i915_private *dev_priv = dev->dev_private;
	u32 vga_reg = i915_vgacntrl_reg(dev);

	if (!(I915_READ(vga_reg) & VGA_DISP_DISABLE)) {
		DRM_DEBUG_KMS("Something enabled VGA plane, disabling it\n");
		i915_disable_vga(dev);
	}
}

void i915_redisable_vga(struct drm_device *dev)
{
	struct drm_i915_private *dev_priv = dev->dev_private;

	/* This function can be called both from intel_modeset_setup_hw_state or
	 * at a very early point in our resume sequence, where the power well
	 * structures are not yet restored. Since this function is at a very
	 * paranoid "someone might have enabled VGA while we were not looking"
	 * level, just check if the power well is enabled instead of trying to
	 * follow the "don't touch the power well if we don't need it" policy
	 * the rest of the driver uses. */
	if (!intel_display_power_is_enabled(dev_priv, POWER_DOMAIN_VGA))
		return;

	i915_redisable_vga_power_on(dev);
}

static bool primary_get_hw_state(struct intel_crtc *crtc)
{
	struct drm_i915_private *dev_priv = crtc->base.dev->dev_private;

	if (!crtc->active)
		return false;

	return I915_READ(DSPCNTR(crtc->plane)) & DISPLAY_PLANE_ENABLE;
}

static void intel_modeset_readout_hw_state(struct drm_device *dev)
{
	struct drm_i915_private *dev_priv = dev->dev_private;
	enum pipe pipe;
	struct intel_crtc *crtc;
	struct intel_encoder *encoder;
	struct intel_connector *connector;
	int i;

	for_each_intel_crtc(dev, crtc) {
		struct drm_plane *primary = crtc->base.primary;
		struct intel_plane_state *plane_state;

		memset(crtc->config, 0, sizeof(*crtc->config));
		crtc->config->base.crtc = &crtc->base;

		crtc->config->quirks |= PIPE_CONFIG_QUIRK_INHERITED_MODE;

		crtc->active = dev_priv->display.get_pipe_config(crtc,
								 crtc->config);

		crtc->base.state->enable = crtc->active;
		crtc->base.state->active = crtc->active;
		crtc->base.enabled = crtc->active;

		plane_state = to_intel_plane_state(primary->state);
		plane_state->visible = primary_get_hw_state(crtc);

		DRM_DEBUG_KMS("[CRTC:%d] hw state readout: %s\n",
			      crtc->base.base.id,
			      crtc->active ? "enabled" : "disabled");
	}

	for (i = 0; i < dev_priv->num_shared_dpll; i++) {
		struct intel_shared_dpll *pll = &dev_priv->shared_dplls[i];

		pll->on = pll->get_hw_state(dev_priv, pll,
					    &pll->config.hw_state);
		pll->active = 0;
		pll->config.crtc_mask = 0;
		for_each_intel_crtc(dev, crtc) {
			if (crtc->active && intel_crtc_to_shared_dpll(crtc) == pll) {
				pll->active++;
				pll->config.crtc_mask |= 1 << crtc->pipe;
			}
		}

		DRM_DEBUG_KMS("%s hw state readout: crtc_mask 0x%08x, on %i\n",
			      pll->name, pll->config.crtc_mask, pll->on);

		if (pll->config.crtc_mask)
			intel_display_power_get(dev_priv, POWER_DOMAIN_PLLS);
	}

	for_each_intel_encoder(dev, encoder) {
		pipe = 0;

		if (encoder->get_hw_state(encoder, &pipe)) {
			crtc = to_intel_crtc(dev_priv->pipe_to_crtc_mapping[pipe]);
			encoder->base.crtc = &crtc->base;
			encoder->get_config(encoder, crtc->config);
		} else {
			encoder->base.crtc = NULL;
		}

		encoder->connectors_active = false;
		DRM_DEBUG_KMS("[ENCODER:%d:%s] hw state readout: %s, pipe %c\n",
			      encoder->base.base.id,
			      encoder->base.name,
			      encoder->base.crtc ? "enabled" : "disabled",
			      pipe_name(pipe));
	}

	for_each_intel_connector(dev, connector) {
		if (connector->get_hw_state(connector)) {
			connector->base.dpms = DRM_MODE_DPMS_ON;
			connector->encoder->connectors_active = true;
			connector->base.encoder = &connector->encoder->base;
		} else {
			connector->base.dpms = DRM_MODE_DPMS_OFF;
			connector->base.encoder = NULL;
		}
		DRM_DEBUG_KMS("[CONNECTOR:%d:%s] hw state readout: %s\n",
			      connector->base.base.id,
			      connector->base.name,
			      connector->base.encoder ? "enabled" : "disabled");
	}
}

/* Scan out the current hw modeset state, sanitizes it and maps it into the drm
 * and i915 state tracking structures. */
void intel_modeset_setup_hw_state(struct drm_device *dev,
				  bool force_restore)
{
	struct drm_i915_private *dev_priv = dev->dev_private;
	enum pipe pipe;
	struct intel_crtc *crtc;
	struct intel_encoder *encoder;
	int i;

	intel_modeset_readout_hw_state(dev);

	/*
	 * Now that we have the config, copy it to each CRTC struct
	 * Note that this could go away if we move to using crtc_config
	 * checking everywhere.
	 */
	for_each_intel_crtc(dev, crtc) {
		if (crtc->active && i915.fastboot) {
			intel_mode_from_pipe_config(&crtc->base.mode,
						    crtc->config);
			DRM_DEBUG_KMS("[CRTC:%d] found active mode: ",
				      crtc->base.base.id);
			drm_mode_debug_printmodeline(&crtc->base.mode);
		}
	}

	/* HW state is read out, now we need to sanitize this mess. */
	for_each_intel_encoder(dev, encoder) {
		intel_sanitize_encoder(encoder);
	}

	for_each_pipe(dev_priv, pipe) {
		crtc = to_intel_crtc(dev_priv->pipe_to_crtc_mapping[pipe]);
		intel_sanitize_crtc(crtc);
		intel_dump_pipe_config(crtc, crtc->config,
				       "[setup_hw_state]");
	}

	intel_modeset_update_connector_atomic_state(dev);

	for (i = 0; i < dev_priv->num_shared_dpll; i++) {
		struct intel_shared_dpll *pll = &dev_priv->shared_dplls[i];

		if (!pll->on || pll->active)
			continue;

		DRM_DEBUG_KMS("%s enabled but not in use, disabling\n", pll->name);

		pll->disable(dev_priv, pll);
		pll->on = false;
	}

	if (IS_GEN9(dev))
		skl_wm_get_hw_state(dev);
	else if (HAS_PCH_SPLIT(dev))
		ilk_wm_get_hw_state(dev);

	if (force_restore) {
		i915_redisable_vga(dev);

		/*
		 * We need to use raw interfaces for restoring state to avoid
		 * checking (bogus) intermediate states.
		 */
		for_each_pipe(dev_priv, pipe) {
			struct drm_crtc *crtc =
				dev_priv->pipe_to_crtc_mapping[pipe];

			intel_crtc_restore_mode(crtc);
		}
	} else {
		intel_modeset_update_staged_output_state(dev);
	}

	intel_modeset_check_state(dev);
}

void intel_modeset_gem_init(struct drm_device *dev)
{
	struct drm_i915_private *dev_priv = dev->dev_private;
	struct drm_crtc *c;
	struct drm_i915_gem_object *obj;
	int ret;

	mutex_lock(&dev->struct_mutex);
	intel_init_gt_powersave(dev);
	mutex_unlock(&dev->struct_mutex);

	/*
	 * There may be no VBT; and if the BIOS enabled SSC we can
	 * just keep using it to avoid unnecessary flicker.  Whereas if the
	 * BIOS isn't using it, don't assume it will work even if the VBT
	 * indicates as much.
	 */
	if (HAS_PCH_IBX(dev) || HAS_PCH_CPT(dev))
		dev_priv->vbt.lvds_use_ssc = !!(I915_READ(PCH_DREF_CONTROL) &
						DREF_SSC1_ENABLE);

	intel_modeset_init_hw(dev);

	intel_setup_overlay(dev);

	/*
	 * Make sure any fbs we allocated at startup are properly
	 * pinned & fenced.  When we do the allocation it's too early
	 * for this.
	 */
	for_each_crtc(dev, c) {
		obj = intel_fb_obj(c->primary->fb);
		if (obj == NULL)
			continue;

		mutex_lock(&dev->struct_mutex);
		ret = intel_pin_and_fence_fb_obj(c->primary,
						 c->primary->fb,
						 c->primary->state,
						 NULL);
		mutex_unlock(&dev->struct_mutex);
		if (ret) {
			DRM_ERROR("failed to pin boot fb on pipe %d\n",
				  to_intel_crtc(c)->pipe);
			drm_framebuffer_unreference(c->primary->fb);
			c->primary->fb = NULL;
			update_state_fb(c->primary);
		}
	}

	intel_backlight_register(dev);
}

void intel_connector_unregister(struct intel_connector *intel_connector)
{
	struct drm_connector *connector = &intel_connector->base;

	intel_panel_destroy_backlight(connector);
	drm_connector_unregister(connector);
}

void intel_modeset_cleanup(struct drm_device *dev)
{
	struct drm_i915_private *dev_priv = dev->dev_private;
	struct drm_connector *connector;

	intel_disable_gt_powersave(dev);

	intel_backlight_unregister(dev);

	/*
	 * Interrupts and polling as the first thing to avoid creating havoc.
	 * Too much stuff here (turning of connectors, ...) would
	 * experience fancy races otherwise.
	 */
	intel_irq_uninstall(dev_priv);

	/*
	 * Due to the hpd irq storm handling the hotplug work can re-arm the
	 * poll handlers. Hence disable polling after hpd handling is shut down.
	 */
	drm_kms_helper_poll_fini(dev);

	mutex_lock(&dev->struct_mutex);

	intel_unregister_dsm_handler();

	intel_fbc_disable(dev);

	mutex_unlock(&dev->struct_mutex);

	/* flush any delayed tasks or pending work */
	flush_scheduled_work();

	/* destroy the backlight and sysfs files before encoders/connectors */
	list_for_each_entry(connector, &dev->mode_config.connector_list, head) {
		struct intel_connector *intel_connector;

		intel_connector = to_intel_connector(connector);
		intel_connector->unregister(intel_connector);
	}

	drm_mode_config_cleanup(dev);

	intel_cleanup_overlay(dev);

	mutex_lock(&dev->struct_mutex);
	intel_cleanup_gt_powersave(dev);
	mutex_unlock(&dev->struct_mutex);
}

/*
 * Return which encoder is currently attached for connector.
 */
struct drm_encoder *intel_best_encoder(struct drm_connector *connector)
{
	return &intel_attached_encoder(connector)->base;
}

void intel_connector_attach_encoder(struct intel_connector *connector,
				    struct intel_encoder *encoder)
{
	connector->encoder = encoder;
	drm_mode_connector_attach_encoder(&connector->base,
					  &encoder->base);
}

/*
 * set vga decode state - true == enable VGA decode
 */
int intel_modeset_vga_set_state(struct drm_device *dev, bool state)
{
	struct drm_i915_private *dev_priv = dev->dev_private;
	unsigned reg = INTEL_INFO(dev)->gen >= 6 ? SNB_GMCH_CTRL : INTEL_GMCH_CTRL;
	u16 gmch_ctrl;

	if (pci_read_config_word(dev_priv->bridge_dev, reg, &gmch_ctrl)) {
		DRM_ERROR("failed to read control word\n");
		return -EIO;
	}

	if (!!(gmch_ctrl & INTEL_GMCH_VGA_DISABLE) == !state)
		return 0;

	if (state)
		gmch_ctrl &= ~INTEL_GMCH_VGA_DISABLE;
	else
		gmch_ctrl |= INTEL_GMCH_VGA_DISABLE;

	if (pci_write_config_word(dev_priv->bridge_dev, reg, gmch_ctrl)) {
		DRM_ERROR("failed to write control word\n");
		return -EIO;
	}

	return 0;
}

struct intel_display_error_state {

	u32 power_well_driver;

	int num_transcoders;

	struct intel_cursor_error_state {
		u32 control;
		u32 position;
		u32 base;
		u32 size;
	} cursor[I915_MAX_PIPES];

	struct intel_pipe_error_state {
		bool power_domain_on;
		u32 source;
		u32 stat;
	} pipe[I915_MAX_PIPES];

	struct intel_plane_error_state {
		u32 control;
		u32 stride;
		u32 size;
		u32 pos;
		u32 addr;
		u32 surface;
		u32 tile_offset;
	} plane[I915_MAX_PIPES];

	struct intel_transcoder_error_state {
		bool power_domain_on;
		enum transcoder cpu_transcoder;

		u32 conf;

		u32 htotal;
		u32 hblank;
		u32 hsync;
		u32 vtotal;
		u32 vblank;
		u32 vsync;
	} transcoder[4];
};

struct intel_display_error_state *
intel_display_capture_error_state(struct drm_device *dev)
{
	struct drm_i915_private *dev_priv = dev->dev_private;
	struct intel_display_error_state *error;
	int transcoders[] = {
		TRANSCODER_A,
		TRANSCODER_B,
		TRANSCODER_C,
		TRANSCODER_EDP,
	};
	int i;

	if (INTEL_INFO(dev)->num_pipes == 0)
		return NULL;

	error = kzalloc(sizeof(*error), GFP_ATOMIC);
	if (error == NULL)
		return NULL;

	if (IS_HASWELL(dev) || IS_BROADWELL(dev))
		error->power_well_driver = I915_READ(HSW_PWR_WELL_DRIVER);

	for_each_pipe(dev_priv, i) {
		error->pipe[i].power_domain_on =
			__intel_display_power_is_enabled(dev_priv,
							 POWER_DOMAIN_PIPE(i));
		if (!error->pipe[i].power_domain_on)
			continue;

		error->cursor[i].control = I915_READ(CURCNTR(i));
		error->cursor[i].position = I915_READ(CURPOS(i));
		error->cursor[i].base = I915_READ(CURBASE(i));

		error->plane[i].control = I915_READ(DSPCNTR(i));
		error->plane[i].stride = I915_READ(DSPSTRIDE(i));
		if (INTEL_INFO(dev)->gen <= 3) {
			error->plane[i].size = I915_READ(DSPSIZE(i));
			error->plane[i].pos = I915_READ(DSPPOS(i));
		}
		if (INTEL_INFO(dev)->gen <= 7 && !IS_HASWELL(dev))
			error->plane[i].addr = I915_READ(DSPADDR(i));
		if (INTEL_INFO(dev)->gen >= 4) {
			error->plane[i].surface = I915_READ(DSPSURF(i));
			error->plane[i].tile_offset = I915_READ(DSPTILEOFF(i));
		}

		error->pipe[i].source = I915_READ(PIPESRC(i));

		if (HAS_GMCH_DISPLAY(dev))
			error->pipe[i].stat = I915_READ(PIPESTAT(i));
	}

	error->num_transcoders = INTEL_INFO(dev)->num_pipes;
	if (HAS_DDI(dev_priv->dev))
		error->num_transcoders++; /* Account for eDP. */

	for (i = 0; i < error->num_transcoders; i++) {
		enum transcoder cpu_transcoder = transcoders[i];

		error->transcoder[i].power_domain_on =
			__intel_display_power_is_enabled(dev_priv,
				POWER_DOMAIN_TRANSCODER(cpu_transcoder));
		if (!error->transcoder[i].power_domain_on)
			continue;

		error->transcoder[i].cpu_transcoder = cpu_transcoder;

		error->transcoder[i].conf = I915_READ(PIPECONF(cpu_transcoder));
		error->transcoder[i].htotal = I915_READ(HTOTAL(cpu_transcoder));
		error->transcoder[i].hblank = I915_READ(HBLANK(cpu_transcoder));
		error->transcoder[i].hsync = I915_READ(HSYNC(cpu_transcoder));
		error->transcoder[i].vtotal = I915_READ(VTOTAL(cpu_transcoder));
		error->transcoder[i].vblank = I915_READ(VBLANK(cpu_transcoder));
		error->transcoder[i].vsync = I915_READ(VSYNC(cpu_transcoder));
	}

	return error;
}

#define err_printf(e, ...) i915_error_printf(e, __VA_ARGS__)

void
intel_display_print_error_state(struct drm_i915_error_state_buf *m,
				struct drm_device *dev,
				struct intel_display_error_state *error)
{
	struct drm_i915_private *dev_priv = dev->dev_private;
	int i;

	if (!error)
		return;

	err_printf(m, "Num Pipes: %d\n", INTEL_INFO(dev)->num_pipes);
	if (IS_HASWELL(dev) || IS_BROADWELL(dev))
		err_printf(m, "PWR_WELL_CTL2: %08x\n",
			   error->power_well_driver);
	for_each_pipe(dev_priv, i) {
		err_printf(m, "Pipe [%d]:\n", i);
		err_printf(m, "  Power: %s\n",
			   error->pipe[i].power_domain_on ? "on" : "off");
		err_printf(m, "  SRC: %08x\n", error->pipe[i].source);
		err_printf(m, "  STAT: %08x\n", error->pipe[i].stat);

		err_printf(m, "Plane [%d]:\n", i);
		err_printf(m, "  CNTR: %08x\n", error->plane[i].control);
		err_printf(m, "  STRIDE: %08x\n", error->plane[i].stride);
		if (INTEL_INFO(dev)->gen <= 3) {
			err_printf(m, "  SIZE: %08x\n", error->plane[i].size);
			err_printf(m, "  POS: %08x\n", error->plane[i].pos);
		}
		if (INTEL_INFO(dev)->gen <= 7 && !IS_HASWELL(dev))
			err_printf(m, "  ADDR: %08x\n", error->plane[i].addr);
		if (INTEL_INFO(dev)->gen >= 4) {
			err_printf(m, "  SURF: %08x\n", error->plane[i].surface);
			err_printf(m, "  TILEOFF: %08x\n", error->plane[i].tile_offset);
		}

		err_printf(m, "Cursor [%d]:\n", i);
		err_printf(m, "  CNTR: %08x\n", error->cursor[i].control);
		err_printf(m, "  POS: %08x\n", error->cursor[i].position);
		err_printf(m, "  BASE: %08x\n", error->cursor[i].base);
	}

	for (i = 0; i < error->num_transcoders; i++) {
		err_printf(m, "CPU transcoder: %c\n",
			   transcoder_name(error->transcoder[i].cpu_transcoder));
		err_printf(m, "  Power: %s\n",
			   error->transcoder[i].power_domain_on ? "on" : "off");
		err_printf(m, "  CONF: %08x\n", error->transcoder[i].conf);
		err_printf(m, "  HTOTAL: %08x\n", error->transcoder[i].htotal);
		err_printf(m, "  HBLANK: %08x\n", error->transcoder[i].hblank);
		err_printf(m, "  HSYNC: %08x\n", error->transcoder[i].hsync);
		err_printf(m, "  VTOTAL: %08x\n", error->transcoder[i].vtotal);
		err_printf(m, "  VBLANK: %08x\n", error->transcoder[i].vblank);
		err_printf(m, "  VSYNC: %08x\n", error->transcoder[i].vsync);
	}
}

void intel_modeset_preclose(struct drm_device *dev, struct drm_file *file)
{
	struct intel_crtc *crtc;

	for_each_intel_crtc(dev, crtc) {
		struct intel_unpin_work *work;

		spin_lock_irq(&dev->event_lock);

		work = crtc->unpin_work;

		if (work && work->event &&
		    work->event->base.file_priv == file) {
			kfree(work->event);
			work->event = NULL;
		}

		spin_unlock_irq(&dev->event_lock);
	}
}<|MERGE_RESOLUTION|>--- conflicted
+++ resolved
@@ -11826,13 +11826,9 @@
 		goto encoder_retry;
 	}
 
-<<<<<<< HEAD
-	pipe_config->dither = pipe_config->pipe_bpp != base_bpp;
-=======
 	/* Dithering seems to not pass-through bits correctly when it should, so
 	 * only enable it on 6bpc panels. */
 	pipe_config->dither = pipe_config->pipe_bpp == 6*3;
->>>>>>> 9fe8ecca
 	DRM_DEBUG_KMS("plane bpp: %i, pipe bpp: %i, dithering: %i\n",
 		      base_bpp, pipe_config->pipe_bpp, pipe_config->dither);
 
@@ -12467,7 +12463,6 @@
 	pipe_config = intel_atomic_get_crtc_state(state, to_intel_crtc(crtc));
 	if (IS_ERR(pipe_config))
 		return pipe_config;
-<<<<<<< HEAD
 
 	if (!pipe_config->base.enable)
 		return pipe_config;
@@ -12476,16 +12471,6 @@
 	if (ret)
 		return ERR_PTR(ret);
 
-=======
-
-	if (!pipe_config->base.enable)
-		return pipe_config;
-
-	ret = intel_modeset_pipe_config(crtc, state, pipe_config);
-	if (ret)
-		return ERR_PTR(ret);
-
->>>>>>> 9fe8ecca
 	/* Check things that can only be changed through modeset */
 	if (pipe_config->has_audio !=
 	    to_intel_crtc(crtc)->config->has_audio)
@@ -12499,19 +12484,11 @@
 	 */
 
 	intel_dump_pipe_config(to_intel_crtc(crtc), pipe_config,"[modeset]");
-<<<<<<< HEAD
 
 	ret = drm_atomic_helper_check_planes(state->dev, state);
 	if (ret)
 		return ERR_PTR(ret);
 
-=======
-
-	ret = drm_atomic_helper_check_planes(state->dev, state);
-	if (ret)
-		return ERR_PTR(ret);
-
->>>>>>> 9fe8ecca
 	return pipe_config;
 }
 
@@ -12599,7 +12576,6 @@
 	struct drm_crtc_state *crtc_state;
 	int ret = 0;
 	int i;
-<<<<<<< HEAD
 
 	ret = __intel_set_mode_checks(state);
 	if (ret < 0)
@@ -12613,21 +12589,6 @@
 		if (!needs_modeset(crtc_state))
 			continue;
 
-=======
-
-	ret = __intel_set_mode_checks(state);
-	if (ret < 0)
-		return ret;
-
-	ret = drm_atomic_helper_prepare_planes(dev, state);
-	if (ret)
-		return ret;
-
-	for_each_crtc_in_state(state, crtc, crtc_state, i) {
-		if (!needs_modeset(crtc_state))
-			continue;
-
->>>>>>> 9fe8ecca
 		if (!crtc_state->enable) {
 			if (crtc->state->enable)
 				intel_crtc_disable(crtc);
@@ -12664,20 +12625,6 @@
 	 * old state now. */
 
 	modeset_update_crtc_power_domains(state);
-<<<<<<< HEAD
-
-	drm_atomic_helper_commit_planes(dev, state);
-
-	/* Now enable the clocks, plane, pipe, and connectors that we set up. */
-	for_each_crtc_in_state(state, crtc, crtc_state, i) {
-		if (!needs_modeset(crtc->state) || !crtc->state->enable)
-			continue;
-
-		update_scanline_offset(to_intel_crtc(crtc));
-
-		dev_priv->display.crtc_enable(crtc);
-		intel_crtc_enable_planes(crtc);
-=======
 
 	/* Now enable the clocks, plane, pipe, and connectors that we set up. */
 	for_each_crtc_in_state(state, crtc, crtc_state, i) {
@@ -12690,7 +12637,6 @@
 
 		dev_priv->display.crtc_enable(crtc);
 		drm_atomic_helper_commit_planes_on_crtc(crtc_state);
->>>>>>> 9fe8ecca
 	}
 
 	/* FIXME: add subpixel order */
@@ -12881,7 +12827,6 @@
 
 			continue;
 		}
-<<<<<<< HEAD
 
 		if (intel_connector_in_mode_set(connector, set)) {
 			struct drm_crtc *crtc = connector->base.state->crtc;
@@ -12895,21 +12840,6 @@
 					return PTR_ERR(crtc_state);
 			}
 
-=======
-
-		if (intel_connector_in_mode_set(connector, set)) {
-			struct drm_crtc *crtc = connector->base.state->crtc;
-
-			/* If this connector was in a previous crtc, add it
-			 * to the state. We might need to disable it. */
-			if (crtc) {
-				crtc_state =
-					drm_atomic_get_crtc_state(state, crtc);
-				if (IS_ERR(crtc_state))
-					return PTR_ERR(crtc_state);
-			}
-
->>>>>>> 9fe8ecca
 			ret = drm_atomic_set_crtc_for_connector(connector_state,
 								set->crtc);
 			if (ret)
@@ -12926,7 +12856,6 @@
 			connector->base.base.id,
 			connector->base.name,
 			connector_state->crtc->base.id);
-<<<<<<< HEAD
 
 		if (connector_state->best_encoder != &connector->encoder->base)
 			connector->encoder =
@@ -12964,60 +12893,11 @@
 	return 0;
 }
 
-static bool primary_plane_visible(struct drm_crtc *crtc)
-{
-	struct intel_plane_state *plane_state =
-		to_intel_plane_state(crtc->primary->state);
-
-	return plane_state->visible;
-=======
-
-		if (connector_state->best_encoder != &connector->encoder->base)
-			connector->encoder =
-				to_intel_encoder(connector_state->best_encoder);
-	}
-
-	for_each_crtc_in_state(state, crtc, crtc_state, i) {
-		bool has_connectors;
-
-		ret = drm_atomic_add_affected_connectors(state, crtc);
-		if (ret)
-			return ret;
-
-		has_connectors = !!drm_atomic_connectors_for_crtc(state, crtc);
-		if (has_connectors != crtc_state->enable)
-			crtc_state->enable =
-			crtc_state->active = has_connectors;
-	}
-
-	ret = intel_modeset_setup_plane_state(state, set->crtc, set->mode,
-					      set->fb, set->x, set->y);
-	if (ret)
-		return ret;
-
-	crtc_state = drm_atomic_get_crtc_state(state, set->crtc);
-	if (IS_ERR(crtc_state))
-		return PTR_ERR(crtc_state);
-
-	if (set->mode)
-		drm_mode_copy(&crtc_state->mode, set->mode);
-
-	if (set->num_connectors)
-		crtc_state->active = true;
-
-	return 0;
->>>>>>> 9fe8ecca
-}
-
 static int intel_crtc_set_config(struct drm_mode_set *set)
 {
 	struct drm_device *dev;
 	struct drm_atomic_state *state = NULL;
 	struct intel_crtc_state *pipe_config;
-<<<<<<< HEAD
-	bool primary_plane_was_visible;
-=======
->>>>>>> 9fe8ecca
 	int ret;
 
 	BUG_ON(!set);
@@ -13056,41 +12936,7 @@
 
 	intel_update_pipe_size(to_intel_crtc(set->crtc));
 
-<<<<<<< HEAD
-	primary_plane_was_visible = primary_plane_visible(set->crtc);
-
 	ret = intel_set_mode_with_config(set->crtc, pipe_config, true);
-
-	if (ret == 0 &&
-	    pipe_config->base.enable &&
-	    pipe_config->base.planes_changed &&
-	    !needs_modeset(&pipe_config->base)) {
-		struct intel_crtc *intel_crtc = to_intel_crtc(set->crtc);
-
-		/*
-		 * We need to make sure the primary plane is re-enabled if it
-		 * has previously been turned off.
-		 */
-		if (ret == 0 && !primary_plane_was_visible &&
-		    primary_plane_visible(set->crtc)) {
-			WARN_ON(!intel_crtc->active);
-			intel_post_enable_primary(set->crtc);
-		}
-
-		/*
-		 * In the fastboot case this may be our only check of the
-		 * state after boot.  It would be better to only do it on
-		 * the first update, but we don't have a nice way of doing that
-		 * (and really, set_config isn't used much for high freq page
-		 * flipping, so increasing its cost here shouldn't be a big
-		 * deal).
-		 */
-		if (i915.fastboot && ret == 0)
-			intel_modeset_check_state(set->crtc->dev);
-	}
-=======
-	ret = intel_set_mode_with_config(set->crtc, pipe_config, true);
->>>>>>> 9fe8ecca
 
 	if (ret) {
 		DRM_DEBUG_KMS("failed to set mode on [CRTC:%d], err = %d\n",
@@ -13437,13 +13283,10 @@
 		if (!state->visible || !fb)
 			intel_crtc->atomic.disable_ips = true;
 
-<<<<<<< HEAD
-=======
 		if (!state->visible && old_state->visible &&
 		    crtc_state && !needs_modeset(&crtc_state->base))
 			intel_crtc->atomic.pre_disable_primary = true;
 
->>>>>>> 9fe8ecca
 		intel_crtc->atomic.fb_bits |=
 			INTEL_FRONTBUFFER_PRIMARY(intel_crtc->pipe);
 
