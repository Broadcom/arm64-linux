--- conflicted
+++ resolved
@@ -583,12 +583,8 @@
 	/* Restart the work queue in case no characters kick it off. Safe if
 	   already running */
 	tty_buffer_restart_work(tty->port);
-<<<<<<< HEAD
-
-=======
 err:
 	tty_ldisc_put(new_ldisc);	/* drop the extra reference */
->>>>>>> 50220dea
 	tty_unlock(tty);
 	return retval;
 }
