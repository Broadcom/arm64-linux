--- conflicted
+++ resolved
@@ -96,13 +96,10 @@
 #define SLC_CTRL_BUSY		0x100
 #define SLC_CTRL_RGN_OP_INV	0x200
 
-<<<<<<< HEAD
-=======
 /* IO coherency related Auxiliary registers */
 #define ARC_REG_IO_COH_ENABLE	0x500
 #define ARC_REG_IO_COH_PARTIAL	0x501
 #define ARC_REG_IO_COH_AP0_BASE	0x508
 #define ARC_REG_IO_COH_AP0_SIZE	0x509
 
->>>>>>> 9fe8ecca
 #endif /* _ASM_CACHE_H */