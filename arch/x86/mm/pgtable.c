#include <linux/mm.h>
#include <linux/gfp.h>
#include <asm/pgalloc.h>
#include <asm/pgtable.h>
#include <asm/tlb.h>
#include <asm/fixmap.h>
#include <asm/mtrr.h>

#define PGALLOC_GFP GFP_KERNEL | __GFP_NOTRACK | __GFP_REPEAT | __GFP_ZERO

#ifdef CONFIG_HIGHPTE
#define PGALLOC_USER_GFP __GFP_HIGHMEM
#else
#define PGALLOC_USER_GFP 0
#endif

gfp_t __userpte_alloc_gfp = PGALLOC_GFP | PGALLOC_USER_GFP;

pte_t *pte_alloc_one_kernel(struct mm_struct *mm, unsigned long address)
{
	return (pte_t *)__get_free_page(PGALLOC_GFP);
}

pgtable_t pte_alloc_one(struct mm_struct *mm, unsigned long address)
{
	struct page *pte;

	pte = alloc_pages(__userpte_alloc_gfp, 0);
	if (!pte)
		return NULL;
	if (!pgtable_page_ctor(pte)) {
		__free_page(pte);
		return NULL;
	}
	return pte;
}

static int __init setup_userpte(char *arg)
{
	if (!arg)
		return -EINVAL;

	/*
	 * "userpte=nohigh" disables allocation of user pagetables in
	 * high memory.
	 */
	if (strcmp(arg, "nohigh") == 0)
		__userpte_alloc_gfp &= ~__GFP_HIGHMEM;
	else
		return -EINVAL;
	return 0;
}
early_param("userpte", setup_userpte);

void ___pte_free_tlb(struct mmu_gather *tlb, struct page *pte)
{
	pgtable_page_dtor(pte);
	paravirt_release_pte(page_to_pfn(pte));
	tlb_remove_page(tlb, pte);
}

#if CONFIG_PGTABLE_LEVELS > 2
void ___pmd_free_tlb(struct mmu_gather *tlb, pmd_t *pmd)
{
	struct page *page = virt_to_page(pmd);
	paravirt_release_pmd(__pa(pmd) >> PAGE_SHIFT);
	/*
	 * NOTE! For PAE, any changes to the top page-directory-pointer-table
	 * entries need a full cr3 reload to flush.
	 */
#ifdef CONFIG_X86_PAE
	tlb->need_flush_all = 1;
#endif
	pgtable_pmd_page_dtor(page);
	tlb_remove_page(tlb, page);
}

#if CONFIG_PGTABLE_LEVELS > 3
void ___pud_free_tlb(struct mmu_gather *tlb, pud_t *pud)
{
	paravirt_release_pud(__pa(pud) >> PAGE_SHIFT);
	tlb_remove_page(tlb, virt_to_page(pud));
}
#endif	/* CONFIG_PGTABLE_LEVELS > 3 */
#endif	/* CONFIG_PGTABLE_LEVELS > 2 */

static inline void pgd_list_add(pgd_t *pgd)
{
	struct page *page = virt_to_page(pgd);

	list_add(&page->lru, &pgd_list);
}

static inline void pgd_list_del(pgd_t *pgd)
{
	struct page *page = virt_to_page(pgd);

	list_del(&page->lru);
}

#define UNSHARED_PTRS_PER_PGD				\
	(SHARED_KERNEL_PMD ? KERNEL_PGD_BOUNDARY : PTRS_PER_PGD)


static void pgd_set_mm(pgd_t *pgd, struct mm_struct *mm)
{
	BUILD_BUG_ON(sizeof(virt_to_page(pgd)->index) < sizeof(mm));
	virt_to_page(pgd)->index = (pgoff_t)mm;
}

struct mm_struct *pgd_page_get_mm(struct page *page)
{
	return (struct mm_struct *)page->index;
}

static void pgd_ctor(struct mm_struct *mm, pgd_t *pgd)
{
	/* If the pgd points to a shared pagetable level (either the
	   ptes in non-PAE, or shared PMD in PAE), then just copy the
	   references from swapper_pg_dir. */
	if (CONFIG_PGTABLE_LEVELS == 2 ||
	    (CONFIG_PGTABLE_LEVELS == 3 && SHARED_KERNEL_PMD) ||
	    CONFIG_PGTABLE_LEVELS == 4) {
		clone_pgd_range(pgd + KERNEL_PGD_BOUNDARY,
				swapper_pg_dir + KERNEL_PGD_BOUNDARY,
				KERNEL_PGD_PTRS);
	}

	/* list required to sync kernel mapping updates */
	if (!SHARED_KERNEL_PMD) {
		pgd_set_mm(pgd, mm);
		pgd_list_add(pgd);
	}
}

static void pgd_dtor(pgd_t *pgd)
{
	if (SHARED_KERNEL_PMD)
		return;

	spin_lock(&pgd_lock);
	pgd_list_del(pgd);
	spin_unlock(&pgd_lock);
}

/*
 * List of all pgd's needed for non-PAE so it can invalidate entries
 * in both cached and uncached pgd's; not needed for PAE since the
 * kernel pmd is shared. If PAE were not to share the pmd a similar
 * tactic would be needed. This is essentially codepath-based locking
 * against pageattr.c; it is the unique case in which a valid change
 * of kernel pagetables can't be lazily synchronized by vmalloc faults.
 * vmalloc faults work because attached pagetables are never freed.
 * -- nyc
 */

#ifdef CONFIG_X86_PAE
/*
 * In PAE mode, we need to do a cr3 reload (=tlb flush) when
 * updating the top-level pagetable entries to guarantee the
 * processor notices the update.  Since this is expensive, and
 * all 4 top-level entries are used almost immediately in a
 * new process's life, we just pre-populate them here.
 *
 * Also, if we're in a paravirt environment where the kernel pmd is
 * not shared between pagetables (!SHARED_KERNEL_PMDS), we allocate
 * and initialize the kernel pmds here.
 */
#define PREALLOCATED_PMDS	UNSHARED_PTRS_PER_PGD

void pud_populate(struct mm_struct *mm, pud_t *pudp, pmd_t *pmd)
{
	paravirt_alloc_pmd(mm, __pa(pmd) >> PAGE_SHIFT);

	/* Note: almost everything apart from _PAGE_PRESENT is
	   reserved at the pmd (PDPT) level. */
	set_pud(pudp, __pud(__pa(pmd) | _PAGE_PRESENT));

	/*
	 * According to Intel App note "TLBs, Paging-Structure Caches,
	 * and Their Invalidation", April 2007, document 317080-001,
	 * section 8.1: in PAE mode we explicitly have to flush the
	 * TLB via cr3 if the top-level pgd is changed...
	 */
	flush_tlb_mm(mm);
}
#else  /* !CONFIG_X86_PAE */

/* No need to prepopulate any pagetable entries in non-PAE modes. */
#define PREALLOCATED_PMDS	0

#endif	/* CONFIG_X86_PAE */

static void free_pmds(struct mm_struct *mm, pmd_t *pmds[])
{
	int i;

	for(i = 0; i < PREALLOCATED_PMDS; i++)
		if (pmds[i]) {
			pgtable_pmd_page_dtor(virt_to_page(pmds[i]));
			free_page((unsigned long)pmds[i]);
			mm_dec_nr_pmds(mm);
		}
}

static int preallocate_pmds(struct mm_struct *mm, pmd_t *pmds[])
{
	int i;
	bool failed = false;

	for(i = 0; i < PREALLOCATED_PMDS; i++) {
		pmd_t *pmd = (pmd_t *)__get_free_page(PGALLOC_GFP);
		if (!pmd)
			failed = true;
		if (pmd && !pgtable_pmd_page_ctor(virt_to_page(pmd))) {
			free_page((unsigned long)pmd);
			pmd = NULL;
			failed = true;
		}
		if (pmd)
			mm_inc_nr_pmds(mm);
		pmds[i] = pmd;
	}

	if (failed) {
		free_pmds(mm, pmds);
		return -ENOMEM;
	}

	return 0;
}

/*
 * Mop up any pmd pages which may still be attached to the pgd.
 * Normally they will be freed by munmap/exit_mmap, but any pmd we
 * preallocate which never got a corresponding vma will need to be
 * freed manually.
 */
static void pgd_mop_up_pmds(struct mm_struct *mm, pgd_t *pgdp)
{
	int i;

	for(i = 0; i < PREALLOCATED_PMDS; i++) {
		pgd_t pgd = pgdp[i];

		if (pgd_val(pgd) != 0) {
			pmd_t *pmd = (pmd_t *)pgd_page_vaddr(pgd);

			pgdp[i] = native_make_pgd(0);

			paravirt_release_pmd(pgd_val(pgd) >> PAGE_SHIFT);
			pmd_free(mm, pmd);
			mm_dec_nr_pmds(mm);
		}
	}
}

static void pgd_prepopulate_pmd(struct mm_struct *mm, pgd_t *pgd, pmd_t *pmds[])
{
	pud_t *pud;
	int i;

	if (PREALLOCATED_PMDS == 0) /* Work around gcc-3.4.x bug */
		return;

	pud = pud_offset(pgd, 0);

	for (i = 0; i < PREALLOCATED_PMDS; i++, pud++) {
		pmd_t *pmd = pmds[i];

		if (i >= KERNEL_PGD_BOUNDARY)
			memcpy(pmd, (pmd_t *)pgd_page_vaddr(swapper_pg_dir[i]),
			       sizeof(pmd_t) * PTRS_PER_PMD);

		pud_populate(mm, pud, pmd);
	}
}

/*
 * Xen paravirt assumes pgd table should be in one page. 64 bit kernel also
 * assumes that pgd should be in one page.
 *
 * But kernel with PAE paging that is not running as a Xen domain
 * only needs to allocate 32 bytes for pgd instead of one page.
 */
#ifdef CONFIG_X86_PAE

#include <linux/slab.h>

#define PGD_SIZE	(PTRS_PER_PGD * sizeof(pgd_t))
#define PGD_ALIGN	32

static struct kmem_cache *pgd_cache;

static int __init pgd_cache_init(void)
{
	/*
	 * When PAE kernel is running as a Xen domain, it does not use
	 * shared kernel pmd. And this requires a whole page for pgd.
	 */
	if (!SHARED_KERNEL_PMD)
		return 0;

	/*
	 * when PAE kernel is not running as a Xen domain, it uses
	 * shared kernel pmd. Shared kernel pmd does not require a whole
	 * page for pgd. We are able to just allocate a 32-byte for pgd.
	 * During boot time, we create a 32-byte slab for pgd table allocation.
	 */
	pgd_cache = kmem_cache_create("pgd_cache", PGD_SIZE, PGD_ALIGN,
				      SLAB_PANIC, NULL);
	if (!pgd_cache)
		return -ENOMEM;

	return 0;
}
core_initcall(pgd_cache_init);

static inline pgd_t *_pgd_alloc(void)
{
	/*
	 * If no SHARED_KERNEL_PMD, PAE kernel is running as a Xen domain.
	 * We allocate one page for pgd.
	 */
	if (!SHARED_KERNEL_PMD)
		return (pgd_t *)__get_free_page(PGALLOC_GFP);

	/*
	 * Now PAE kernel is not running as a Xen domain. We can allocate
	 * a 32-byte slab for pgd to save memory space.
	 */
	return kmem_cache_alloc(pgd_cache, PGALLOC_GFP);
}

static inline void _pgd_free(pgd_t *pgd)
{
	if (!SHARED_KERNEL_PMD)
		free_page((unsigned long)pgd);
	else
		kmem_cache_free(pgd_cache, pgd);
}
#else
static inline pgd_t *_pgd_alloc(void)
{
	return (pgd_t *)__get_free_page(PGALLOC_GFP);
}

static inline void _pgd_free(pgd_t *pgd)
{
	free_page((unsigned long)pgd);
}
#endif /* CONFIG_X86_PAE */

pgd_t *pgd_alloc(struct mm_struct *mm)
{
	pgd_t *pgd;
	pmd_t *pmds[PREALLOCATED_PMDS];

	pgd = _pgd_alloc();

	if (pgd == NULL)
		goto out;

	mm->pgd = pgd;

	if (preallocate_pmds(mm, pmds) != 0)
		goto out_free_pgd;

	if (paravirt_pgd_alloc(mm) != 0)
		goto out_free_pmds;

	/*
	 * Make sure that pre-populating the pmds is atomic with
	 * respect to anything walking the pgd_list, so that they
	 * never see a partially populated pgd.
	 */
	spin_lock(&pgd_lock);

	pgd_ctor(mm, pgd);
	pgd_prepopulate_pmd(mm, pgd, pmds);

	spin_unlock(&pgd_lock);

	return pgd;

out_free_pmds:
	free_pmds(mm, pmds);
out_free_pgd:
	_pgd_free(pgd);
out:
	return NULL;
}

void pgd_free(struct mm_struct *mm, pgd_t *pgd)
{
	pgd_mop_up_pmds(mm, pgd);
	pgd_dtor(pgd);
	paravirt_pgd_free(mm, pgd);
	_pgd_free(pgd);
}

/*
 * Used to set accessed or dirty bits in the page table entries
 * on other architectures. On x86, the accessed and dirty bits
 * are tracked by hardware. However, do_wp_page calls this function
 * to also make the pte writeable at the same time the dirty bit is
 * set. In that case we do actually need to write the PTE.
 */
int ptep_set_access_flags(struct vm_area_struct *vma,
			  unsigned long address, pte_t *ptep,
			  pte_t entry, int dirty)
{
	int changed = !pte_same(*ptep, entry);

	if (changed && dirty) {
		*ptep = entry;
		pte_update_defer(vma->vm_mm, address, ptep);
	}

	return changed;
}

#ifdef CONFIG_TRANSPARENT_HUGEPAGE
int pmdp_set_access_flags(struct vm_area_struct *vma,
			  unsigned long address, pmd_t *pmdp,
			  pmd_t entry, int dirty)
{
	int changed = !pmd_same(*pmdp, entry);

	VM_BUG_ON(address & ~HPAGE_PMD_MASK);

	if (changed && dirty) {
		*pmdp = entry;
		pmd_update_defer(vma->vm_mm, address, pmdp);
		/*
		 * We had a write-protection fault here and changed the pmd
		 * to to more permissive. No need to flush the TLB for that,
		 * #PF is architecturally guaranteed to do that and in the
		 * worst-case we'll generate a spurious fault.
		 */
	}

	return changed;
}
#endif

int ptep_test_and_clear_young(struct vm_area_struct *vma,
			      unsigned long addr, pte_t *ptep)
{
	int ret = 0;

	if (pte_young(*ptep))
		ret = test_and_clear_bit(_PAGE_BIT_ACCESSED,
					 (unsigned long *) &ptep->pte);

	if (ret)
		pte_update(vma->vm_mm, addr, ptep);

	return ret;
}

#ifdef CONFIG_TRANSPARENT_HUGEPAGE
int pmdp_test_and_clear_young(struct vm_area_struct *vma,
			      unsigned long addr, pmd_t *pmdp)
{
	int ret = 0;

	if (pmd_young(*pmdp))
		ret = test_and_clear_bit(_PAGE_BIT_ACCESSED,
					 (unsigned long *)pmdp);

	if (ret)
		pmd_update(vma->vm_mm, addr, pmdp);

	return ret;
}
#endif

int ptep_clear_flush_young(struct vm_area_struct *vma,
			   unsigned long address, pte_t *ptep)
{
	/*
	 * On x86 CPUs, clearing the accessed bit without a TLB flush
	 * doesn't cause data corruption. [ It could cause incorrect
	 * page aging and the (mistaken) reclaim of hot pages, but the
	 * chance of that should be relatively low. ]
	 *
	 * So as a performance optimization don't flush the TLB when
	 * clearing the accessed bit, it will eventually be flushed by
	 * a context switch or a VM operation anyway. [ In the rare
	 * event of it not getting flushed for a long time the delay
	 * shouldn't really matter because there's no real memory
	 * pressure for swapout to react to. ]
	 */
	return ptep_test_and_clear_young(vma, address, ptep);
}

#ifdef CONFIG_TRANSPARENT_HUGEPAGE
int pmdp_clear_flush_young(struct vm_area_struct *vma,
			   unsigned long address, pmd_t *pmdp)
{
	int young;

	VM_BUG_ON(address & ~HPAGE_PMD_MASK);

	young = pmdp_test_and_clear_young(vma, address, pmdp);
	if (young)
		flush_tlb_range(vma, address, address + HPAGE_PMD_SIZE);

	return young;
}

void pmdp_splitting_flush(struct vm_area_struct *vma,
			  unsigned long address, pmd_t *pmdp)
{
	int set;
	VM_BUG_ON(address & ~HPAGE_PMD_MASK);
	set = !test_and_set_bit(_PAGE_BIT_SPLITTING,
				(unsigned long *)pmdp);
	if (set) {
		pmd_update(vma->vm_mm, address, pmdp);
		/* need tlb flush only to serialize against gup-fast */
		flush_tlb_range(vma, address, address + HPAGE_PMD_SIZE);
	}
}
#endif

/**
 * reserve_top_address - reserves a hole in the top of kernel address space
 * @reserve - size of hole to reserve
 *
 * Can be used to relocate the fixmap area and poke a hole in the top
 * of kernel address space to make room for a hypervisor.
 */
void __init reserve_top_address(unsigned long reserve)
{
#ifdef CONFIG_X86_32
	BUG_ON(fixmaps_set > 0);
	__FIXADDR_TOP = round_down(-reserve, 1 << PMD_SHIFT) - PAGE_SIZE;
	printk(KERN_INFO "Reserving virtual address space above 0x%08lx (rounded to 0x%08lx)\n",
	       -reserve, __FIXADDR_TOP + PAGE_SIZE);
#endif
}

int fixmaps_set;

void __native_set_fixmap(enum fixed_addresses idx, pte_t pte)
{
	unsigned long address = __fix_to_virt(idx);

	if (idx >= __end_of_fixed_addresses) {
		BUG();
		return;
	}
	set_pte_vaddr(address, pte);
	fixmaps_set++;
}

void native_set_fixmap(enum fixed_addresses idx, phys_addr_t phys,
		       pgprot_t flags)
{
	__native_set_fixmap(idx, pfn_pte(phys >> PAGE_SHIFT, flags));
}

#ifdef CONFIG_HAVE_ARCH_HUGE_VMAP
<<<<<<< HEAD
int pud_set_huge(pud_t *pud, phys_addr_t addr, pgprot_t prot)
{
	u8 mtrr;

	/*
	 * Do not use a huge page when the range is covered by non-WB type
	 * of MTRRs.
	 */
	mtrr = mtrr_type_lookup(addr, addr + PUD_SIZE);
	if ((mtrr != MTRR_TYPE_WRBACK) && (mtrr != 0xFF))
=======
/**
 * pud_set_huge - setup kernel PUD mapping
 *
 * MTRRs can override PAT memory types with 4KiB granularity. Therefore, this
 * function sets up a huge page only if any of the following conditions are met:
 *
 * - MTRRs are disabled, or
 *
 * - MTRRs are enabled and the range is completely covered by a single MTRR, or
 *
 * - MTRRs are enabled and the corresponding MTRR memory type is WB, which
 *   has no effect on the requested PAT memory type.
 *
 * Callers should try to decrease page size (1GB -> 2MB -> 4K) if the bigger
 * page mapping attempt fails.
 *
 * Returns 1 on success and 0 on failure.
 */
int pud_set_huge(pud_t *pud, phys_addr_t addr, pgprot_t prot)
{
	u8 mtrr, uniform;

	mtrr = mtrr_type_lookup(addr, addr + PUD_SIZE, &uniform);
	if ((mtrr != MTRR_TYPE_INVALID) && (!uniform) &&
	    (mtrr != MTRR_TYPE_WRBACK))
>>>>>>> 4b8a8262
		return 0;

	prot = pgprot_4k_2_large(prot);

	set_pte((pte_t *)pud, pfn_pte(
		(u64)addr >> PAGE_SHIFT,
		__pgprot(pgprot_val(prot) | _PAGE_PSE)));

	return 1;
}

<<<<<<< HEAD
int pmd_set_huge(pmd_t *pmd, phys_addr_t addr, pgprot_t prot)
{
	u8 mtrr;

	/*
	 * Do not use a huge page when the range is covered by non-WB type
	 * of MTRRs.
	 */
	mtrr = mtrr_type_lookup(addr, addr + PMD_SIZE);
	if ((mtrr != MTRR_TYPE_WRBACK) && (mtrr != 0xFF))
		return 0;
=======
/**
 * pmd_set_huge - setup kernel PMD mapping
 *
 * See text over pud_set_huge() above.
 *
 * Returns 1 on success and 0 on failure.
 */
int pmd_set_huge(pmd_t *pmd, phys_addr_t addr, pgprot_t prot)
{
	u8 mtrr, uniform;

	mtrr = mtrr_type_lookup(addr, addr + PMD_SIZE, &uniform);
	if ((mtrr != MTRR_TYPE_INVALID) && (!uniform) &&
	    (mtrr != MTRR_TYPE_WRBACK)) {
		pr_warn_once("%s: Cannot satisfy [mem %#010llx-%#010llx] with a huge-page mapping due to MTRR override.\n",
			     __func__, addr, addr + PMD_SIZE);
		return 0;
	}
>>>>>>> 4b8a8262

	prot = pgprot_4k_2_large(prot);

	set_pte((pte_t *)pmd, pfn_pte(
		(u64)addr >> PAGE_SHIFT,
		__pgprot(pgprot_val(prot) | _PAGE_PSE)));

	return 1;
}

<<<<<<< HEAD
=======
/**
 * pud_clear_huge - clear kernel PUD mapping when it is set
 *
 * Returns 1 on success and 0 on failure (no PUD map is found).
 */
>>>>>>> 4b8a8262
int pud_clear_huge(pud_t *pud)
{
	if (pud_large(*pud)) {
		pud_clear(pud);
		return 1;
	}

	return 0;
}

<<<<<<< HEAD
=======
/**
 * pmd_clear_huge - clear kernel PMD mapping when it is set
 *
 * Returns 1 on success and 0 on failure (no PMD map is found).
 */
>>>>>>> 4b8a8262
int pmd_clear_huge(pmd_t *pmd)
{
	if (pmd_large(*pmd)) {
		pmd_clear(pmd);
		return 1;
	}

	return 0;
}
#endif	/* CONFIG_HAVE_ARCH_HUGE_VMAP */<|MERGE_RESOLUTION|>--- conflicted
+++ resolved
@@ -563,18 +563,6 @@
 }
 
 #ifdef CONFIG_HAVE_ARCH_HUGE_VMAP
-<<<<<<< HEAD
-int pud_set_huge(pud_t *pud, phys_addr_t addr, pgprot_t prot)
-{
-	u8 mtrr;
-
-	/*
-	 * Do not use a huge page when the range is covered by non-WB type
-	 * of MTRRs.
-	 */
-	mtrr = mtrr_type_lookup(addr, addr + PUD_SIZE);
-	if ((mtrr != MTRR_TYPE_WRBACK) && (mtrr != 0xFF))
-=======
 /**
  * pud_set_huge - setup kernel PUD mapping
  *
@@ -600,7 +588,6 @@
 	mtrr = mtrr_type_lookup(addr, addr + PUD_SIZE, &uniform);
 	if ((mtrr != MTRR_TYPE_INVALID) && (!uniform) &&
 	    (mtrr != MTRR_TYPE_WRBACK))
->>>>>>> 4b8a8262
 		return 0;
 
 	prot = pgprot_4k_2_large(prot);
@@ -612,19 +599,6 @@
 	return 1;
 }
 
-<<<<<<< HEAD
-int pmd_set_huge(pmd_t *pmd, phys_addr_t addr, pgprot_t prot)
-{
-	u8 mtrr;
-
-	/*
-	 * Do not use a huge page when the range is covered by non-WB type
-	 * of MTRRs.
-	 */
-	mtrr = mtrr_type_lookup(addr, addr + PMD_SIZE);
-	if ((mtrr != MTRR_TYPE_WRBACK) && (mtrr != 0xFF))
-		return 0;
-=======
 /**
  * pmd_set_huge - setup kernel PMD mapping
  *
@@ -643,7 +617,6 @@
 			     __func__, addr, addr + PMD_SIZE);
 		return 0;
 	}
->>>>>>> 4b8a8262
 
 	prot = pgprot_4k_2_large(prot);
 
@@ -654,14 +627,11 @@
 	return 1;
 }
 
-<<<<<<< HEAD
-=======
 /**
  * pud_clear_huge - clear kernel PUD mapping when it is set
  *
  * Returns 1 on success and 0 on failure (no PUD map is found).
  */
->>>>>>> 4b8a8262
 int pud_clear_huge(pud_t *pud)
 {
 	if (pud_large(*pud)) {
@@ -672,14 +642,11 @@
 	return 0;
 }
 
-<<<<<<< HEAD
-=======
 /**
  * pmd_clear_huge - clear kernel PMD mapping when it is set
  *
  * Returns 1 on success and 0 on failure (no PMD map is found).
  */
->>>>>>> 4b8a8262
 int pmd_clear_huge(pmd_t *pmd)
 {
 	if (pmd_large(*pmd)) {
