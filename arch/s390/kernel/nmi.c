/*
 *   Machine check handler
 *
 *    Copyright IBM Corp. 2000, 2009
 *    Author(s): Ingo Adlung <adlung@de.ibm.com>,
 *		 Martin Schwidefsky <schwidefsky@de.ibm.com>,
 *		 Cornelia Huck <cornelia.huck@de.ibm.com>,
 *		 Heiko Carstens <heiko.carstens@de.ibm.com>,
 */

#include <linux/kernel_stat.h>
#include <linux/init.h>
#include <linux/errno.h>
#include <linux/hardirq.h>
#include <linux/time.h>
#include <linux/module.h>
#include <asm/lowcore.h>
#include <asm/smp.h>
#include <asm/etr.h>
#include <asm/cputime.h>
#include <asm/nmi.h>
#include <asm/crw.h>
#include <asm/switch_to.h>
<<<<<<< HEAD
=======
#include <asm/fpu-internal.h>
>>>>>>> 9fe8ecca
#include <asm/ctl_reg.h>

struct mcck_struct {
	int kill_task;
	int channel_report;
	int warning;
	unsigned long long mcck_code;
};

static DEFINE_PER_CPU(struct mcck_struct, cpu_mcck);

static void s390_handle_damage(char *msg)
{
	smp_send_stop();
	disabled_wait((unsigned long) __builtin_return_address(0));
	while (1);
}

/*
 * Main machine check handler function. Will be called with interrupts enabled
 * or disabled and machine checks enabled or disabled.
 */
void s390_handle_mcck(void)
{
	unsigned long flags;
	struct mcck_struct mcck;

	/*
	 * Disable machine checks and get the current state of accumulated
	 * machine checks. Afterwards delete the old state and enable machine
	 * checks again.
	 */
	local_irq_save(flags);
	local_mcck_disable();
	mcck = *this_cpu_ptr(&cpu_mcck);
	memset(this_cpu_ptr(&cpu_mcck), 0, sizeof(mcck));
	clear_cpu_flag(CIF_MCCK_PENDING);
	local_mcck_enable();
	local_irq_restore(flags);

	if (mcck.channel_report)
		crw_handle_channel_report();
	/*
	 * A warning may remain for a prolonged period on the bare iron.
	 * (actually until the machine is powered off, or the problem is gone)
	 * So we just stop listening for the WARNING MCH and avoid continuously
	 * being interrupted.  One caveat is however, that we must do this per
	 * processor and cannot use the smp version of ctl_clear_bit().
	 * On VM we only get one interrupt per virtally presented machinecheck.
	 * Though one suffices, we may get one interrupt per (virtual) cpu.
	 */
	if (mcck.warning) {	/* WARNING pending ? */
		static int mchchk_wng_posted = 0;

		/* Use single cpu clear, as we cannot handle smp here. */
		__ctl_clear_bit(14, 24);	/* Disable WARNING MCH */
		if (xchg(&mchchk_wng_posted, 1) == 0)
			kill_cad_pid(SIGPWR, 1);
	}
	if (mcck.kill_task) {
		local_irq_enable();
		printk(KERN_EMERG "mcck: Terminating task because of machine "
		       "malfunction (code 0x%016llx).\n", mcck.mcck_code);
		printk(KERN_EMERG "mcck: task: %s, pid: %d.\n",
		       current->comm, current->pid);
		do_exit(SIGSEGV);
	}
}
EXPORT_SYMBOL_GPL(s390_handle_mcck);

/*
 * returns 0 if all registers could be validated
 * returns 1 otherwise
 */
static int notrace s390_revalidate_registers(struct mci *mci)
{
	int kill_task;
	u64 zero;
	void *fpt_save_area, *fpt_creg_save_area;

	kill_task = 0;
	zero = 0;

	if (!mci->gr) {
		/*
		 * General purpose registers couldn't be restored and have
		 * unknown contents. Process needs to be terminated.
		 */
		kill_task = 1;
	}
	if (!mci->fp) {
		/*
		 * Floating point registers can't be restored and
		 * therefore the process needs to be terminated.
		 */
		kill_task = 1;
	}
	fpt_save_area = &S390_lowcore.floating_pt_save_area;
	fpt_creg_save_area = &S390_lowcore.fpt_creg_save_area;
	if (!mci->fc) {
		/*
		 * Floating point control register can't be restored.
		 * Task will be terminated.
		 */
		asm volatile("lfpc 0(%0)" : : "a" (&zero), "m" (zero));
		kill_task = 1;
	} else
		asm volatile("lfpc 0(%0)" : : "a" (fpt_creg_save_area));

	if (!MACHINE_HAS_VX) {
		/* Revalidate floating point registers */
		asm volatile(
			"	ld	0,0(%0)\n"
			"	ld	1,8(%0)\n"
			"	ld	2,16(%0)\n"
			"	ld	3,24(%0)\n"
			"	ld	4,32(%0)\n"
			"	ld	5,40(%0)\n"
			"	ld	6,48(%0)\n"
			"	ld	7,56(%0)\n"
			"	ld	8,64(%0)\n"
			"	ld	9,72(%0)\n"
			"	ld	10,80(%0)\n"
			"	ld	11,88(%0)\n"
			"	ld	12,96(%0)\n"
			"	ld	13,104(%0)\n"
			"	ld	14,112(%0)\n"
			"	ld	15,120(%0)\n"
			: : "a" (fpt_save_area));
	} else {
		/* Revalidate vector registers */
		union ctlreg0 cr0;

		if (!mci->vr) {
			/*
			 * Vector registers can't be restored and therefore
			 * the process needs to be terminated.
			 */
			kill_task = 1;
		}
		cr0.val = S390_lowcore.cregs_save_area[0];
		cr0.afp = cr0.vx = 1;
		__ctl_load(cr0.val, 0, 0);
<<<<<<< HEAD
		restore_vx_regs((__vector128 *)
				&S390_lowcore.vector_save_area);
=======
		asm volatile(
			"	la	1,%0\n"
			"	.word	0xe70f,0x1000,0x0036\n"	/* vlm 0,15,0(1) */
			"	.word	0xe70f,0x1100,0x0c36\n"	/* vlm 16,31,256(1) */
			: : "Q" (*(struct vx_array *)
				 &S390_lowcore.vector_save_area) : "1");
>>>>>>> 9fe8ecca
		__ctl_load(S390_lowcore.cregs_save_area[0], 0, 0);
	}
	/* Revalidate access registers */
	asm volatile(
		"	lam	0,15,0(%0)"
		: : "a" (&S390_lowcore.access_regs_save_area));
	if (!mci->ar) {
		/*
		 * Access registers have unknown contents.
		 * Terminating task.
		 */
		kill_task = 1;
	}
	/* Revalidate control registers */
	if (!mci->cr) {
		/*
		 * Control registers have unknown contents.
		 * Can't recover and therefore stopping machine.
		 */
		s390_handle_damage("invalid control registers.");
	} else {
		asm volatile(
			"	lctlg	0,15,0(%0)"
			: : "a" (&S390_lowcore.cregs_save_area));
	}
	/*
	 * We don't even try to revalidate the TOD register, since we simply
	 * can't write something sensible into that register.
	 */
	/*
	 * See if we can revalidate the TOD programmable register with its
	 * old contents (should be zero) otherwise set it to zero.
	 */
	if (!mci->pr)
		asm volatile(
			"	sr	0,0\n"
			"	sckpf"
			: : : "0", "cc");
	else
		asm volatile(
			"	l	0,0(%0)\n"
			"	sckpf"
			: : "a" (&S390_lowcore.tod_progreg_save_area)
			: "0", "cc");
	/* Revalidate clock comparator register */
	set_clock_comparator(S390_lowcore.clock_comparator);
	/* Check if old PSW is valid */
	if (!mci->wp)
		/*
		 * Can't tell if we come from user or kernel mode
		 * -> stopping machine.
		 */
		s390_handle_damage("old psw invalid.");

	if (!mci->ms || !mci->pm || !mci->ia)
		kill_task = 1;

	return kill_task;
}

#define MAX_IPD_COUNT	29
#define MAX_IPD_TIME	(5 * 60 * USEC_PER_SEC) /* 5 minutes */

#define ED_STP_ISLAND	6	/* External damage STP island check */
#define ED_STP_SYNC	7	/* External damage STP sync check */
#define ED_ETR_SYNC	12	/* External damage ETR sync check */
#define ED_ETR_SWITCH	13	/* External damage ETR switch to local */

/*
 * machine check handler.
 */
void notrace s390_do_machine_check(struct pt_regs *regs)
{
	static int ipd_count;
	static DEFINE_SPINLOCK(ipd_lock);
	static unsigned long long last_ipd;
	struct mcck_struct *mcck;
	unsigned long long tmp;
	struct mci *mci;
	int umode;

	nmi_enter();
	inc_irq_stat(NMI_NMI);
	mci = (struct mci *) &S390_lowcore.mcck_interruption_code;
	mcck = this_cpu_ptr(&cpu_mcck);
	umode = user_mode(regs);

	if (mci->sd) {
		/* System damage -> stopping machine */
		s390_handle_damage("received system damage machine check.");
	}
	if (mci->pd) {
		if (mci->b) {
			/* Processing backup -> verify if we can survive this */
			u64 z_mcic, o_mcic, t_mcic;
			z_mcic = (1ULL<<63 | 1ULL<<59 | 1ULL<<29);
			o_mcic = (1ULL<<43 | 1ULL<<42 | 1ULL<<41 | 1ULL<<40 |
				  1ULL<<36 | 1ULL<<35 | 1ULL<<34 | 1ULL<<32 |
				  1ULL<<30 | 1ULL<<21 | 1ULL<<20 | 1ULL<<17 |
				  1ULL<<16);
			t_mcic = *(u64 *)mci;

			if (((t_mcic & z_mcic) != 0) ||
			    ((t_mcic & o_mcic) != o_mcic)) {
				s390_handle_damage("processing backup machine "
						   "check with damage.");
			}

			/*
			 * Nullifying exigent condition, therefore we might
			 * retry this instruction.
			 */
			spin_lock(&ipd_lock);
			tmp = get_tod_clock();
			if (((tmp - last_ipd) >> 12) < MAX_IPD_TIME)
				ipd_count++;
			else
				ipd_count = 1;
			last_ipd = tmp;
			if (ipd_count == MAX_IPD_COUNT)
				s390_handle_damage("too many ipd retries.");
			spin_unlock(&ipd_lock);
		} else {
			/* Processing damage -> stopping machine */
			s390_handle_damage("received instruction processing "
					   "damage machine check.");
		}
	}
	if (s390_revalidate_registers(mci)) {
		if (umode) {
			/*
			 * Couldn't restore all register contents while in
			 * user mode -> mark task for termination.
			 */
			mcck->kill_task = 1;
			mcck->mcck_code = *(unsigned long long *) mci;
			set_cpu_flag(CIF_MCCK_PENDING);
		} else {
			/*
			 * Couldn't restore all register contents while in
			 * kernel mode -> stopping machine.
			 */
			s390_handle_damage("unable to revalidate registers.");
		}
	}
	if (mci->cd) {
		/* Timing facility damage */
		s390_handle_damage("TOD clock damaged");
	}
	if (mci->ed && mci->ec) {
		/* External damage */
		if (S390_lowcore.external_damage_code & (1U << ED_ETR_SYNC))
			etr_sync_check();
		if (S390_lowcore.external_damage_code & (1U << ED_ETR_SWITCH))
			etr_switch_to_local();
		if (S390_lowcore.external_damage_code & (1U << ED_STP_SYNC))
			stp_sync_check();
		if (S390_lowcore.external_damage_code & (1U << ED_STP_ISLAND))
			stp_island_check();
	}
	if (mci->se)
		/* Storage error uncorrected */
		s390_handle_damage("received storage error uncorrected "
				   "machine check.");
	if (mci->ke)
		/* Storage key-error uncorrected */
		s390_handle_damage("received storage key-error uncorrected "
				   "machine check.");
	if (mci->ds && mci->fa)
		/* Storage degradation */
		s390_handle_damage("received storage degradation machine "
				   "check.");
	if (mci->cp) {
		/* Channel report word pending */
		mcck->channel_report = 1;
		set_cpu_flag(CIF_MCCK_PENDING);
	}
	if (mci->w) {
		/* Warning pending */
		mcck->warning = 1;
		set_cpu_flag(CIF_MCCK_PENDING);
	}
	nmi_exit();
}

static int __init machine_check_init(void)
{
	ctl_set_bit(14, 25);	/* enable external damage MCH */
	ctl_set_bit(14, 27);	/* enable system recovery MCH */
	ctl_set_bit(14, 24);	/* enable warning MCH */
	return 0;
}
early_initcall(machine_check_init);<|MERGE_RESOLUTION|>--- conflicted
+++ resolved
@@ -21,10 +21,7 @@
 #include <asm/nmi.h>
 #include <asm/crw.h>
 #include <asm/switch_to.h>
-<<<<<<< HEAD
-=======
 #include <asm/fpu-internal.h>
->>>>>>> 9fe8ecca
 #include <asm/ctl_reg.h>
 
 struct mcck_struct {
@@ -168,17 +165,12 @@
 		cr0.val = S390_lowcore.cregs_save_area[0];
 		cr0.afp = cr0.vx = 1;
 		__ctl_load(cr0.val, 0, 0);
-<<<<<<< HEAD
-		restore_vx_regs((__vector128 *)
-				&S390_lowcore.vector_save_area);
-=======
 		asm volatile(
 			"	la	1,%0\n"
 			"	.word	0xe70f,0x1000,0x0036\n"	/* vlm 0,15,0(1) */
 			"	.word	0xe70f,0x1100,0x0c36\n"	/* vlm 16,31,256(1) */
 			: : "Q" (*(struct vx_array *)
 				 &S390_lowcore.vector_save_area) : "1");
->>>>>>> 9fe8ecca
 		__ctl_load(S390_lowcore.cregs_save_area[0], 0, 0);
 	}
 	/* Revalidate access registers */
