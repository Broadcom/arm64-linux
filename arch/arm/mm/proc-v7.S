/*
 *  linux/arch/arm/mm/proc-v7.S
 *
 *  Copyright (C) 2001 Deep Blue Solutions Ltd.
 *
 * This program is free software; you can redistribute it and/or modify
 * it under the terms of the GNU General Public License version 2 as
 * published by the Free Software Foundation.
 *
 *  This is the "shell" of the ARMv7 processor support.
 */
#include <linux/init.h>
#include <linux/linkage.h>
#include <asm/assembler.h>
#include <asm/asm-offsets.h>
#include <asm/hwcap.h>
#include <asm/pgtable-hwdef.h>
#include <asm/pgtable.h>

#include "proc-macros.S"

#define TTB_S		(1 << 1)
#define TTB_RGN_NC	(0 << 3)
#define TTB_RGN_OC_WBWA	(1 << 3)
#define TTB_RGN_OC_WT	(2 << 3)
#define TTB_RGN_OC_WB	(3 << 3)
#define TTB_NOS		(1 << 5)
#define TTB_IRGN_NC	((0 << 0) | (0 << 6))
#define TTB_IRGN_WBWA	((0 << 0) | (1 << 6))
#define TTB_IRGN_WT	((1 << 0) | (0 << 6))
#define TTB_IRGN_WB	((1 << 0) | (1 << 6))

/* PTWs cacheable, inner WB not shareable, outer WB not shareable */
#define TTB_FLAGS_UP	TTB_IRGN_WB|TTB_RGN_OC_WB
#define PMD_FLAGS_UP	PMD_SECT_WB

/* PTWs cacheable, inner WBWA shareable, outer WBWA not shareable */
#define TTB_FLAGS_SMP	TTB_IRGN_WBWA|TTB_S|TTB_NOS|TTB_RGN_OC_WBWA
#define PMD_FLAGS_SMP	PMD_SECT_WBWA|PMD_SECT_S

ENTRY(cpu_v7_proc_init)
	mov	pc, lr
ENDPROC(cpu_v7_proc_init)

ENTRY(cpu_v7_proc_fin)
	mrc	p15, 0, r0, c1, c0, 0		@ ctrl register
	bic	r0, r0, #0x1000			@ ...i............
	bic	r0, r0, #0x0006			@ .............ca.
	mcr	p15, 0, r0, c1, c0, 0		@ disable caches
	mov	pc, lr
ENDPROC(cpu_v7_proc_fin)

/*
 *	cpu_v7_reset(loc)
 *
 *	Perform a soft reset of the system.  Put the CPU into the
 *	same state as it would be if it had been reset, and branch
 *	to what would be the reset vector.
 *
 *	- loc   - location to jump to for soft reset
 *
 *	This code must be executed using a flat identity mapping with
 *      caches disabled.
 */
	.align	5
ENTRY(cpu_v7_reset)
	mrc	p15, 0, r1, c1, c0, 0		@ ctrl register
	bic	r1, r1, #0x1			@ ...............m
 THUMB(	bic	r1, r1, #1 << 30 )		@ SCTLR.TE (Thumb exceptions)
	mcr	p15, 0, r1, c1, c0, 0		@ disable MMU
	isb
	mov	pc, r0
ENDPROC(cpu_v7_reset)

/*
 *	cpu_v7_do_idle()
 *
 *	Idle the processor (eg, wait for interrupt).
 *
 *	IRQs are already disabled.
 */
ENTRY(cpu_v7_do_idle)
	dsb					@ WFI may enter a low-power mode
	wfi
	mov	pc, lr
ENDPROC(cpu_v7_do_idle)

ENTRY(cpu_v7_dcache_clean_area)
#ifndef TLB_CAN_READ_FROM_L1_CACHE
	dcache_line_size r2, r3
1:	mcr	p15, 0, r0, c7, c10, 1		@ clean D entry
	add	r0, r0, r2
	subs	r1, r1, r2
	bhi	1b
	dsb
#endif
	mov	pc, lr
ENDPROC(cpu_v7_dcache_clean_area)

/*
 *	cpu_v7_switch_mm(pgd_phys, tsk)
 *
 *	Set the translation table base pointer to be pgd_phys
 *
 *	- pgd_phys - physical address of new TTB
 *
 *	It is assumed that:
 *	- we are not using split page tables
 */
ENTRY(cpu_v7_switch_mm)
#ifdef CONFIG_MMU
	mov	r2, #0
	ldr	r1, [r1, #MM_CONTEXT_ID]	@ get mm->context.id
	ALT_SMP(orr	r0, r0, #TTB_FLAGS_SMP)
	ALT_UP(orr	r0, r0, #TTB_FLAGS_UP)
#ifdef CONFIG_ARM_ERRATA_430973
	mcr	p15, 0, r2, c7, c5, 6		@ flush BTAC/BTB
#endif
#ifdef CONFIG_ARM_ERRATA_754322
	dsb
#endif
	mcr	p15, 0, r2, c13, c0, 1		@ set reserved context ID
	isb
1:	mcr	p15, 0, r0, c2, c0, 0		@ set TTB 0
	isb
#ifdef CONFIG_ARM_ERRATA_754322
	dsb
#endif
	mcr	p15, 0, r1, c13, c0, 1		@ set context ID
	isb
#endif
	mov	pc, lr
ENDPROC(cpu_v7_switch_mm)

/*
 *	cpu_v7_set_pte_ext(ptep, pte)
 *
 *	Set a level 2 translation table entry.
 *
 *	- ptep  - pointer to level 2 translation table entry
 *		  (hardware version is stored at +2048 bytes)
 *	- pte   - PTE value to store
 *	- ext	- value for extended PTE bits
 */
ENTRY(cpu_v7_set_pte_ext)
#ifdef CONFIG_MMU
	str	r1, [r0]			@ linux version

	bic	r3, r1, #0x000003f0
	bic	r3, r3, #PTE_TYPE_MASK
	orr	r3, r3, r2
	orr	r3, r3, #PTE_EXT_AP0 | 2

	tst	r1, #1 << 4
	orrne	r3, r3, #PTE_EXT_TEX(1)

	eor	r1, r1, #L_PTE_DIRTY
	tst	r1, #L_PTE_RDONLY | L_PTE_DIRTY
	orrne	r3, r3, #PTE_EXT_APX

	tst	r1, #L_PTE_USER
	orrne	r3, r3, #PTE_EXT_AP1
#ifdef CONFIG_CPU_USE_DOMAINS
	@ allow kernel read/write access to read-only user pages
	tstne	r3, #PTE_EXT_APX
	bicne	r3, r3, #PTE_EXT_APX | PTE_EXT_AP0
#endif

	tst	r1, #L_PTE_XN
	orrne	r3, r3, #PTE_EXT_XN

	tst	r1, #L_PTE_YOUNG
	tstne	r1, #L_PTE_PRESENT
	moveq	r3, #0

 ARM(	str	r3, [r0, #2048]! )
 THUMB(	add	r0, r0, #2048 )
 THUMB(	str	r3, [r0] )
	mcr	p15, 0, r0, c7, c10, 1		@ flush_pte
#endif
	mov	pc, lr
ENDPROC(cpu_v7_set_pte_ext)

	string	cpu_v7_name, "ARMv7 Processor"
	.align

	/*
	 * Memory region attributes with SCTLR.TRE=1
	 *
	 *   n = TEX[0],C,B
	 *   TR = PRRR[2n+1:2n]		- memory type
	 *   IR = NMRR[2n+1:2n]		- inner cacheable property
	 *   OR = NMRR[2n+17:2n+16]	- outer cacheable property
	 *
	 *			n	TR	IR	OR
	 *   UNCACHED		000	00
	 *   BUFFERABLE		001	10	00	00
	 *   WRITETHROUGH	010	10	10	10
	 *   WRITEBACK		011	10	11	11
	 *   reserved		110
	 *   WRITEALLOC		111	10	01	01
	 *   DEV_SHARED		100	01
	 *   DEV_NONSHARED	100	01
	 *   DEV_WC		001	10
	 *   DEV_CACHED		011	10
	 *
	 * Other attributes:
	 *
	 *   DS0 = PRRR[16] = 0		- device shareable property
	 *   DS1 = PRRR[17] = 1		- device shareable property
	 *   NS0 = PRRR[18] = 0		- normal shareable property
	 *   NS1 = PRRR[19] = 1		- normal shareable property
	 *   NOS = PRRR[24+n] = 1	- not outer shareable
	 */
.equ	PRRR,	0xff0a81a8
.equ	NMRR,	0x40e040e0

/* Suspend/resume support: derived from arch/arm/mach-s5pv210/sleep.S */
.globl	cpu_v7_suspend_size
<<<<<<< HEAD
.equ	cpu_v7_suspend_size, 4 * 9
#ifdef CONFIG_ARM_CPU_SUSPEND
=======
.equ	cpu_v7_suspend_size, 4 * 7
#ifdef CONFIG_PM_SLEEP
>>>>>>> 531a6a94
ENTRY(cpu_v7_do_suspend)
	stmfd	sp!, {r4 - r10, lr}
	mrc	p15, 0, r4, c13, c0, 0	@ FCSE/PID
	mrc	p15, 0, r5, c13, c0, 3	@ User r/o thread ID
	stmia	r0!, {r4 - r5}
	mrc	p15, 0, r6, c3, c0, 0	@ Domain ID
	mrc	p15, 0, r7, c2, c0, 1	@ TTB 1
	mrc	p15, 0, r8, c1, c0, 0	@ Control register
	mrc	p15, 0, r9, c1, c0, 1	@ Auxiliary control register
	mrc	p15, 0, r10, c1, c0, 2	@ Co-processor access control
	stmia	r0, {r6 - r10}
	ldmfd	sp!, {r4 - r10, pc}
ENDPROC(cpu_v7_do_suspend)

ENTRY(cpu_v7_do_resume)
	mov	ip, #0
	mcr	p15, 0, ip, c8, c7, 0	@ invalidate TLBs
	mcr	p15, 0, ip, c7, c5, 0	@ invalidate I cache
	mcr	p15, 0, ip, c13, c0, 1	@ set reserved context ID
	ldmia	r0!, {r4 - r5}
	mcr	p15, 0, r4, c13, c0, 0	@ FCSE/PID
	mcr	p15, 0, r5, c13, c0, 3	@ User r/o thread ID
	ldmia	r0, {r6 - r10}
	mcr	p15, 0, r6, c3, c0, 0	@ Domain ID
	ALT_SMP(orr	r1, r1, #TTB_FLAGS_SMP)
	ALT_UP(orr	r1, r1, #TTB_FLAGS_UP)
	mcr	p15, 0, r1, c2, c0, 0	@ TTB 0
	mcr	p15, 0, r7, c2, c0, 1	@ TTB 1
	mcr	p15, 0, ip, c2, c0, 2	@ TTB control register
	mrc	p15, 0, r4, c1, c0, 1	@ Read Auxiliary control register
	teq	r4, r9			@ Is it already set?
	mcrne	p15, 0, r9, c1, c0, 1	@ No, so write it
	mcr	p15, 0, r10, c1, c0, 2	@ Co-processor access control
	ldr	r4, =PRRR		@ PRRR
	ldr	r5, =NMRR		@ NMRR
	mcr	p15, 0, r4, c10, c2, 0	@ write PRRR
	mcr	p15, 0, r5, c10, c2, 1	@ write NMRR
	isb
	dsb
	mov	r0, r8			@ control register
	b	cpu_resume_mmu
ENDPROC(cpu_v7_do_resume)
#endif

	__CPUINIT

/*
 *	__v7_setup
 *
 *	Initialise TLB, Caches, and MMU state ready to switch the MMU
 *	on.  Return in r0 the new CP15 C1 control register setting.
 *
 *	We automatically detect if we have a Harvard cache, and use the
 *	Harvard cache control instructions insead of the unified cache
 *	control instructions.
 *
 *	This should be able to cover all ARMv7 cores.
 *
 *	It is assumed that:
 *	- cache type register is implemented
 */
__v7_ca5mp_setup:
__v7_ca9mp_setup:
	mov	r10, #(1 << 0)			@ TLB ops broadcasting
	b	1f
__v7_ca15mp_setup:
	mov	r10, #0
1:
#ifdef CONFIG_SMP
	ALT_SMP(mrc	p15, 0, r0, c1, c0, 1)
	ALT_UP(mov	r0, #(1 << 6))		@ fake it for UP
	tst	r0, #(1 << 6)			@ SMP/nAMP mode enabled?
	orreq	r0, r0, #(1 << 6)		@ Enable SMP/nAMP mode
	orreq	r0, r0, r10			@ Enable CPU-specific SMP bits
	mcreq	p15, 0, r0, c1, c0, 1
#endif
__v7_setup:
	adr	r12, __v7_setup_stack		@ the local stack
	stmia	r12, {r0-r5, r7, r9, r11, lr}
	bl	v7_flush_dcache_all
	ldmia	r12, {r0-r5, r7, r9, r11, lr}

	mrc	p15, 0, r0, c0, c0, 0		@ read main ID register
	and	r10, r0, #0xff000000		@ ARM?
	teq	r10, #0x41000000
	bne	3f
	and	r5, r0, #0x00f00000		@ variant
	and	r6, r0, #0x0000000f		@ revision
	orr	r6, r6, r5, lsr #20-4		@ combine variant and revision
	ubfx	r0, r0, #4, #12			@ primary part number

	/* Cortex-A8 Errata */
	ldr	r10, =0x00000c08		@ Cortex-A8 primary part number
	teq	r0, r10
	bne	2f
#ifdef CONFIG_ARM_ERRATA_430973
	teq	r5, #0x00100000			@ only present in r1p*
	mrceq	p15, 0, r10, c1, c0, 1		@ read aux control register
	orreq	r10, r10, #(1 << 6)		@ set IBE to 1
	mcreq	p15, 0, r10, c1, c0, 1		@ write aux control register
#endif
#ifdef CONFIG_ARM_ERRATA_458693
	teq	r6, #0x20			@ only present in r2p0
	mrceq	p15, 0, r10, c1, c0, 1		@ read aux control register
	orreq	r10, r10, #(1 << 5)		@ set L1NEON to 1
	orreq	r10, r10, #(1 << 9)		@ set PLDNOP to 1
	mcreq	p15, 0, r10, c1, c0, 1		@ write aux control register
#endif
#ifdef CONFIG_ARM_ERRATA_460075
	teq	r6, #0x20			@ only present in r2p0
	mrceq	p15, 1, r10, c9, c0, 2		@ read L2 cache aux ctrl register
	tsteq	r10, #1 << 22
	orreq	r10, r10, #(1 << 22)		@ set the Write Allocate disable bit
	mcreq	p15, 1, r10, c9, c0, 2		@ write the L2 cache aux ctrl register
#endif
	b	3f

	/* Cortex-A9 Errata */
2:	ldr	r10, =0x00000c09		@ Cortex-A9 primary part number
	teq	r0, r10
	bne	3f
#ifdef CONFIG_ARM_ERRATA_742230
	cmp	r6, #0x22			@ only present up to r2p2
	mrcle	p15, 0, r10, c15, c0, 1		@ read diagnostic register
	orrle	r10, r10, #1 << 4		@ set bit #4
	mcrle	p15, 0, r10, c15, c0, 1		@ write diagnostic register
#endif
#ifdef CONFIG_ARM_ERRATA_742231
	teq	r6, #0x20			@ present in r2p0
	teqne	r6, #0x21			@ present in r2p1
	teqne	r6, #0x22			@ present in r2p2
	mrceq	p15, 0, r10, c15, c0, 1		@ read diagnostic register
	orreq	r10, r10, #1 << 12		@ set bit #12
	orreq	r10, r10, #1 << 22		@ set bit #22
	mcreq	p15, 0, r10, c15, c0, 1		@ write diagnostic register
#endif
#ifdef CONFIG_ARM_ERRATA_743622
	teq	r6, #0x20			@ present in r2p0
	teqne	r6, #0x21			@ present in r2p1
	teqne	r6, #0x22			@ present in r2p2
	mrceq	p15, 0, r10, c15, c0, 1		@ read diagnostic register
	orreq	r10, r10, #1 << 6		@ set bit #6
	mcreq	p15, 0, r10, c15, c0, 1		@ write diagnostic register
#endif
#ifdef CONFIG_ARM_ERRATA_751472
	cmp	r6, #0x30			@ present prior to r3p0
	mrclt	p15, 0, r10, c15, c0, 1		@ read diagnostic register
	orrlt	r10, r10, #1 << 11		@ set bit #11
	mcrlt	p15, 0, r10, c15, c0, 1		@ write diagnostic register
#endif

3:	mov	r10, #0
#ifdef HARVARD_CACHE
	mcr	p15, 0, r10, c7, c5, 0		@ I+BTB cache invalidate
#endif
	dsb
#ifdef CONFIG_MMU
	mcr	p15, 0, r10, c8, c7, 0		@ invalidate I + D TLBs
	mcr	p15, 0, r10, c2, c0, 2		@ TTB control register
	ALT_SMP(orr	r4, r4, #TTB_FLAGS_SMP)
	ALT_UP(orr	r4, r4, #TTB_FLAGS_UP)
	ALT_SMP(orr	r8, r8, #TTB_FLAGS_SMP)
	ALT_UP(orr	r8, r8, #TTB_FLAGS_UP)
	mcr	p15, 0, r8, c2, c0, 1		@ load TTB1
	ldr	r5, =PRRR			@ PRRR
	ldr	r6, =NMRR			@ NMRR
	mcr	p15, 0, r5, c10, c2, 0		@ write PRRR
	mcr	p15, 0, r6, c10, c2, 1		@ write NMRR
#endif
	adr	r5, v7_crval
	ldmia	r5, {r5, r6}
#ifdef CONFIG_CPU_ENDIAN_BE8
	orr	r6, r6, #1 << 25		@ big-endian page tables
#endif
#ifdef CONFIG_SWP_EMULATE
	orr     r5, r5, #(1 << 10)              @ set SW bit in "clear"
	bic     r6, r6, #(1 << 10)              @ clear it in "mmuset"
#endif
   	mrc	p15, 0, r0, c1, c0, 0		@ read control register
	bic	r0, r0, r5			@ clear bits them
	orr	r0, r0, r6			@ set them
 THUMB(	orr	r0, r0, #1 << 30	)	@ Thumb exceptions
	mov	pc, lr				@ return to head.S:__ret
ENDPROC(__v7_setup)

	/*   AT
	 *  TFR   EV X F   I D LR    S
	 * .EEE ..EE PUI. .T.T 4RVI ZWRS BLDP WCAM
	 * rxxx rrxx xxx0 0101 xxxx xxxx x111 xxxx < forced
	 *    1    0 110       0011 1100 .111 1101 < we want
	 */
	.type	v7_crval, #object
v7_crval:
	crval	clear=0x0120c302, mmuset=0x10c03c7d, ucset=0x00c01c7c

__v7_setup_stack:
	.space	4 * 11				@ 11 registers

	__INITDATA

	@ define struct processor (see <asm/proc-fns.h> and proc-macros.S)
	define_processor_functions v7, dabort=v7_early_abort, pabort=v7_pabort, suspend=1

	.section ".rodata"

	string	cpu_arch_name, "armv7"
	string	cpu_elf_name, "v7"
	.align

	.section ".proc.info.init", #alloc, #execinstr

	/*
	 * Standard v7 proc info content
	 */
.macro __v7_proc initfunc, mm_mmuflags = 0, io_mmuflags = 0, hwcaps = 0
	ALT_SMP(.long	PMD_TYPE_SECT | PMD_SECT_AP_WRITE | PMD_SECT_AP_READ | \
			PMD_FLAGS_SMP | \mm_mmuflags)
	ALT_UP(.long	PMD_TYPE_SECT | PMD_SECT_AP_WRITE | PMD_SECT_AP_READ | \
			PMD_FLAGS_UP | \mm_mmuflags)
	.long	PMD_TYPE_SECT | PMD_SECT_XN | PMD_SECT_AP_WRITE | \
		PMD_SECT_AP_READ | \io_mmuflags
	W(b)	\initfunc
	.long	cpu_arch_name
	.long	cpu_elf_name
	.long	HWCAP_SWP | HWCAP_HALF | HWCAP_THUMB | HWCAP_FAST_MULT | \
		HWCAP_EDSP | HWCAP_TLS | \hwcaps
	.long	cpu_v7_name
	.long	v7_processor_functions
	.long	v7wbi_tlb_fns
	.long	v6_user_fns
	.long	v7_cache_fns
.endm

	/*
	 * ARM Ltd. Cortex A5 processor.
	 */
	.type   __v7_ca5mp_proc_info, #object
__v7_ca5mp_proc_info:
	.long	0x410fc050
	.long	0xff0ffff0
	__v7_proc __v7_ca5mp_setup
	.size	__v7_ca5mp_proc_info, . - __v7_ca5mp_proc_info

	/*
	 * ARM Ltd. Cortex A9 processor.
	 */
	.type   __v7_ca9mp_proc_info, #object
__v7_ca9mp_proc_info:
	.long	0x410fc090
	.long	0xff0ffff0
	__v7_proc __v7_ca9mp_setup
	.size	__v7_ca9mp_proc_info, . - __v7_ca9mp_proc_info

	/*
	 * ARM Ltd. Cortex A15 processor.
	 */
	.type	__v7_ca15mp_proc_info, #object
__v7_ca15mp_proc_info:
	.long	0x410fc0f0
	.long	0xff0ffff0
	__v7_proc __v7_ca15mp_setup, hwcaps = HWCAP_IDIV
	.size	__v7_ca15mp_proc_info, . - __v7_ca15mp_proc_info

	/*
	 * Match any ARMv7 processor core.
	 */
	.type	__v7_proc_info, #object
__v7_proc_info:
	.long	0x000f0000		@ Required ID value
	.long	0x000f0000		@ Mask for ID
	__v7_proc __v7_setup
	.size	__v7_proc_info, . - __v7_proc_info<|MERGE_RESOLUTION|>--- conflicted
+++ resolved
@@ -217,13 +217,8 @@
 
 /* Suspend/resume support: derived from arch/arm/mach-s5pv210/sleep.S */
 .globl	cpu_v7_suspend_size
-<<<<<<< HEAD
-.equ	cpu_v7_suspend_size, 4 * 9
+.equ	cpu_v7_suspend_size, 4 * 7
 #ifdef CONFIG_ARM_CPU_SUSPEND
-=======
-.equ	cpu_v7_suspend_size, 4 * 7
-#ifdef CONFIG_PM_SLEEP
->>>>>>> 531a6a94
 ENTRY(cpu_v7_do_suspend)
 	stmfd	sp!, {r4 - r10, lr}
 	mrc	p15, 0, r4, c13, c0, 0	@ FCSE/PID
