ifeq ($(CONFIG_OF),y)

dtb-$(CONFIG_ARCH_ALPINE) += \
	alpine-db.dtb
dtb-$(CONFIG_MACH_ASM9260) += \
	alphascale-asm9260-devkit.dtb
# Keep at91 dtb files sorted alphabetically for each SoC
dtb-$(CONFIG_SOC_SAM_V4_V5) += \
	at91rm9200ek.dtb \
	mpa1600.dtb \
	animeo_ip.dtb \
	at91-qil_a9260.dtb \
	aks-cdu.dtb \
	ethernut5.dtb \
	evk-pro3.dtb \
	tny_a9260.dtb \
	usb_a9260.dtb \
	at91sam9261ek.dtb \
	at91sam9263ek.dtb \
	tny_a9263.dtb \
	usb_a9263.dtb \
	at91-foxg20.dtb \
	at91-kizbox.dtb \
	at91sam9g20ek.dtb \
	at91sam9g20ek_2mmc.dtb \
	tny_a9g20.dtb \
	usb_a9g20.dtb \
	usb_a9g20_lpw.dtb \
	at91sam9m10g45ek.dtb \
	pm9g45.dtb \
	at91sam9n12ek.dtb \
	at91sam9rlek.dtb \
	at91-ariag25.dtb \
	at91-ariettag25.dtb \
	at91-cosino_mega2560.dtb \
	at91-kizboxmini.dtb \
	at91sam9g15ek.dtb \
	at91sam9g25ek.dtb \
	at91sam9g35ek.dtb \
	at91sam9x25ek.dtb \
	at91sam9x35ek.dtb
dtb-$(CONFIG_SOC_SAM_V7) += \
	at91-kizbox2.dtb \
<<<<<<< HEAD
=======
	at91-sama5d2_xplained.dtb \
>>>>>>> 9fe8ecca
	at91-sama5d3_xplained.dtb \
	sama5d31ek.dtb \
	sama5d33ek.dtb \
	sama5d34ek.dtb \
	sama5d35ek.dtb \
	sama5d36ek.dtb \
	at91-sama5d4_xplained.dtb \
	at91-sama5d4ek.dtb
dtb-$(CONFIG_ARCH_ATLAS6) += \
	atlas6-evb.dtb
dtb-$(CONFIG_ARCH_ATLAS7) += \
	atlas7-evb.dtb
dtb-$(CONFIG_ARCH_AXXIA) += \
	axm5516-amarillo.dtb
dtb-$(CONFIG_ARCH_BCM2835) += \
	bcm2835-rpi-b.dtb \
	bcm2835-rpi-b-plus.dtb
dtb-$(CONFIG_ARCH_BCM_5301X) += \
	bcm4708-asus-rt-ac56u.dtb \
	bcm4708-asus-rt-ac68u.dtb \
	bcm4708-buffalo-wzr-1750dhp.dtb \
	bcm4708-luxul-xwc-1000.dtb \
	bcm4708-netgear-r6250.dtb \
	bcm4708-netgear-r6300-v2.dtb \
	bcm4708-smartrg-sr400ac.dtb \
	bcm47081-asus-rt-n18u.dtb \
	bcm47081-buffalo-wzr-600dhp2.dtb \
	bcm47081-buffalo-wzr-900dhp.dtb \
	bcm4709-asus-rt-ac87u.dtb \
	bcm4709-buffalo-wxr-1900dhp.dtb \
	bcm4709-netgear-r8000.dtb
dtb-$(CONFIG_ARCH_BCM_63XX) += \
	bcm963138dvt.dtb
dtb-$(CONFIG_ARCH_BCM_CYGNUS) += \
	bcm911360_entphn.dtb \
	bcm911360k.dtb \
	bcm958300k.dtb \
	bcm958305k.dtb
dtb-$(CONFIG_ARCH_BCM_MOBILE) += \
	bcm28155-ap.dtb \
	bcm21664-garnet.dtb
dtb-$(CONFIG_ARCH_BERLIN) += \
	berlin2-sony-nsz-gs7.dtb \
	berlin2cd-google-chromecast.dtb \
	berlin2q-marvell-dmp.dtb
dtb-$(CONFIG_ARCH_BRCMSTB) += \
	bcm7445-bcm97445svmb.dtb
dtb-$(CONFIG_ARCH_DAVINCI) += \
	da850-enbw-cmc.dtb \
	da850-evm.dtb
dtb-$(CONFIG_ARCH_DIGICOLOR) += \
	cx92755_equinox.dtb
dtb-$(CONFIG_ARCH_EFM32) += \
	efm32gg-dk3750.dtb
dtb-$(CONFIG_ARCH_EXYNOS3) += \
	exynos3250-monk.dtb \
	exynos3250-rinato.dtb
dtb-$(CONFIG_ARCH_EXYNOS4) += \
	exynos4210-origen.dtb \
	exynos4210-smdkv310.dtb \
	exynos4210-trats.dtb \
	exynos4210-universal_c210.dtb \
	exynos4412-odroidu3.dtb \
	exynos4412-odroidx.dtb \
	exynos4412-odroidx2.dtb \
	exynos4412-origen.dtb \
	exynos4412-smdk4412.dtb \
	exynos4412-tiny4412.dtb \
	exynos4412-trats2.dtb
dtb-$(CONFIG_ARCH_EXYNOS5) += \
	exynos5250-arndale.dtb \
	exynos5250-smdk5250.dtb \
	exynos5250-snow.dtb \
	exynos5250-spring.dtb \
	exynos5260-xyref5260.dtb \
	exynos5410-smdk5410.dtb \
	exynos5420-arndale-octa.dtb \
	exynos5420-peach-pit.dtb \
	exynos5420-smdk5420.dtb \
	exynos5422-odroidxu3.dtb \
	exynos5422-odroidxu3-lite.dtb \
	exynos5440-sd5v1.dtb \
	exynos5440-ssdk5440.dtb \
	exynos5800-peach-pi.dtb
dtb-$(CONFIG_ARCH_HI3xxx) += \
	hi3620-hi4511.dtb
dtb-$(CONFIG_ARCH_HIX5HD2) += \
	hisi-x5hd2-dkb.dtb
dtb-$(CONFIG_ARCH_HIGHBANK) += \
	highbank.dtb \
	ecx-2000.dtb
dtb-$(CONFIG_ARCH_HIP01) += \
	hip01-ca9x2.dtb
dtb-$(CONFIG_ARCH_HIP04) += \
	hip04-d01.dtb
dtb-$(CONFIG_ARCH_INTEGRATOR) += \
	integratorap.dtb \
	integratorcp.dtb
dtb-$(CONFIG_ARCH_KEYSTONE) += \
	k2hk-evm.dtb \
	k2l-evm.dtb \
	k2e-evm.dtb
dtb-$(CONFIG_MACH_KIRKWOOD) += \
	kirkwood-b3.dtb \
	kirkwood-blackarmor-nas220.dtb \
	kirkwood-cloudbox.dtb \
	kirkwood-d2net.dtb \
	kirkwood-db-88f6281.dtb \
	kirkwood-db-88f6282.dtb \
	kirkwood-dir665.dtb \
	kirkwood-dns320.dtb \
	kirkwood-dns325.dtb \
	kirkwood-dockstar.dtb \
	kirkwood-dreamplug.dtb \
	kirkwood-ds109.dtb \
	kirkwood-ds110jv10.dtb \
	kirkwood-ds111.dtb \
	kirkwood-ds209.dtb \
	kirkwood-ds210.dtb \
	kirkwood-ds212.dtb \
	kirkwood-ds212j.dtb \
	kirkwood-ds409.dtb \
	kirkwood-ds409slim.dtb \
	kirkwood-ds411.dtb \
	kirkwood-ds411j.dtb \
	kirkwood-ds411slim.dtb \
	kirkwood-goflexnet.dtb \
	kirkwood-guruplug-server-plus.dtb \
	kirkwood-ib62x0.dtb \
	kirkwood-iconnect.dtb \
	kirkwood-iomega_ix2_200.dtb \
	kirkwood-is2.dtb \
	kirkwood-km_kirkwood.dtb \
	kirkwood-laplug.dtb \
	kirkwood-lschlv2.dtb \
	kirkwood-lswvl.dtb \
	kirkwood-lswxl.dtb \
	kirkwood-lsxhl.dtb \
	kirkwood-mplcec4.dtb \
	kirkwood-mv88f6281gtw-ge.dtb \
	kirkwood-nas2big.dtb \
	kirkwood-net2big.dtb \
	kirkwood-net5big.dtb \
	kirkwood-netgear_readynas_duo_v2.dtb \
	kirkwood-netgear_readynas_nv+_v2.dtb \
	kirkwood-ns2.dtb \
	kirkwood-ns2lite.dtb \
	kirkwood-ns2max.dtb \
	kirkwood-ns2mini.dtb \
	kirkwood-nsa310.dtb \
	kirkwood-nsa310a.dtb \
	kirkwood-openblocks_a6.dtb \
	kirkwood-openblocks_a7.dtb \
	kirkwood-openrd-base.dtb \
	kirkwood-openrd-client.dtb \
	kirkwood-openrd-ultimate.dtb \
	kirkwood-pogo_e02.dtb \
	kirkwood-rd88f6192.dtb \
	kirkwood-rd88f6281-z0.dtb \
	kirkwood-rd88f6281-a.dtb \
	kirkwood-rs212.dtb \
	kirkwood-rs409.dtb \
	kirkwood-rs411.dtb \
	kirkwood-sheevaplug.dtb \
	kirkwood-sheevaplug-esata.dtb \
	kirkwood-t5325.dtb \
	kirkwood-topkick.dtb \
	kirkwood-ts219-6281.dtb \
	kirkwood-ts219-6282.dtb \
	kirkwood-ts419-6281.dtb \
	kirkwood-ts419-6282.dtb
dtb-$(CONFIG_ARCH_LPC18XX) += \
<<<<<<< HEAD
=======
	lpc4337-ciaa.dtb \
>>>>>>> 9fe8ecca
	lpc4350-hitex-eval.dtb \
	lpc4357-ea4357-devkit.dtb
dtb-$(CONFIG_ARCH_LPC32XX) += \
	ea3250.dtb phy3250.dtb
dtb-$(CONFIG_MACH_MESON6) += \
	meson6-atv1200.dtb
dtb-$(CONFIG_MACH_MESON8) += \
	meson8-minix-neo-x8.dtb
dtb-$(CONFIG_ARCH_MMP) += \
	pxa168-aspenite.dtb \
	pxa910-dkb.dtb \
	mmp2-brownstone.dtb
dtb-$(CONFIG_ARCH_MOXART) += \
	moxart-uc7112lx.dtb
dtb-$(CONFIG_SOC_IMX1) += \
	imx1-ads.dtb \
	imx1-apf9328.dtb
dtb-$(CONFIG_SOC_IMX25) += \
	imx25-eukrea-mbimxsd25-baseboard.dtb \
	imx25-eukrea-mbimxsd25-baseboard-cmo-qvga.dtb \
	imx25-eukrea-mbimxsd25-baseboard-dvi-svga.dtb \
	imx25-eukrea-mbimxsd25-baseboard-dvi-vga.dtb \
	imx25-karo-tx25.dtb \
	imx25-pdk.dtb
dtb-$(CONFIG_SOC_IMX27) += \
	imx27-apf27.dtb \
	imx27-apf27dev.dtb \
	imx27-eukrea-mbimxsd27-baseboard.dtb \
	imx27-pdk.dtb \
	imx27-phytec-phycore-rdk.dtb \
	imx27-phytec-phycard-s-rdk.dtb
dtb-$(CONFIG_SOC_IMX31) += \
	imx31-bug.dtb
dtb-$(CONFIG_SOC_IMX35) += \
	imx35-eukrea-mbimxsd35-baseboard.dtb \
	imx35-pdk.dtb
dtb-$(CONFIG_SOC_IMX50) += \
	imx50-evk.dtb
dtb-$(CONFIG_SOC_IMX51) += \
	imx51-apf51.dtb \
	imx51-apf51dev.dtb \
	imx51-babbage.dtb \
	imx51-digi-connectcore-jsk.dtb \
	imx51-eukrea-mbimxsd51-baseboard.dtb
dtb-$(CONFIG_SOC_IMX53) += \
	imx53-ard.dtb \
	imx53-m53evk.dtb \
	imx53-mba53.dtb \
	imx53-qsb.dtb \
	imx53-qsrb.dtb \
	imx53-smd.dtb \
	imx53-tx53-x03x.dtb \
	imx53-tx53-x13x.dtb \
	imx53-voipac-bsb.dtb
dtb-$(CONFIG_SOC_IMX6Q) += \
	imx6dl-apf6dev.dtb \
	imx6dl-aristainetos_4.dtb \
	imx6dl-aristainetos_7.dtb \
	imx6dl-aristainetos2_4.dtb \
	imx6dl-aristainetos2_7.dtb \
	imx6dl-cubox-i.dtb \
	imx6dl-dfi-fs700-m60.dtb \
	imx6dl-gw51xx.dtb \
	imx6dl-gw52xx.dtb \
	imx6dl-gw53xx.dtb \
	imx6dl-gw54xx.dtb \
	imx6dl-gw551x.dtb \
	imx6dl-gw552x.dtb \
	imx6dl-hummingboard.dtb \
	imx6dl-nitrogen6x.dtb \
	imx6dl-phytec-pbab01.dtb \
	imx6dl-rex-basic.dtb \
	imx6dl-riotboard.dtb \
	imx6dl-sabreauto.dtb \
	imx6dl-sabrelite.dtb \
	imx6dl-sabresd.dtb \
	imx6dl-tx6dl-comtft.dtb \
	imx6dl-tx6u-801x.dtb \
	imx6dl-tx6u-811x.dtb \
	imx6dl-udoo.dtb \
	imx6dl-wandboard.dtb \
	imx6dl-wandboard-revb1.dtb \
	imx6q-apf6dev.dtb \
	imx6q-arm2.dtb \
	imx6q-cm-fx6.dtb \
	imx6q-cubox-i.dtb \
	imx6q-dfi-fs700-m60.dtb \
	imx6q-dmo-edmqmx6.dtb \
	imx6q-gk802.dtb \
	imx6q-gw51xx.dtb \
	imx6q-gw52xx.dtb \
	imx6q-gw53xx.dtb \
	imx6q-gw5400-a.dtb \
	imx6q-gw54xx.dtb \
	imx6q-gw551x.dtb \
	imx6q-gw552x.dtb \
	imx6q-hummingboard.dtb \
	imx6q-nitrogen6x.dtb \
	imx6q-phytec-pbab01.dtb \
	imx6q-rex-pro.dtb \
	imx6q-sabreauto.dtb \
	imx6q-sabrelite.dtb \
	imx6q-sabresd.dtb \
	imx6q-sbc6x.dtb \
	imx6q-tbs2910.dtb \
	imx6q-tx6q-1010.dtb \
	imx6q-tx6q-1010-comtft.dtb \
	imx6q-tx6q-1020.dtb \
	imx6q-tx6q-1020-comtft.dtb \
	imx6q-tx6q-1110.dtb \
	imx6q-udoo.dtb \
	imx6q-wandboard.dtb \
	imx6q-wandboard-revb1.dtb
dtb-$(CONFIG_SOC_IMX6SL) += \
	imx6sl-evk.dtb \
	imx6sl-warp.dtb
dtb-$(CONFIG_SOC_IMX6SX) += \
	imx6sx-sabreauto.dtb \
	imx6sx-sdb-reva.dtb \
	imx6sx-sdb.dtb
<<<<<<< HEAD
=======
dtb-$(CONFIG_SOC_IMX6UL) += \
	imx6ul-14x14-evk.dtb
>>>>>>> 9fe8ecca
dtb-$(CONFIG_SOC_IMX7D) += \
	imx7d-sdb.dtb
dtb-$(CONFIG_SOC_LS1021A) += \
	ls1021a-qds.dtb \
	ls1021a-twr.dtb
dtb-$(CONFIG_SOC_VF610) += \
	vf500-colibri-eval-v3.dtb \
	vf610-colibri-eval-v3.dtb \
	vf610m4-colibri.dtb \
	vf610-cosmic.dtb \
	vf610-twr.dtb
dtb-$(CONFIG_ARCH_MXS) += \
	imx23-evk.dtb \
	imx23-olinuxino.dtb \
	imx23-stmp378x_devb.dtb \
	imx28-apf28.dtb \
	imx28-apf28dev.dtb \
	imx28-apx4devkit.dtb \
	imx28-cfa10036.dtb \
	imx28-cfa10037.dtb \
	imx28-cfa10049.dtb \
	imx28-cfa10055.dtb \
	imx28-cfa10056.dtb \
	imx28-cfa10057.dtb \
	imx28-cfa10058.dtb \
	imx28-duckbill.dtb \
	imx28-eukrea-mbmx283lc.dtb \
	imx28-eukrea-mbmx287lc.dtb \
	imx28-evk.dtb \
	imx28-m28cu3.dtb \
	imx28-m28evk.dtb \
	imx28-sps1.dtb \
	imx28-tx28.dtb
dtb-$(CONFIG_ARCH_NOMADIK) += \
	ste-nomadik-s8815.dtb \
	ste-nomadik-nhk15.dtb
dtb-$(CONFIG_ARCH_NSPIRE) += \
	nspire-cx.dtb \
	nspire-tp.dtb \
	nspire-clp.dtb
dtb-$(CONFIG_ARCH_OMAP2) += \
	omap2420-h4.dtb \
	omap2420-n800.dtb \
	omap2420-n810.dtb \
	omap2420-n810-wimax.dtb \
	omap2430-sdp.dtb
dtb-$(CONFIG_ARCH_OMAP3) += \
	am3517-craneboard.dtb \
	am3517-evm.dtb \
	am3517_mt_ventoux.dtb \
	logicpd-torpedo-37xx-devkit.dtb \
	omap3430-sdp.dtb \
	omap3-beagle.dtb \
	omap3-beagle-xm.dtb \
	omap3-beagle-xm-ab.dtb \
	omap3-cm-t3517.dtb \
	omap3-cm-t3530.dtb \
	omap3-cm-t3730.dtb \
	omap3-devkit8000.dtb \
	omap3-devkit8000-lcd43.dtb \
	omap3-devkit8000-lcd70.dtb \
	omap3-evm.dtb \
	omap3-evm-37xx.dtb \
	omap3-gta04a3.dtb \
	omap3-gta04a4.dtb \
	omap3-gta04a5.dtb \
	omap3-ha.dtb \
	omap3-ha-lcd.dtb \
	omap3-igep0020.dtb \
	omap3-igep0020-rev-f.dtb \
	omap3-igep0030.dtb \
	omap3-igep0030-rev-g.dtb \
	omap3-ldp.dtb \
	omap3-lilly-dbb056.dtb \
	omap3-n900.dtb \
	omap3-n9.dtb \
	omap3-n950.dtb \
	omap3-overo-alto35.dtb \
	omap3-overo-chestnut43.dtb \
	omap3-overo-gallop43.dtb \
	omap3-overo-palo35.dtb \
	omap3-overo-palo43.dtb \
	omap3-overo-storm-alto35.dtb \
	omap3-overo-storm-chestnut43.dtb \
	omap3-overo-storm-gallop43.dtb \
	omap3-overo-storm-palo35.dtb \
	omap3-overo-storm-palo43.dtb \
	omap3-overo-storm-summit.dtb \
	omap3-overo-storm-tobi.dtb \
	omap3-overo-storm-tobiduo.dtb \
	omap3-overo-summit.dtb \
	omap3-overo-tobi.dtb \
	omap3-overo-tobiduo.dtb \
	omap3-pandora-600mhz.dtb \
	omap3-pandora-1ghz.dtb \
	omap3-sbc-t3517.dtb \
	omap3-sbc-t3530.dtb \
	omap3-sbc-t3730.dtb \
	omap3-thunder.dtb \
	omap3-zoom3.dtb
dtb-$(CONFIG_SOC_TI81XX) += \
	dm8148-evm.dtb \
	dm8148-t410.dtb \
	dm8168-evm.dtb
dtb-$(CONFIG_SOC_AM33XX) += \
	am335x-baltos-ir5221.dtb \
	am335x-base0033.dtb \
	am335x-bone.dtb \
	am335x-boneblack.dtb \
	am335x-sl50.dtb \
	am335x-evm.dtb \
	am335x-evmsk.dtb \
	am335x-nano.dtb \
	am335x-pepper.dtb \
	am335x-lxm.dtb \
	am335x-chiliboard.dtb \
	am335x-wega-rdk.dtb
dtb-$(CONFIG_ARCH_OMAP4) += \
	omap4-duovero-parlor.dtb \
	omap4-panda.dtb \
	omap4-panda-a4.dtb \
	omap4-panda-es.dtb \
	omap4-sdp.dtb \
	omap4-sdp-es23plus.dtb \
	omap4-var-dvk-om44.dtb \
	omap4-var-stk-om44.dtb
dtb-$(CONFIG_SOC_AM43XX) += \
	am43x-epos-evm.dtb \
	am437x-sk-evm.dtb \
	am437x-idk-evm.dtb \
	am437x-gp-evm.dtb
dtb-$(CONFIG_SOC_OMAP5) += \
	omap5-cm-t54.dtb \
	omap5-sbc-t54.dtb \
	omap5-uevm.dtb
dtb-$(CONFIG_SOC_DRA7XX) += \
	dra7-evm.dtb \
	am57xx-beagle-x15.dtb \
	dra72-evm.dtb
dtb-$(CONFIG_ARCH_ORION5X) += \
	orion5x-lacie-d2-network.dtb \
	orion5x-lacie-ethernet-disk-mini-v2.dtb \
	orion5x-linkstation-lswtgl.dtb \
	orion5x-lswsgl.dtb \
	orion5x-maxtor-shared-storage-2.dtb \
	orion5x-rd88f5182-nas.dtb
dtb-$(CONFIG_ARCH_PRIMA2) += \
	prima2-evb.dtb
dtb-$(CONFIG_ARCH_QCOM) += \
	qcom-apq8064-cm-qs600.dtb \
	qcom-apq8064-ifc6410.dtb \
	qcom-apq8074-dragonboard.dtb \
	qcom-apq8084-ifc6540.dtb \
	qcom-apq8084-mtp.dtb \
	qcom-ipq8064-ap148.dtb \
	qcom-msm8660-surf.dtb \
	qcom-msm8960-cdp.dtb \
	qcom-msm8974-sony-xperia-honami.dtb
dtb-$(CONFIG_ARCH_REALVIEW) += \
	arm-realview-pb1176.dtb
dtb-$(CONFIG_ARCH_ROCKCHIP) += \
	rk3066a-bqcurie2.dtb \
	rk3066a-marsboard.dtb \
	rk3066a-rayeager.dtb \
	rk3188-radxarock.dtb \
	rk3288-evb-act8846.dtb \
	rk3288-evb-rk808.dtb \
	rk3288-firefly-beta.dtb \
	rk3288-firefly.dtb \
	rk3288-r89.dtb \
	rk3288-veyron-jerry.dtb \
	rk3288-veyron-minnie.dtb \
	rk3288-veyron-pinky.dtb \
	rk3288-veyron-speedy.dtb
dtb-$(CONFIG_ARCH_S3C24XX) += \
	s3c2416-smdk2416.dtb
dtb-$(CONFIG_ARCH_S3C64XX) += \
	s3c6410-mini6410.dtb \
	s3c6410-smdk6410.dtb
dtb-$(CONFIG_ARCH_S5PV210) += \
	s5pv210-aquila.dtb \
	s5pv210-goni.dtb \
	s5pv210-smdkc110.dtb \
	s5pv210-smdkv210.dtb \
	s5pv210-torbreck.dtb
dtb-$(CONFIG_ARCH_SHMOBILE_LEGACY) += \
	r8a7778-bockw.dtb \
	r8a7778-bockw-reference.dtb
dtb-$(CONFIG_ARCH_SHMOBILE_MULTI) += \
	emev2-kzm9d.dtb \
	r7s72100-genmai.dtb \
	r8a73a4-ape6evm.dtb \
	r8a7740-armadillo800eva.dtb \
	r8a7778-bockw.dtb \
	r8a7779-marzen.dtb \
	r8a7790-lager.dtb \
	r8a7791-henninger.dtb \
	r8a7791-koelsch.dtb \
	r8a7793-gose.dtb \
	r8a7794-alt.dtb \
	r8a7794-silk.dtb \
	sh73a0-kzm9g.dtb
dtb-$(CONFIG_ARCH_SOCFPGA) += \
	socfpga_arria5_socdk.dtb \
	socfpga_arria10_socdk_sdmmc.dtb \
	socfpga_cyclone5_socdk.dtb \
	socfpga_cyclone5_de0_sockit.dtb \
	socfpga_cyclone5_sockit.dtb \
	socfpga_cyclone5_socrates.dtb \
	socfpga_vt.dtb
dtb-$(CONFIG_ARCH_SPEAR13XX) += \
	spear1310-evb.dtb \
	spear1340-evb.dtb
dtb-$(CONFIG_ARCH_SPEAR3XX) += \
	spear300-evb.dtb \
	spear310-evb.dtb \
	spear320-evb.dtb \
	spear320-hmi.dtb
dtb-$(CONFIG_ARCH_SPEAR6XX) += \
	spear600-evb.dtb
dtb-$(CONFIG_ARCH_STI) += \
	stih407-b2120.dtb \
	stih410-b2120.dtb \
	stih415-b2000.dtb \
	stih415-b2020.dtb \
	stih416-b2000.dtb \
	stih416-b2020.dtb \
	stih416-b2020e.dtb \
	stih418-b2199.dtb
<<<<<<< HEAD
dtb-$(CONFIG_ARCH_STM32)+= stm32f429-disco.dtb
=======
dtb-$(CONFIG_ARCH_STM32)+= \
	stm32f429-disco.dtb \
	stm32429i-eval.dtb
>>>>>>> 9fe8ecca
dtb-$(CONFIG_MACH_SUN4I) += \
	sun4i-a10-a1000.dtb \
	sun4i-a10-ba10-tvbox.dtb \
	sun4i-a10-chuwi-v7-cw0825.dtb \
	sun4i-a10-cubieboard.dtb \
	sun4i-a10-gemei-g9.dtb \
	sun4i-a10-hackberry.dtb \
	sun4i-a10-hyundai-a7hd.dtb \
	sun4i-a10-inet97fv2.dtb \
<<<<<<< HEAD
=======
	sun4i-a10-itead-iteaduino-plus.dts \
>>>>>>> 9fe8ecca
	sun4i-a10-jesurun-q5.dtb \
	sun4i-a10-marsboard.dtb \
	sun4i-a10-mini-xplus.dtb \
	sun4i-a10-mk802.dtb \
	sun4i-a10-mk802ii.dtb \
	sun4i-a10-olinuxino-lime.dtb \
	sun4i-a10-pcduino.dtb
dtb-$(CONFIG_MACH_SUN5I) += \
	sun5i-a10s-auxtek-t004.dtb \
	sun5i-a10s-mk802.dtb \
	sun5i-a10s-olinuxino-micro.dtb \
	sun5i-a10s-r7-tv-dongle.dtb \
	sun5i-a13-hsg-h702.dtb \
	sun5i-a13-olinuxino.dtb \
	sun5i-a13-olinuxino-micro.dtb \
	sun5i-a13-utoo-p66.dtb
dtb-$(CONFIG_MACH_SUN6I) += \
	sun6i-a31-app4-evb1.dtb \
	sun6i-a31-colombus.dtb \
	sun6i-a31-hummingbird.dtb \
	sun6i-a31-i7.dtb \
	sun6i-a31-m9.dtb \
	sun6i-a31-mele-a1000g-quad.dtb \
	sun6i-a31s-cs908.dtb
dtb-$(CONFIG_MACH_SUN7I) += \
	sun7i-a20-bananapi.dtb \
	sun7i-a20-bananapro.dtb \
	sun7i-a20-cubieboard2.dtb \
	sun7i-a20-cubietruck.dtb \
	sun7i-a20-hummingbird.dtb \
	sun7i-a20-i12-tvbox.dtb \
	sun7i-a20-m3.dtb \
	sun7i-a20-mk808c.dtb \
	sun7i-a20-olinuxino-lime.dtb \
	sun7i-a20-olinuxino-lime2.dtb \
	sun7i-a20-olinuxino-micro.dtb \
	sun7i-a20-orangepi.dtb \
	sun7i-a20-orangepi-mini.dtb \
	sun7i-a20-pcduino3.dtb \
	sun7i-a20-pcduino3-nano.dtb \
	sun7i-a20-wexler-tab7200.dtb
dtb-$(CONFIG_MACH_SUN8I) += \
	sun8i-a23-evb.dtb \
	sun8i-a23-ippo-q8h-v5.dtb \
	sun8i-a23-ippo-q8h-v1.2.dtb \
	sun8i-a33-et-q8-v1.6.dtb \
	sun8i-a33-ga10h-v1.1.dtb \
<<<<<<< HEAD
=======
	sun8i-a33-ippo-q8h-v1.2.dtb \
>>>>>>> 9fe8ecca
	sun8i-a33-sinlinx-sina33.dtb
dtb-$(CONFIG_MACH_SUN9I) += \
	sun9i-a80-optimus.dtb \
	sun9i-a80-cubieboard4.dtb
dtb-$(CONFIG_ARCH_TEGRA_2x_SOC) += \
	tegra20-harmony.dtb \
	tegra20-iris-512.dtb \
	tegra20-medcom-wide.dtb \
	tegra20-paz00.dtb \
	tegra20-plutux.dtb \
	tegra20-seaboard.dtb \
	tegra20-tec.dtb \
	tegra20-trimslice.dtb \
	tegra20-ventana.dtb \
	tegra20-whistler.dtb
dtb-$(CONFIG_ARCH_TEGRA_3x_SOC) += \
	tegra30-apalis-eval.dtb \
	tegra30-beaver.dtb \
	tegra30-cardhu-a02.dtb \
	tegra30-cardhu-a04.dtb \
	tegra30-colibri-eval-v3.dtb
dtb-$(CONFIG_ARCH_TEGRA_114_SOC) += \
	tegra114-dalmore.dtb \
	tegra114-roth.dtb \
	tegra114-tn7.dtb
dtb-$(CONFIG_ARCH_TEGRA_124_SOC) += \
	tegra124-jetson-tk1.dtb \
	tegra124-nyan-big.dtb \
	tegra124-nyan-blaze.dtb \
	tegra124-venice2.dtb
dtb-$(CONFIG_ARCH_U300) += \
	ste-u300.dtb
dtb-$(CONFIG_ARCH_U8500) += \
	ste-snowball.dtb \
	ste-hrefprev60-stuib.dtb \
	ste-hrefprev60-tvk.dtb \
	ste-hrefv60plus-stuib.dtb \
	ste-hrefv60plus-tvk.dtb \
	ste-ccu8540.dtb \
	ste-ccu9540.dtb
dtb-$(CONFIG_ARCH_UNIPHIER) += \
<<<<<<< HEAD
	uniphier-ph1-sld3-ref.dtb \
	uniphier-ph1-ld4-ref.dtb \
	uniphier-ph1-pro4-ref.dtb \
	uniphier-ph1-sld8-ref.dtb
=======
	uniphier-ph1-ld4-ref.dtb \
	uniphier-ph1-ld6b-ref.dtb \
	uniphier-ph1-pro4-ref.dtb \
	uniphier-ph1-sld3-ref.dtb \
	uniphier-ph1-sld8-ref.dtb 
>>>>>>> 9fe8ecca
dtb-$(CONFIG_ARCH_VERSATILE) += \
	versatile-ab.dtb \
	versatile-pb.dtb
dtb-$(CONFIG_ARCH_VEXPRESS) += \
	vexpress-v2p-ca5s.dtb \
	vexpress-v2p-ca9.dtb \
	vexpress-v2p-ca15-tc1.dtb \
	vexpress-v2p-ca15_a7.dtb
dtb-$(CONFIG_ARCH_VIRT) += \
	xenvm-4.2.dtb
dtb-$(CONFIG_ARCH_VT8500) += \
	vt8500-bv07.dtb \
	wm8505-ref.dtb \
	wm8650-mid.dtb \
	wm8750-apc8750.dtb \
	wm8850-w70v2.dtb
dtb-$(CONFIG_ARCH_ZYNQ) += \
	zynq-parallella.dtb \
	zynq-zc702.dtb \
	zynq-zc706.dtb \
	zynq-zed.dtb \
	zynq-zybo.dtb
dtb-$(CONFIG_MACH_ARMADA_370) += \
	armada-370-db.dtb \
	armada-370-dlink-dns327l.dtb \
	armada-370-mirabox.dtb \
	armada-370-netgear-rn102.dtb \
	armada-370-netgear-rn104.dtb \
	armada-370-rd.dtb \
	armada-370-synology-ds213j.dtb
dtb-$(CONFIG_MACH_ARMADA_375) += \
	armada-375-db.dtb
dtb-$(CONFIG_MACH_ARMADA_38X) += \
	armada-385-db-ap.dtb \
	armada-385-linksys-caiman.dtb \
	armada-385-linksys-cobra.dtb \
	armada-388-db.dtb \
	armada-388-gp.dtb \
	armada-388-rd.dtb
dtb-$(CONFIG_MACH_ARMADA_39X) += \
	armada-398-db.dtb
dtb-$(CONFIG_MACH_ARMADA_XP) += \
	armada-xp-axpwifiap.dtb \
	armada-xp-db.dtb \
	armada-xp-gp.dtb \
	armada-xp-lenovo-ix4-300d.dtb \
	armada-xp-linksys-mamba.dtb \
	armada-xp-matrix.dtb \
	armada-xp-netgear-rn2120.dtb \
	armada-xp-openblocks-ax3-4.dtb \
	armada-xp-synology-ds414.dtb
dtb-$(CONFIG_MACH_DOVE) += \
	dove-cubox.dtb \
	dove-cubox-es.dtb \
	dove-d2plug.dtb \
	dove-d3plug.dtb \
	dove-dove-db.dtb \
	dove-sbc-a510.dtb
dtb-$(CONFIG_ARCH_MEDIATEK) += \
	mt6580-evbp1.dtb \
	mt6589-aquaris5.dtb \
	mt6592-evb.dtb \
	mt8127-moose.dtb \
	mt8135-evbp1.dtb
dtb-$(CONFIG_ARCH_ZX) += zx296702-ad1.dtb
endif

always		:= $(dtb-y)
clean-files	:= *.dtb<|MERGE_RESOLUTION|>--- conflicted
+++ resolved
@@ -41,10 +41,7 @@
 	at91sam9x35ek.dtb
 dtb-$(CONFIG_SOC_SAM_V7) += \
 	at91-kizbox2.dtb \
-<<<<<<< HEAD
-=======
 	at91-sama5d2_xplained.dtb \
->>>>>>> 9fe8ecca
 	at91-sama5d3_xplained.dtb \
 	sama5d31ek.dtb \
 	sama5d33ek.dtb \
@@ -217,10 +214,7 @@
 	kirkwood-ts419-6281.dtb \
 	kirkwood-ts419-6282.dtb
 dtb-$(CONFIG_ARCH_LPC18XX) += \
-<<<<<<< HEAD
-=======
 	lpc4337-ciaa.dtb \
->>>>>>> 9fe8ecca
 	lpc4350-hitex-eval.dtb \
 	lpc4357-ea4357-devkit.dtb
 dtb-$(CONFIG_ARCH_LPC32XX) += \
@@ -341,11 +335,8 @@
 	imx6sx-sabreauto.dtb \
 	imx6sx-sdb-reva.dtb \
 	imx6sx-sdb.dtb
-<<<<<<< HEAD
-=======
 dtb-$(CONFIG_SOC_IMX6UL) += \
 	imx6ul-14x14-evk.dtb
->>>>>>> 9fe8ecca
 dtb-$(CONFIG_SOC_IMX7D) += \
 	imx7d-sdb.dtb
 dtb-$(CONFIG_SOC_LS1021A) += \
@@ -575,13 +566,9 @@
 	stih416-b2020.dtb \
 	stih416-b2020e.dtb \
 	stih418-b2199.dtb
-<<<<<<< HEAD
-dtb-$(CONFIG_ARCH_STM32)+= stm32f429-disco.dtb
-=======
 dtb-$(CONFIG_ARCH_STM32)+= \
 	stm32f429-disco.dtb \
 	stm32429i-eval.dtb
->>>>>>> 9fe8ecca
 dtb-$(CONFIG_MACH_SUN4I) += \
 	sun4i-a10-a1000.dtb \
 	sun4i-a10-ba10-tvbox.dtb \
@@ -591,10 +578,7 @@
 	sun4i-a10-hackberry.dtb \
 	sun4i-a10-hyundai-a7hd.dtb \
 	sun4i-a10-inet97fv2.dtb \
-<<<<<<< HEAD
-=======
 	sun4i-a10-itead-iteaduino-plus.dts \
->>>>>>> 9fe8ecca
 	sun4i-a10-jesurun-q5.dtb \
 	sun4i-a10-marsboard.dtb \
 	sun4i-a10-mini-xplus.dtb \
@@ -642,10 +626,7 @@
 	sun8i-a23-ippo-q8h-v1.2.dtb \
 	sun8i-a33-et-q8-v1.6.dtb \
 	sun8i-a33-ga10h-v1.1.dtb \
-<<<<<<< HEAD
-=======
 	sun8i-a33-ippo-q8h-v1.2.dtb \
->>>>>>> 9fe8ecca
 	sun8i-a33-sinlinx-sina33.dtb
 dtb-$(CONFIG_MACH_SUN9I) += \
 	sun9i-a80-optimus.dtb \
@@ -687,18 +668,11 @@
 	ste-ccu8540.dtb \
 	ste-ccu9540.dtb
 dtb-$(CONFIG_ARCH_UNIPHIER) += \
-<<<<<<< HEAD
-	uniphier-ph1-sld3-ref.dtb \
-	uniphier-ph1-ld4-ref.dtb \
-	uniphier-ph1-pro4-ref.dtb \
-	uniphier-ph1-sld8-ref.dtb
-=======
 	uniphier-ph1-ld4-ref.dtb \
 	uniphier-ph1-ld6b-ref.dtb \
 	uniphier-ph1-pro4-ref.dtb \
 	uniphier-ph1-sld3-ref.dtb \
 	uniphier-ph1-sld8-ref.dtb 
->>>>>>> 9fe8ecca
 dtb-$(CONFIG_ARCH_VERSATILE) += \
 	versatile-ab.dtb \
 	versatile-pb.dtb
