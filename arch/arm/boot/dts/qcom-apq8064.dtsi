--- conflicted
+++ resolved
@@ -126,8 +126,6 @@
 					function = "gsbi3";
 				};
 			};
-<<<<<<< HEAD
-=======
 
 			uart_pins: uart_pins {
 				mux {
@@ -135,7 +133,6 @@
 					function = "gsbi6";
 				};
 			};
->>>>>>> 9fe8ecca
 		};
 
 		intc: interrupt-controller@2000000 {
@@ -252,20 +249,13 @@
 		gsbi3: gsbi@16200000 {
 			status = "disabled";
 			compatible = "qcom,gsbi-v1.0.0";
-<<<<<<< HEAD
-=======
 			cell-index = <3>;
->>>>>>> 9fe8ecca
 			reg = <0x16200000 0x100>;
 			clocks = <&gcc GSBI3_H_CLK>;
 			clock-names = "iface";
 			#address-cells = <1>;
 			#size-cells = <1>;
 			ranges;
-<<<<<<< HEAD
-
-=======
->>>>>>> 9fe8ecca
 			i2c3: i2c@16280000 {
 				compatible = "qcom,i2c-qup-v1.1.1";
 				reg = <0x16280000 0x1000>;
@@ -276,8 +266,6 @@
 			};
 		};
 
-<<<<<<< HEAD
-=======
 		gsbi6: gsbi@16500000 {
 			status = "disabled";
 			compatible = "qcom,gsbi-v1.0.0";
@@ -300,7 +288,6 @@
 			};
 		};
 
->>>>>>> 9fe8ecca
 		gsbi7: gsbi@16600000 {
 			status = "disabled";
 			compatible = "qcom,gsbi-v1.0.0";
@@ -498,53 +485,6 @@
 			interrupts	= <GIC_SPI 215 IRQ_TYPE_NONE>;
 			status		= "disabled";
 			usb-phy		= <&usb4_phy>;
-<<<<<<< HEAD
-		};
-
-		sata_phy0: phy@1b400000 {
-			compatible	= "qcom,apq8064-sata-phy";
-			status		= "disabled";
-			reg		= <0x1b400000 0x200>;
-			reg-names	= "phy_mem";
-			clocks		= <&gcc SATA_PHY_CFG_CLK>;
-			clock-names	= "cfg";
-			#phy-cells	= <0>;
-		};
-
-		sata0: sata@29000000 {
-			compatible		= "generic-ahci";
-			status			= "disabled";
-			reg			= <0x29000000 0x180>;
-			interrupts		= <GIC_SPI 209 IRQ_TYPE_NONE>;
-
-			clocks			= <&gcc SFAB_SATA_S_H_CLK>,
-						<&gcc SATA_H_CLK>,
-						<&gcc SATA_A_CLK>,
-						<&gcc SATA_RXOOB_CLK>,
-						<&gcc SATA_PMALIVE_CLK>;
-			clock-names		= "slave_iface",
-						"iface",
-						"bus",
-						"rxoob",
-						"core_pmalive";
-
-			assigned-clocks		= <&gcc SATA_RXOOB_CLK>,
-						<&gcc SATA_PMALIVE_CLK>;
-			assigned-clock-rates	= <100000000>, <100000000>;
-
-			phys			= <&sata_phy0>;
-			phy-names		= "sata-phy";
-		};
-
-		/* Temporary fixed regulator */
-		vsdcc_fixed: vsdcc-regulator {
-			compatible = "regulator-fixed";
-			regulator-name = "SDCC Power";
-			regulator-min-microvolt = <2700000>;
-			regulator-max-microvolt = <2700000>;
-			regulator-always-on;
-=======
->>>>>>> 9fe8ecca
 		};
 
 		sata_phy0: phy@1b400000 {
