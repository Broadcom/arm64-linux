--- conflicted
+++ resolved
@@ -13,10 +13,6 @@
  * MERCHANTABILITY or FITNESS FOR A PARTICULAR PURPOSE.  See the
  * GNU General Public License for more details.
  */
-<<<<<<< HEAD
-#include <linux/dma-mapping.h>
-=======
->>>>>>> 9fe8ecca
 #include <linux/kernel.h>
 #include <linux/init.h>
 #include <linux/io.h>
@@ -80,61 +76,7 @@
 	}
 }
 
-<<<<<<< HEAD
-void __init r8a7740_add_standard_devices(void)
-{
-	static struct pm_domain_device domain_devices[] __initdata = {
-		{ "A4R",  &tmu0_device },
-		{ "A4R",  &i2c0_device },
-		{ "A4S",  &irqpin0_device },
-		{ "A4S",  &irqpin1_device },
-		{ "A4S",  &irqpin2_device },
-		{ "A4S",  &irqpin3_device },
-		{ "A3SP", &scif0_device },
-		{ "A3SP", &scif1_device },
-		{ "A3SP", &scif2_device },
-		{ "A3SP", &scif3_device },
-		{ "A3SP", &scif4_device },
-		{ "A3SP", &scif5_device },
-		{ "A3SP", &scif6_device },
-		{ "A3SP", &scif7_device },
-		{ "A3SP", &scif8_device },
-		{ "A3SP", &i2c1_device },
-		{ "A3SP", &ipmmu_device },
-		{ "A3SP", &dma0_device },
-		{ "A3SP", &dma1_device },
-		{ "A3SP", &dma2_device },
-		{ "A3SP", &usb_dma_device },
-	};
-
-	r8a7740_init_pm_domains();
-
-	/* add devices */
-	platform_add_devices(r8a7740_early_devices,
-			    ARRAY_SIZE(r8a7740_early_devices));
-	platform_add_devices(r8a7740_late_devices,
-			     ARRAY_SIZE(r8a7740_late_devices));
-
-	/* add devices to PM domain  */
-	rmobile_add_devices_to_domains(domain_devices,
-				       ARRAY_SIZE(domain_devices));
-}
-
-void __init r8a7740_add_early_devices(void)
-{
-	early_platform_add_devices(r8a7740_early_devices,
-				   ARRAY_SIZE(r8a7740_early_devices));
-
-	/* setup early console here as well */
-	shmobile_setup_console();
-}
-
-#ifdef CONFIG_USE_OF
-
-void __init r8a7740_init_irq_of(void)
-=======
 static void __init r8a7740_init_irq_of(void)
->>>>>>> 9fe8ecca
 {
 	void __iomem *intc_prio_base = ioremap_nocache(0xe6900010, 0x10);
 	void __iomem *intc_msk_base = ioremap_nocache(0xe6900040, 0x10);
