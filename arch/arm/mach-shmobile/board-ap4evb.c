/*
 * AP4EVB board support
 *
 * Copyright (C) 2010  Magnus Damm
 * Copyright (C) 2008  Yoshihiro Shimoda
 *
 * This program is free software; you can redistribute it and/or modify
 * it under the terms of the GNU General Public License as published by
 * the Free Software Foundation; version 2 of the License.
 *
 * This program is distributed in the hope that it will be useful,
 * but WITHOUT ANY WARRANTY; without even the implied warranty of
 * MERCHANTABILITY or FITNESS FOR A PARTICULAR PURPOSE.  See the
 * GNU General Public License for more details.
 *
 * You should have received a copy of the GNU General Public License
 * along with this program; if not, write to the Free Software
 * Foundation, Inc., 51 Franklin St, Fifth Floor, Boston, MA  02110-1301  USA
 */
#include <linux/clk.h>
#include <linux/kernel.h>
#include <linux/init.h>
#include <linux/interrupt.h>
#include <linux/irq.h>
#include <linux/platform_device.h>
#include <linux/delay.h>
#include <linux/mfd/tmio.h>
#include <linux/mmc/host.h>
#include <linux/mmc/sh_mobile_sdhi.h>
#include <linux/mtd/mtd.h>
#include <linux/mtd/partitions.h>
#include <linux/mtd/physmap.h>
#include <linux/mmc/sh_mmcif.h>
#include <linux/i2c.h>
#include <linux/i2c/tsc2007.h>
#include <linux/io.h>
#include <linux/regulator/fixed.h>
#include <linux/regulator/machine.h>
#include <linux/smsc911x.h>
#include <linux/sh_intc.h>
#include <linux/sh_clk.h>
#include <linux/gpio.h>
#include <linux/input.h>
#include <linux/leds.h>
#include <linux/input/sh_keysc.h>
#include <linux/usb/r8a66597.h>
#include <linux/pm_clock.h>
#include <linux/dma-mapping.h>

#include <media/sh_mobile_ceu.h>
#include <media/sh_mobile_csi2.h>
#include <media/soc_camera.h>

#include <sound/sh_fsi.h>
#include <sound/simple_card.h>

#include <video/sh_mobile_hdmi.h>
#include <video/sh_mobile_lcdc.h>
#include <video/sh_mipi_dsi.h>

#include <mach/common.h>
#include <mach/irqs.h>
#include <mach/sh7372.h>

#include <asm/mach-types.h>
#include <asm/mach/arch.h>
#include <asm/setup.h>

#include "sh-gpio.h"

/*
 * Address	Interface		BusWidth	note
 * ------------------------------------------------------------------
 * 0x0000_0000	NOR Flash ROM (MCP)	16bit		SW7 : bit1 = ON
 * 0x0800_0000	user area		-
 * 0x1000_0000	NOR Flash ROM (MCP)	16bit		SW7 : bit1 = OFF
 * 0x1400_0000	Ether (LAN9220)		16bit
 * 0x1600_0000	user area		-		cannot use with NAND
 * 0x1800_0000	user area		-
 * 0x1A00_0000	-
 * 0x4000_0000	LPDDR2-SDRAM (POP)	32bit
 */

/*
 * NOR Flash ROM
 *
 *  SW1  |     SW2    | SW7  | NOR Flash ROM
 *  bit1 | bit1  bit2 | bit1 | Memory allocation
 * ------+------------+------+------------------
 *  OFF  | ON     OFF | ON   |    Area 0
 *  OFF  | ON     OFF | OFF  |    Area 4
 */

/*
 * NAND Flash ROM
 *
 *  SW1  |     SW2    | SW7  | NAND Flash ROM
 *  bit1 | bit1  bit2 | bit2 | Memory allocation
 * ------+------------+------+------------------
 *  OFF  | ON     OFF | ON   |    FCE 0
 *  OFF  | ON     OFF | OFF  |    FCE 1
 */

/*
 * SMSC 9220
 *
 *  SW1		SMSC 9220
 * -----------------------
 *  ON		access disable
 *  OFF		access enable
 */

/*
 * LCD / IRQ / KEYSC / IrDA
 *
 * IRQ = IRQ26 (TS), IRQ27 (VIO), IRQ28 (QHD-TouchScreen)
 * LCD = 2nd LCDC (WVGA)
 *
 * 		|		SW43			|
 * SW3		|	ON		|	OFF	|
 * -------------+-----------------------+---------------+
 * ON		| KEY / IrDA		| LCD		|
 * OFF		| KEY / IrDA / IRQ	| IRQ		|
 *
 *
 * QHD / WVGA display
 *
 * You can choice display type on menuconfig.
 * Then, check above dip-switch.
 */

/*
 * USB
 *
 * J7 : 1-2  MAX3355E VBUS
 *      2-3  DC 5.0V
 *
 * S39: bit2: off
 */

/*
 * FSI/FSMI
 *
 * SW41	:  ON : SH-Mobile AP4 Audio Mode
 *	: OFF : Bluetooth Audio Mode
 */

/*
 * MMC0/SDHI1 (CN7)
 *
 * J22 : select card voltage
 *       1-2 pin : 1.8v
 *       2-3 pin : 3.3v
 *
 *        SW1  |             SW33
 *             | bit1 | bit2 | bit3 | bit4
 * ------------+------+------+------+-------
 * MMC0   OFF  |  OFF |  ON  |  ON  |  X
 * SDHI1  OFF  |  ON  |   X  |  OFF | ON
 *
 * voltage lebel
 * CN7 : 1.8v
 * CN12: 3.3v
 */

/* Dummy supplies, where voltage doesn't matter */
static struct regulator_consumer_supply fixed1v8_power_consumers[] =
{
	/* J22 default position: 1.8V */
	REGULATOR_SUPPLY("vmmc", "sh_mobile_sdhi.1"),
	REGULATOR_SUPPLY("vqmmc", "sh_mobile_sdhi.1"),
	REGULATOR_SUPPLY("vmmc", "sh_mmcif.0"),
	REGULATOR_SUPPLY("vqmmc", "sh_mmcif.0"),
};

static struct regulator_consumer_supply fixed3v3_power_consumers[] =
{
	REGULATOR_SUPPLY("vmmc", "sh_mobile_sdhi.0"),
	REGULATOR_SUPPLY("vqmmc", "sh_mobile_sdhi.0"),
};

static struct regulator_consumer_supply dummy_supplies[] = {
	REGULATOR_SUPPLY("vddvario", "smsc911x"),
	REGULATOR_SUPPLY("vdd33a", "smsc911x"),
};

/* MTD */
static struct mtd_partition nor_flash_partitions[] = {
	{
		.name		= "loader",
		.offset		= 0x00000000,
		.size		= 512 * 1024,
		.mask_flags	= MTD_WRITEABLE,
	},
	{
		.name		= "bootenv",
		.offset		= MTDPART_OFS_APPEND,
		.size		= 512 * 1024,
		.mask_flags	= MTD_WRITEABLE,
	},
	{
		.name		= "kernel_ro",
		.offset		= MTDPART_OFS_APPEND,
		.size		= 8 * 1024 * 1024,
		.mask_flags	= MTD_WRITEABLE,
	},
	{
		.name		= "kernel",
		.offset		= MTDPART_OFS_APPEND,
		.size		= 8 * 1024 * 1024,
	},
	{
		.name		= "data",
		.offset		= MTDPART_OFS_APPEND,
		.size		= MTDPART_SIZ_FULL,
	},
};

static struct physmap_flash_data nor_flash_data = {
	.width		= 2,
	.parts		= nor_flash_partitions,
	.nr_parts	= ARRAY_SIZE(nor_flash_partitions),
};

static struct resource nor_flash_resources[] = {
	[0]	= {
		.start	= 0x20000000, /* CS0 shadow instead of regular CS0 */
		.end	= 0x28000000 - 1, /* needed by USB MASK ROM boot */
		.flags	= IORESOURCE_MEM,
	}
};

static struct platform_device nor_flash_device = {
	.name		= "physmap-flash",
	.dev		= {
		.platform_data	= &nor_flash_data,
	},
	.num_resources	= ARRAY_SIZE(nor_flash_resources),
	.resource	= nor_flash_resources,
};

/* SMSC 9220 */
static struct resource smc911x_resources[] = {
	{
		.start	= 0x14000000,
		.end	= 0x16000000 - 1,
		.flags	= IORESOURCE_MEM,
	}, {
		.start	= evt2irq(0x02c0) /* IRQ6A */,
		.flags	= IORESOURCE_IRQ | IORESOURCE_IRQ_LOWLEVEL,
	},
};

static struct smsc911x_platform_config smsc911x_info = {
	.flags		= SMSC911X_USE_16BIT | SMSC911X_SAVE_MAC_ADDRESS,
	.irq_polarity   = SMSC911X_IRQ_POLARITY_ACTIVE_LOW,
	.irq_type       = SMSC911X_IRQ_TYPE_PUSH_PULL,
};

static struct platform_device smc911x_device = {
	.name           = "smsc911x",
	.id             = -1,
	.num_resources  = ARRAY_SIZE(smc911x_resources),
	.resource       = smc911x_resources,
	.dev            = {
		.platform_data = &smsc911x_info,
	},
};

/*
 * The card detect pin of the top SD/MMC slot (CN7) is active low and is
 * connected to GPIO A22 of SH7372 (GPIO_PORT41).
 */
static int slot_cn7_get_cd(struct platform_device *pdev)
{
	return !gpio_get_value(GPIO_PORT41);
}
/* MERAM */
static struct sh_mobile_meram_info meram_info = {
	.addr_mode      = SH_MOBILE_MERAM_MODE1,
};

static struct resource meram_resources[] = {
	[0] = {
		.name	= "regs",
		.start	= 0xe8000000,
		.end	= 0xe807ffff,
		.flags	= IORESOURCE_MEM,
	},
	[1] = {
		.name	= "meram",
		.start	= 0xe8080000,
		.end	= 0xe81fffff,
		.flags	= IORESOURCE_MEM,
	},
};

static struct platform_device meram_device = {
	.name           = "sh_mobile_meram",
	.id             = 0,
	.num_resources  = ARRAY_SIZE(meram_resources),
	.resource       = meram_resources,
	.dev            = {
		.platform_data = &meram_info,
	},
};

/* SH_MMCIF */
static struct resource sh_mmcif_resources[] = {
	[0] = {
		.name	= "MMCIF",
		.start	= 0xE6BD0000,
		.end	= 0xE6BD00FF,
		.flags	= IORESOURCE_MEM,
	},
	[1] = {
		/* MMC ERR */
		.start	= evt2irq(0x1ac0),
		.flags	= IORESOURCE_IRQ,
	},
	[2] = {
		/* MMC NOR */
		.start	= evt2irq(0x1ae0),
		.flags	= IORESOURCE_IRQ,
	},
};

static struct sh_mmcif_plat_data sh_mmcif_plat = {
	.sup_pclk	= 0,
	.ocr		= MMC_VDD_165_195 | MMC_VDD_32_33 | MMC_VDD_33_34,
	.caps		= MMC_CAP_4_BIT_DATA |
			  MMC_CAP_8_BIT_DATA |
			  MMC_CAP_NEEDS_POLL,
	.get_cd		= slot_cn7_get_cd,
	.slave_id_tx	= SHDMA_SLAVE_MMCIF_TX,
	.slave_id_rx	= SHDMA_SLAVE_MMCIF_RX,
};

static struct platform_device sh_mmcif_device = {
	.name		= "sh_mmcif",
	.id		= 0,
	.dev		= {
		.dma_mask		= NULL,
		.coherent_dma_mask	= 0xffffffff,
		.platform_data		= &sh_mmcif_plat,
	},
	.num_resources	= ARRAY_SIZE(sh_mmcif_resources),
	.resource	= sh_mmcif_resources,
};

/* SDHI0 */
static struct sh_mobile_sdhi_info sdhi0_info = {
	.dma_slave_tx	= SHDMA_SLAVE_SDHI0_TX,
	.dma_slave_rx	= SHDMA_SLAVE_SDHI0_RX,
	.tmio_caps	= MMC_CAP_SDIO_IRQ,
};

static struct resource sdhi0_resources[] = {
	[0] = {
		.name	= "SDHI0",
		.start  = 0xe6850000,
		.end    = 0xe68500ff,
		.flags  = IORESOURCE_MEM,
	},
	[1] = {
		.start	= evt2irq(0x0e00) /* SDHI0_SDHI0I0 */,
		.flags	= IORESOURCE_IRQ,
	},
	[2] = {
		.start	= evt2irq(0x0e20) /* SDHI0_SDHI0I1 */,
		.flags	= IORESOURCE_IRQ,
	},
	[3] = {
		.start	= evt2irq(0x0e40) /* SDHI0_SDHI0I2 */,
		.flags	= IORESOURCE_IRQ,
	},
};

static struct platform_device sdhi0_device = {
	.name           = "sh_mobile_sdhi",
	.num_resources  = ARRAY_SIZE(sdhi0_resources),
	.resource       = sdhi0_resources,
	.id             = 0,
	.dev	= {
		.platform_data	= &sdhi0_info,
	},
};

/* SDHI1 */
static struct sh_mobile_sdhi_info sdhi1_info = {
	.dma_slave_tx	= SHDMA_SLAVE_SDHI1_TX,
	.dma_slave_rx	= SHDMA_SLAVE_SDHI1_RX,
	.tmio_ocr_mask	= MMC_VDD_165_195,
	.tmio_flags	= TMIO_MMC_WRPROTECT_DISABLE,
	.tmio_caps	= MMC_CAP_NEEDS_POLL | MMC_CAP_SDIO_IRQ,
	.get_cd		= slot_cn7_get_cd,
};

static struct resource sdhi1_resources[] = {
	[0] = {
		.name	= "SDHI1",
		.start  = 0xe6860000,
		.end    = 0xe68600ff,
		.flags  = IORESOURCE_MEM,
	},
	[1] = {
		.start	= evt2irq(0x0e80), /* SDHI1_SDHI1I0 */
		.flags	= IORESOURCE_IRQ,
	},
	[2] = {
		.start	= evt2irq(0x0ea0), /* SDHI1_SDHI1I1 */
		.flags	= IORESOURCE_IRQ,
	},
	[3] = {
		.start	= evt2irq(0x0ec0), /* SDHI1_SDHI1I2 */
		.flags	= IORESOURCE_IRQ,
	},
};

static struct platform_device sdhi1_device = {
	.name           = "sh_mobile_sdhi",
	.num_resources  = ARRAY_SIZE(sdhi1_resources),
	.resource       = sdhi1_resources,
	.id             = 1,
	.dev	= {
		.platform_data	= &sdhi1_info,
	},
};

/* USB1 */
static void usb1_host_port_power(int port, int power)
{
	if (!power) /* only power-on supported for now */
		return;

	/* set VBOUT/PWEN and EXTLP1 in DVSTCTR */
	__raw_writew(__raw_readw(IOMEM(0xE68B0008)) | 0x600, IOMEM(0xE68B0008));
}

static struct r8a66597_platdata usb1_host_data = {
	.on_chip	= 1,
	.port_power	= usb1_host_port_power,
};

static struct resource usb1_host_resources[] = {
	[0] = {
		.name	= "USBHS",
		.start	= 0xE68B0000,
		.end	= 0xE68B00E6 - 1,
		.flags	= IORESOURCE_MEM,
	},
	[1] = {
		.start	= evt2irq(0x1ce0) /* USB1_USB1I0 */,
		.flags	= IORESOURCE_IRQ,
	},
};

static struct platform_device usb1_host_device = {
	.name	= "r8a66597_hcd",
	.id	= 1,
	.dev = {
		.dma_mask		= NULL,         /*  not use dma */
		.coherent_dma_mask	= 0xffffffff,
		.platform_data		= &usb1_host_data,
	},
	.num_resources	= ARRAY_SIZE(usb1_host_resources),
	.resource	= usb1_host_resources,
};

/*
 * QHD display
 */
#ifdef CONFIG_AP4EVB_QHD

/* KEYSC (Needs SW43 set to ON) */
static struct sh_keysc_info keysc_info = {
	.mode		= SH_KEYSC_MODE_1,
	.scan_timing	= 3,
	.delay		= 2500,
	.keycodes = {
		KEY_0, KEY_1, KEY_2, KEY_3, KEY_4,
		KEY_5, KEY_6, KEY_7, KEY_8, KEY_9,
		KEY_A, KEY_B, KEY_C, KEY_D, KEY_E,
		KEY_F, KEY_G, KEY_H, KEY_I, KEY_J,
		KEY_K, KEY_L, KEY_M, KEY_N, KEY_O,
	},
};

static struct resource keysc_resources[] = {
	[0] = {
		.name	= "KEYSC",
		.start  = 0xe61b0000,
		.end    = 0xe61b0063,
		.flags  = IORESOURCE_MEM,
	},
	[1] = {
		.start  = evt2irq(0x0be0), /* KEYSC_KEY */
		.flags  = IORESOURCE_IRQ,
	},
};

static struct platform_device keysc_device = {
	.name           = "sh_keysc",
	.id             = 0, /* "keysc0" clock */
	.num_resources  = ARRAY_SIZE(keysc_resources),
	.resource       = keysc_resources,
	.dev	= {
		.platform_data	= &keysc_info,
	},
};

/* MIPI-DSI */
static int sh_mipi_set_dot_clock(struct platform_device *pdev,
				 void __iomem *base,
				 int enable)
{
	struct clk *pck = clk_get(&pdev->dev, "dsip_clk");

	if (IS_ERR(pck))
		return PTR_ERR(pck);

	if (enable) {
		/*
		 * DSIPCLK	= 24MHz
		 * D-PHY	= DSIPCLK * ((0x6*2)+1) = 312MHz (see .phyctrl)
		 * HsByteCLK	= D-PHY/8 = 39MHz
		 *
		 *  X * Y * FPS =
		 * (544+72+600+16) * (961+8+8+2) * 30 = 36.1MHz
		 */
		clk_set_rate(pck, clk_round_rate(pck, 24000000));
		clk_enable(pck);
	} else {
		clk_disable(pck);
	}

	clk_put(pck);

	return 0;
}

static struct resource mipidsi0_resources[] = {
	[0] = {
		.start  = 0xffc60000,
		.end    = 0xffc63073,
		.flags  = IORESOURCE_MEM,
	},
	[1] = {
		.start  = 0xffc68000,
		.end    = 0xffc680ef,
		.flags  = IORESOURCE_MEM,
	},
};

static struct sh_mobile_lcdc_info lcdc_info;

static struct sh_mipi_dsi_info mipidsi0_info = {
	.data_format	= MIPI_RGB888,
	.lcd_chan	= &lcdc_info.ch[0],
	.lane		= 2,
	.vsynw_offset	= 17,
	.phyctrl	= 0x6 << 8,
	.flags		= SH_MIPI_DSI_SYNC_PULSES_MODE |
			  SH_MIPI_DSI_HSbyteCLK,
	.set_dot_clock	= sh_mipi_set_dot_clock,
};

static struct platform_device mipidsi0_device = {
	.name           = "sh-mipi-dsi",
	.num_resources  = ARRAY_SIZE(mipidsi0_resources),
	.resource       = mipidsi0_resources,
	.id             = 0,
	.dev	= {
		.platform_data	= &mipidsi0_info,
	},
};

static struct platform_device *qhd_devices[] __initdata = {
	&mipidsi0_device,
	&keysc_device,
};
#endif /* CONFIG_AP4EVB_QHD */

/* LCDC0 */
static const struct fb_videomode ap4evb_lcdc_modes[] = {
	{
#ifdef CONFIG_AP4EVB_QHD
		.name		= "R63302(QHD)",
		.xres		= 544,
		.yres		= 961,
		.left_margin	= 72,
		.right_margin	= 600,
		.hsync_len	= 16,
		.upper_margin	= 8,
		.lower_margin	= 8,
		.vsync_len	= 2,
		.sync		= FB_SYNC_VERT_HIGH_ACT | FB_SYNC_HOR_HIGH_ACT,
#else
		.name		= "WVGA Panel",
		.xres		= 800,
		.yres		= 480,
		.left_margin	= 220,
		.right_margin	= 110,
		.hsync_len	= 70,
		.upper_margin	= 20,
		.lower_margin	= 5,
		.vsync_len	= 5,
		.sync		= 0,
#endif
	},
};

static const struct sh_mobile_meram_cfg lcd_meram_cfg = {
	.icb[0] = {
		.meram_size     = 0x40,
	},
	.icb[1] = {
		.meram_size     = 0x40,
	},
};

static struct sh_mobile_lcdc_info lcdc_info = {
	.meram_dev = &meram_info,
	.ch[0] = {
		.chan = LCDC_CHAN_MAINLCD,
		.fourcc = V4L2_PIX_FMT_RGB565,
		.lcd_modes = ap4evb_lcdc_modes,
		.num_modes = ARRAY_SIZE(ap4evb_lcdc_modes),
		.meram_cfg = &lcd_meram_cfg,
#ifdef CONFIG_AP4EVB_QHD
		.tx_dev = &mipidsi0_device,
#endif
	}
};

static struct resource lcdc_resources[] = {
	[0] = {
		.name	= "LCDC",
		.start	= 0xfe940000, /* P4-only space */
		.end	= 0xfe943fff,
		.flags	= IORESOURCE_MEM,
	},
	[1] = {
		.start	= intcs_evt2irq(0x580),
		.flags	= IORESOURCE_IRQ,
	},
};

static struct platform_device lcdc_device = {
	.name		= "sh_mobile_lcdc_fb",
	.num_resources	= ARRAY_SIZE(lcdc_resources),
	.resource	= lcdc_resources,
	.dev	= {
		.platform_data	= &lcdc_info,
		.coherent_dma_mask = ~0,
	},
};

/* FSI */
#define IRQ_FSI		evt2irq(0x1840)
<<<<<<< HEAD
static int __fsi_set_rate(struct clk *clk, long rate, int enable)
{
	int ret = 0;

	if (rate <= 0)
		return ret;

	if (enable) {
		ret = clk_set_rate(clk, rate);
		if (0 == ret)
			ret = clk_enable(clk);
	} else {
		clk_disable(clk);
	}

	return ret;
}

static int __fsi_set_round_rate(struct clk *clk, long rate, int enable)
{
	return __fsi_set_rate(clk, clk_round_rate(clk, rate), enable);
}

static int fsi_ak4642_set_rate(struct device *dev, int rate, int enable)
{
	struct clk *fsia_ick;
	struct clk *fsiack;
	int ret = -EIO;

	fsia_ick = clk_get(dev, "icka");
	if (IS_ERR(fsia_ick))
		return PTR_ERR(fsia_ick);

	/*
	 * FSIACK is connected to AK4642,
	 * and use external clock pin from it.
	 * it is parent of fsia_ick now.
	 */
	fsiack = clk_get_parent(fsia_ick);
	if (!fsiack)
		goto fsia_ick_out;

	/*
	 * we get 1/1 divided clock by setting same rate to fsiack and fsia_ick
	 *
	 ** FIXME **
	 * Because the freq_table of external clk (fsiack) are all 0,
	 * the return value of clk_round_rate became 0.
	 * So, it use __fsi_set_rate here.
	 */
	ret = __fsi_set_rate(fsiack, rate, enable);
	if (ret < 0)
		goto fsiack_out;

	ret = __fsi_set_round_rate(fsia_ick, rate, enable);
	if ((ret < 0) && enable)
		__fsi_set_round_rate(fsiack, rate, 0); /* disable FSI ACK */

fsiack_out:
	clk_put(fsiack);

fsia_ick_out:
	clk_put(fsia_ick);

	return 0;
}

static int fsi_hdmi_set_rate(struct device *dev, int rate, int enable)
{
	struct clk *fsib_clk;
	struct clk *fdiv_clk = clk_get(NULL, "fsidivb");
	long fsib_rate = 0;
	long fdiv_rate = 0;
	int ackmd_bpfmd;
	int ret;

	switch (rate) {
	case 44100:
		fsib_rate	= rate * 256;
		ackmd_bpfmd	= SH_FSI_ACKMD_256 | SH_FSI_BPFMD_64;
		break;
	case 48000:
		fsib_rate	= 85428000; /* around 48kHz x 256 x 7 */
		fdiv_rate	= rate * 256;
		ackmd_bpfmd	= SH_FSI_ACKMD_256 | SH_FSI_BPFMD_64;
		break;
	default:
		pr_err("unsupported rate in FSI2 port B\n");
		return -EINVAL;
	}

	/* FSI B setting */
	fsib_clk = clk_get(dev, "ickb");
	if (IS_ERR(fsib_clk))
		return -EIO;

	ret = __fsi_set_round_rate(fsib_clk, fsib_rate, enable);
	if (ret < 0)
		goto fsi_set_rate_end;

	/* FSI DIV setting */
	ret = __fsi_set_round_rate(fdiv_clk, fdiv_rate, enable);
	if (ret < 0) {
		/* disable FSI B */
		if (enable)
			__fsi_set_round_rate(fsib_clk, fsib_rate, 0);
		goto fsi_set_rate_end;
	}

	ret = ackmd_bpfmd;

fsi_set_rate_end:
	clk_put(fsib_clk);
	return ret;
}

=======
>>>>>>> d7460f4a
static struct sh_fsi_platform_info fsi_info = {
	.port_a = {
		.flags		= SH_FSI_BRS_INV,
	},
	.port_b = {
		.flags		= SH_FSI_BRS_INV |
				  SH_FSI_BRM_INV |
				  SH_FSI_LRS_INV |
				  SH_FSI_CLK_CPG |
				  SH_FSI_FMT_SPDIF,
	},
};

static struct resource fsi_resources[] = {
	[0] = {
		.name	= "FSI",
		.start	= 0xFE3C0000,
		.end	= 0xFE3C0400 - 1,
		.flags	= IORESOURCE_MEM,
	},
	[1] = {
		.start  = IRQ_FSI,
		.flags  = IORESOURCE_IRQ,
	},
};

static struct platform_device fsi_device = {
	.name		= "sh_fsi2",
	.id		= -1,
	.num_resources	= ARRAY_SIZE(fsi_resources),
	.resource	= fsi_resources,
	.dev	= {
		.platform_data	= &fsi_info,
	},
};

static struct asoc_simple_dai_init_info fsi2_ak4643_init_info = {
	.fmt		= SND_SOC_DAIFMT_LEFT_J,
	.codec_daifmt	= SND_SOC_DAIFMT_CBM_CFM,
	.cpu_daifmt	= SND_SOC_DAIFMT_CBS_CFS,
	.sysclk		= 11289600,
};

static struct asoc_simple_card_info fsi2_ak4643_info = {
	.name		= "AK4643",
	.card		= "FSI2A-AK4643",
	.cpu_dai	= "fsia-dai",
	.codec		= "ak4642-codec.0-0013",
	.platform	= "sh_fsi2",
	.codec_dai	= "ak4642-hifi",
	.init		= &fsi2_ak4643_init_info,
};

static struct platform_device fsi_ak4643_device = {
	.name	= "asoc-simple-card",
	.dev	= {
		.platform_data	= &fsi2_ak4643_info,
	},
};

/* LCDC1 */
static long ap4evb_clk_optimize(unsigned long target, unsigned long *best_freq,
				unsigned long *parent_freq);

static struct sh_mobile_hdmi_info hdmi_info = {
	.flags = HDMI_SND_SRC_SPDIF,
	.clk_optimize_parent = ap4evb_clk_optimize,
};

static struct resource hdmi_resources[] = {
	[0] = {
		.name	= "HDMI",
		.start	= 0xe6be0000,
		.end	= 0xe6be00ff,
		.flags	= IORESOURCE_MEM,
	},
	[1] = {
		/* There's also an HDMI interrupt on INTCS @ 0x18e0 */
		.start	= evt2irq(0x17e0),
		.flags	= IORESOURCE_IRQ,
	},
};

static struct platform_device hdmi_device = {
	.name		= "sh-mobile-hdmi",
	.num_resources	= ARRAY_SIZE(hdmi_resources),
	.resource	= hdmi_resources,
	.id             = -1,
	.dev	= {
		.platform_data	= &hdmi_info,
	},
};

static long ap4evb_clk_optimize(unsigned long target, unsigned long *best_freq,
				unsigned long *parent_freq)
{
	struct clk *hdmi_ick = clk_get(&hdmi_device.dev, "ick");
	long error;

	if (IS_ERR(hdmi_ick)) {
		int ret = PTR_ERR(hdmi_ick);
		pr_err("Cannot get HDMI ICK: %d\n", ret);
		return ret;
	}

	error = clk_round_parent(hdmi_ick, target, best_freq, parent_freq, 1, 64);

	clk_put(hdmi_ick);

	return error;
}

static const struct sh_mobile_meram_cfg hdmi_meram_cfg = {
	.icb[0] = {
		.meram_size     = 0x100,
	},
	.icb[1] = {
		.meram_size     = 0x100,
	},
};

static struct sh_mobile_lcdc_info sh_mobile_lcdc1_info = {
	.clock_source = LCDC_CLK_EXTERNAL,
	.meram_dev = &meram_info,
	.ch[0] = {
		.chan = LCDC_CHAN_MAINLCD,
		.fourcc = V4L2_PIX_FMT_RGB565,
		.interface_type = RGB24,
		.clock_divider = 1,
		.flags = LCDC_FLAGS_DWPOL,
		.meram_cfg = &hdmi_meram_cfg,
		.tx_dev = &hdmi_device,
	}
};

static struct resource lcdc1_resources[] = {
	[0] = {
		.name	= "LCDC1",
		.start	= 0xfe944000,
		.end	= 0xfe947fff,
		.flags	= IORESOURCE_MEM,
	},
	[1] = {
		.start	= intcs_evt2irq(0x1780),
		.flags	= IORESOURCE_IRQ,
	},
};

static struct platform_device lcdc1_device = {
	.name		= "sh_mobile_lcdc_fb",
	.num_resources	= ARRAY_SIZE(lcdc1_resources),
	.resource	= lcdc1_resources,
	.id             = 1,
	.dev	= {
		.platform_data	= &sh_mobile_lcdc1_info,
		.coherent_dma_mask = ~0,
	},
};

static struct asoc_simple_dai_init_info fsi2_hdmi_init_info = {
	.cpu_daifmt	= SND_SOC_DAIFMT_CBM_CFM,
};

static struct asoc_simple_card_info fsi2_hdmi_info = {
	.name		= "HDMI",
	.card		= "FSI2B-HDMI",
	.cpu_dai	= "fsib-dai",
	.codec		= "sh-mobile-hdmi",
	.platform	= "sh_fsi2",
	.codec_dai	= "sh_mobile_hdmi-hifi",
	.init		= &fsi2_hdmi_init_info,
};

static struct platform_device fsi_hdmi_device = {
	.name	= "asoc-simple-card",
	.id	= 1,
	.dev	= {
		.platform_data	= &fsi2_hdmi_info,
	},
};

static struct gpio_led ap4evb_leds[] = {
	{
		.name			= "led4",
		.gpio			= GPIO_PORT185,
		.default_state	= LEDS_GPIO_DEFSTATE_ON,
	},
	{
		.name			= "led2",
		.gpio			= GPIO_PORT186,
		.default_state	= LEDS_GPIO_DEFSTATE_ON,
	},
	{
		.name			= "led3",
		.gpio			= GPIO_PORT187,
		.default_state	= LEDS_GPIO_DEFSTATE_ON,
	},
	{
		.name			= "led1",
		.gpio			= GPIO_PORT188,
		.default_state	= LEDS_GPIO_DEFSTATE_ON,
	}
};

static struct gpio_led_platform_data ap4evb_leds_pdata = {
	.num_leds = ARRAY_SIZE(ap4evb_leds),
	.leds = ap4evb_leds,
};

static struct platform_device leds_device = {
	.name = "leds-gpio",
	.id = 0,
	.dev = {
		.platform_data  = &ap4evb_leds_pdata,
	},
};

static struct i2c_board_info imx074_info = {
	I2C_BOARD_INFO("imx074", 0x1a),
};

static struct soc_camera_link imx074_link = {
	.bus_id		= 0,
	.board_info	= &imx074_info,
	.i2c_adapter_id	= 0,
	.module_name	= "imx074",
};

static struct platform_device ap4evb_camera = {
	.name   = "soc-camera-pdrv",
	.id     = 0,
	.dev    = {
		.platform_data = &imx074_link,
	},
};

static struct sh_csi2_client_config csi2_clients[] = {
	{
		.phy		= SH_CSI2_PHY_MAIN,
		.lanes		= 0,		/* default: 2 lanes */
		.channel	= 0,
		.pdev		= &ap4evb_camera,
	},
};

static struct sh_csi2_pdata csi2_info = {
	.type		= SH_CSI2C,
	.clients	= csi2_clients,
	.num_clients	= ARRAY_SIZE(csi2_clients),
	.flags		= SH_CSI2_ECC | SH_CSI2_CRC,
};

static struct resource csi2_resources[] = {
	[0] = {
		.name	= "CSI2",
		.start	= 0xffc90000,
		.end	= 0xffc90fff,
		.flags	= IORESOURCE_MEM,
	},
	[1] = {
		.start	= intcs_evt2irq(0x17a0),
		.flags  = IORESOURCE_IRQ,
	},
};

static struct sh_mobile_ceu_companion csi2 = {
	.id		= 0,
	.num_resources	= ARRAY_SIZE(csi2_resources),
	.resource	= csi2_resources,
	.platform_data	= &csi2_info,
};

static struct sh_mobile_ceu_info sh_mobile_ceu_info = {
	.flags = SH_CEU_FLAG_USE_8BIT_BUS,
	.max_width = 8188,
	.max_height = 8188,
	.csi2 = &csi2,
};

static struct resource ceu_resources[] = {
	[0] = {
		.name	= "CEU",
		.start	= 0xfe910000,
		.end	= 0xfe91009f,
		.flags	= IORESOURCE_MEM,
	},
	[1] = {
		.start	= intcs_evt2irq(0x880),
		.flags  = IORESOURCE_IRQ,
	},
	[2] = {
		/* place holder for contiguous memory */
	},
};

static struct platform_device ceu_device = {
	.name		= "sh_mobile_ceu",
	.id             = 0, /* "ceu0" clock */
	.num_resources	= ARRAY_SIZE(ceu_resources),
	.resource	= ceu_resources,
	.dev	= {
		.platform_data		= &sh_mobile_ceu_info,
		.coherent_dma_mask	= 0xffffffff,
	},
};

static struct platform_device *ap4evb_devices[] __initdata = {
	&leds_device,
	&nor_flash_device,
	&smc911x_device,
	&sdhi0_device,
	&sdhi1_device,
	&usb1_host_device,
	&fsi_device,
	&fsi_ak4643_device,
	&fsi_hdmi_device,
	&sh_mmcif_device,
	&hdmi_device,
	&lcdc_device,
	&lcdc1_device,
	&ceu_device,
	&ap4evb_camera,
	&meram_device,
};

static void __init hdmi_init_pm_clock(void)
{
	struct clk *hdmi_ick = clk_get(&hdmi_device.dev, "ick");
	int ret;
	long rate;

	if (IS_ERR(hdmi_ick)) {
		ret = PTR_ERR(hdmi_ick);
		pr_err("Cannot get HDMI ICK: %d\n", ret);
		goto out;
	}

	ret = clk_set_parent(&sh7372_pllc2_clk, &sh7372_dv_clki_div2_clk);
	if (ret < 0) {
		pr_err("Cannot set PLLC2 parent: %d, %d users\n", ret, sh7372_pllc2_clk.usecount);
		goto out;
	}

	pr_debug("PLLC2 initial frequency %lu\n", clk_get_rate(&sh7372_pllc2_clk));

	rate = clk_round_rate(&sh7372_pllc2_clk, 594000000);
	if (rate < 0) {
		pr_err("Cannot get suitable rate: %ld\n", rate);
		ret = rate;
		goto out;
	}

	ret = clk_set_rate(&sh7372_pllc2_clk, rate);
	if (ret < 0) {
		pr_err("Cannot set rate %ld: %d\n", rate, ret);
		goto out;
	}

	pr_debug("PLLC2 set frequency %lu\n", rate);

	ret = clk_set_parent(hdmi_ick, &sh7372_pllc2_clk);
	if (ret < 0)
		pr_err("Cannot set HDMI parent: %d\n", ret);

out:
	if (!IS_ERR(hdmi_ick))
		clk_put(hdmi_ick);
}

/* TouchScreen */
#ifdef CONFIG_AP4EVB_QHD
# define GPIO_TSC_IRQ	GPIO_FN_IRQ28_123
# define GPIO_TSC_PORT	GPIO_PORT123
#else /* WVGA */
# define GPIO_TSC_IRQ	GPIO_FN_IRQ7_40
# define GPIO_TSC_PORT	GPIO_PORT40
#endif

#define IRQ28	evt2irq(0x3380) /* IRQ28A */
#define IRQ7	evt2irq(0x02e0) /* IRQ7A */
static int ts_get_pendown_state(void)
{
	int val;

	gpio_free(GPIO_TSC_IRQ);

	gpio_request(GPIO_TSC_PORT, NULL);

	gpio_direction_input(GPIO_TSC_PORT);

	val = gpio_get_value(GPIO_TSC_PORT);

	gpio_request(GPIO_TSC_IRQ, NULL);

	return !val;
}

static int ts_init(void)
{
	gpio_request(GPIO_TSC_IRQ, NULL);

	return 0;
}

static struct tsc2007_platform_data tsc2007_info = {
	.model			= 2007,
	.x_plate_ohms		= 180,
	.get_pendown_state	= ts_get_pendown_state,
	.init_platform_hw	= ts_init,
};

static struct i2c_board_info tsc_device = {
	I2C_BOARD_INFO("tsc2007", 0x48),
	.type		= "tsc2007",
	.platform_data	= &tsc2007_info,
	/*.irq is selected on ap4evb_init */
};

/* I2C */
static struct i2c_board_info i2c0_devices[] = {
	{
		I2C_BOARD_INFO("ak4643", 0x13),
	},
};

static struct i2c_board_info i2c1_devices[] = {
	{
		I2C_BOARD_INFO("r2025sd", 0x32),
	},
};


#define GPIO_PORT9CR	IOMEM(0xE6051009)
#define GPIO_PORT10CR	IOMEM(0xE605100A)
#define USCCR1		IOMEM(0xE6058144)
static void __init ap4evb_init(void)
{
	struct pm_domain_device domain_devices[] = {
		{ "A4LC", &lcdc1_device, },
		{ "A4LC", &lcdc_device, },
		{ "A4MP", &fsi_device, },
		{ "A3SP", &sh_mmcif_device, },
		{ "A3SP", &sdhi0_device, },
		{ "A3SP", &sdhi1_device, },
		{ "A4R", &ceu_device, },
	};
	u32 srcr4;
	struct clk *clk;

	regulator_register_always_on(0, "fixed-1.8V", fixed1v8_power_consumers,
				     ARRAY_SIZE(fixed1v8_power_consumers), 1800000);
	regulator_register_always_on(1, "fixed-3.3V", fixed3v3_power_consumers,
				     ARRAY_SIZE(fixed3v3_power_consumers), 3300000);
	regulator_register_fixed(2, dummy_supplies, ARRAY_SIZE(dummy_supplies));

	/* External clock source */
	clk_set_rate(&sh7372_dv_clki_clk, 27000000);

	sh7372_pinmux_init();

	/* enable SCIFA0 */
	gpio_request(GPIO_FN_SCIFA0_TXD, NULL);
	gpio_request(GPIO_FN_SCIFA0_RXD, NULL);

	/* enable SMSC911X */
	gpio_request(GPIO_FN_CS5A,	NULL);
	gpio_request(GPIO_FN_IRQ6_39,	NULL);

	/* enable Debug switch (S6) */
	gpio_request(GPIO_PORT32, NULL);
	gpio_request(GPIO_PORT33, NULL);
	gpio_request(GPIO_PORT34, NULL);
	gpio_request(GPIO_PORT35, NULL);
	gpio_direction_input(GPIO_PORT32);
	gpio_direction_input(GPIO_PORT33);
	gpio_direction_input(GPIO_PORT34);
	gpio_direction_input(GPIO_PORT35);
	gpio_export(GPIO_PORT32, 0);
	gpio_export(GPIO_PORT33, 0);
	gpio_export(GPIO_PORT34, 0);
	gpio_export(GPIO_PORT35, 0);

	/* SDHI0 */
	gpio_request(GPIO_FN_SDHICD0, NULL);
	gpio_request(GPIO_FN_SDHIWP0, NULL);
	gpio_request(GPIO_FN_SDHICMD0, NULL);
	gpio_request(GPIO_FN_SDHICLK0, NULL);
	gpio_request(GPIO_FN_SDHID0_3, NULL);
	gpio_request(GPIO_FN_SDHID0_2, NULL);
	gpio_request(GPIO_FN_SDHID0_1, NULL);
	gpio_request(GPIO_FN_SDHID0_0, NULL);

	/* SDHI1 */
	gpio_request(GPIO_FN_SDHICMD1, NULL);
	gpio_request(GPIO_FN_SDHICLK1, NULL);
	gpio_request(GPIO_FN_SDHID1_3, NULL);
	gpio_request(GPIO_FN_SDHID1_2, NULL);
	gpio_request(GPIO_FN_SDHID1_1, NULL);
	gpio_request(GPIO_FN_SDHID1_0, NULL);

	/* MMCIF */
	gpio_request(GPIO_FN_MMCD0_0, NULL);
	gpio_request(GPIO_FN_MMCD0_1, NULL);
	gpio_request(GPIO_FN_MMCD0_2, NULL);
	gpio_request(GPIO_FN_MMCD0_3, NULL);
	gpio_request(GPIO_FN_MMCD0_4, NULL);
	gpio_request(GPIO_FN_MMCD0_5, NULL);
	gpio_request(GPIO_FN_MMCD0_6, NULL);
	gpio_request(GPIO_FN_MMCD0_7, NULL);
	gpio_request(GPIO_FN_MMCCMD0, NULL);
	gpio_request(GPIO_FN_MMCCLK0, NULL);

	/* USB enable */
	gpio_request(GPIO_FN_VBUS0_1,    NULL);
	gpio_request(GPIO_FN_IDIN_1_18,  NULL);
	gpio_request(GPIO_FN_PWEN_1_115, NULL);
	gpio_request(GPIO_FN_OVCN_1_114, NULL);
	gpio_request(GPIO_FN_EXTLP_1,    NULL);
	gpio_request(GPIO_FN_OVCN2_1,    NULL);

	/* setup USB phy */
	__raw_writew(0x8a0a, IOMEM(0xE6058130));	/* USBCR4 */

	/* enable FSI2 port A (ak4643) */
	gpio_request(GPIO_FN_FSIAIBT,	NULL);
	gpio_request(GPIO_FN_FSIAILR,	NULL);
	gpio_request(GPIO_FN_FSIAISLD,	NULL);
	gpio_request(GPIO_FN_FSIAOSLD,	NULL);
	gpio_request(GPIO_PORT161,	NULL);
	gpio_direction_output(GPIO_PORT161, 0); /* slave */

	gpio_request(GPIO_PORT9, NULL);
	gpio_request(GPIO_PORT10, NULL);
	gpio_direction_none(GPIO_PORT9CR);  /* FSIAOBT needs no direction */
	gpio_direction_none(GPIO_PORT10CR); /* FSIAOLR needs no direction */

	/* card detect pin for MMC slot (CN7) */
	gpio_request(GPIO_PORT41, NULL);
	gpio_direction_input(GPIO_PORT41);

	/* setup FSI2 port B (HDMI) */
	gpio_request(GPIO_FN_FSIBCK, NULL);
	__raw_writew(__raw_readw(USCCR1) & ~(1 << 6), USCCR1); /* use SPDIF */

	/* set SPU2 clock to 119.6 MHz */
	clk = clk_get(NULL, "spu_clk");
	if (!IS_ERR(clk)) {
		clk_set_rate(clk, clk_round_rate(clk, 119600000));
		clk_put(clk);
	}

	/*
	 * set irq priority, to avoid sound chopping
	 * when NFS rootfs is used
	 *  FSI(3) > SMSC911X(2)
	 */
	intc_set_priority(IRQ_FSI, 3);

	i2c_register_board_info(0, i2c0_devices,
				ARRAY_SIZE(i2c0_devices));

	i2c_register_board_info(1, i2c1_devices,
				ARRAY_SIZE(i2c1_devices));

#ifdef CONFIG_AP4EVB_QHD

	/*
	 * For QHD Panel (MIPI-DSI, CONFIG_AP4EVB_QHD=y) and
	 * IRQ28 for Touch Panel, set dip switches S3, S43 as OFF, ON.
	 */

	/* enable KEYSC */
	gpio_request(GPIO_FN_KEYOUT0, NULL);
	gpio_request(GPIO_FN_KEYOUT1, NULL);
	gpio_request(GPIO_FN_KEYOUT2, NULL);
	gpio_request(GPIO_FN_KEYOUT3, NULL);
	gpio_request(GPIO_FN_KEYOUT4, NULL);
	gpio_request(GPIO_FN_KEYIN0_136, NULL);
	gpio_request(GPIO_FN_KEYIN1_135, NULL);
	gpio_request(GPIO_FN_KEYIN2_134, NULL);
	gpio_request(GPIO_FN_KEYIN3_133, NULL);
	gpio_request(GPIO_FN_KEYIN4,     NULL);

	/* enable TouchScreen */
	irq_set_irq_type(IRQ28, IRQ_TYPE_LEVEL_LOW);

	tsc_device.irq = IRQ28;
	i2c_register_board_info(1, &tsc_device, 1);

	/* LCDC0 */
	lcdc_info.clock_source			= LCDC_CLK_PERIPHERAL;
	lcdc_info.ch[0].interface_type		= RGB24;
	lcdc_info.ch[0].clock_divider		= 1;
	lcdc_info.ch[0].flags			= LCDC_FLAGS_DWPOL;
	lcdc_info.ch[0].panel_cfg.width		= 44;
	lcdc_info.ch[0].panel_cfg.height	= 79;

	platform_add_devices(qhd_devices, ARRAY_SIZE(qhd_devices));

#else
	/*
	 * For WVGA Panel (18-bit RGB, CONFIG_AP4EVB_WVGA=y) and
	 * IRQ7 for Touch Panel, set dip switches S3, S43 to ON, OFF.
	 */

	gpio_request(GPIO_FN_LCDD17,   NULL);
	gpio_request(GPIO_FN_LCDD16,   NULL);
	gpio_request(GPIO_FN_LCDD15,   NULL);
	gpio_request(GPIO_FN_LCDD14,   NULL);
	gpio_request(GPIO_FN_LCDD13,   NULL);
	gpio_request(GPIO_FN_LCDD12,   NULL);
	gpio_request(GPIO_FN_LCDD11,   NULL);
	gpio_request(GPIO_FN_LCDD10,   NULL);
	gpio_request(GPIO_FN_LCDD9,    NULL);
	gpio_request(GPIO_FN_LCDD8,    NULL);
	gpio_request(GPIO_FN_LCDD7,    NULL);
	gpio_request(GPIO_FN_LCDD6,    NULL);
	gpio_request(GPIO_FN_LCDD5,    NULL);
	gpio_request(GPIO_FN_LCDD4,    NULL);
	gpio_request(GPIO_FN_LCDD3,    NULL);
	gpio_request(GPIO_FN_LCDD2,    NULL);
	gpio_request(GPIO_FN_LCDD1,    NULL);
	gpio_request(GPIO_FN_LCDD0,    NULL);
	gpio_request(GPIO_FN_LCDDISP,  NULL);
	gpio_request(GPIO_FN_LCDDCK,   NULL);

	gpio_request(GPIO_PORT189, NULL); /* backlight */
	gpio_direction_output(GPIO_PORT189, 1);

	gpio_request(GPIO_PORT151, NULL); /* LCDDON */
	gpio_direction_output(GPIO_PORT151, 1);

	lcdc_info.clock_source			= LCDC_CLK_BUS;
	lcdc_info.ch[0].interface_type		= RGB18;
	lcdc_info.ch[0].clock_divider		= 3;
	lcdc_info.ch[0].flags			= 0;
	lcdc_info.ch[0].panel_cfg.width		= 152;
	lcdc_info.ch[0].panel_cfg.height	= 91;

	/* enable TouchScreen */
	irq_set_irq_type(IRQ7, IRQ_TYPE_LEVEL_LOW);

	tsc_device.irq = IRQ7;
	i2c_register_board_info(0, &tsc_device, 1);
#endif /* CONFIG_AP4EVB_QHD */

	/* CEU */

	/*
	 * TODO: reserve memory for V4L2 DMA buffers, when a suitable API
	 * becomes available
	 */

	/* MIPI-CSI stuff */
	gpio_request(GPIO_FN_VIO_CKO, NULL);

	clk = clk_get(NULL, "vck1_clk");
	if (!IS_ERR(clk)) {
		clk_set_rate(clk, clk_round_rate(clk, 13000000));
		clk_enable(clk);
		clk_put(clk);
	}

	sh7372_add_standard_devices();

	/* HDMI */
	gpio_request(GPIO_FN_HDMI_HPD, NULL);
	gpio_request(GPIO_FN_HDMI_CEC, NULL);

	/* Reset HDMI, must be held at least one EXTALR (32768Hz) period */
#define SRCR4 IOMEM(0xe61580bc)
	srcr4 = __raw_readl(SRCR4);
	__raw_writel(srcr4 | (1 << 13), SRCR4);
	udelay(50);
	__raw_writel(srcr4 & ~(1 << 13), SRCR4);

	platform_add_devices(ap4evb_devices, ARRAY_SIZE(ap4evb_devices));

	rmobile_add_devices_to_domains(domain_devices,
				       ARRAY_SIZE(domain_devices));

	hdmi_init_pm_clock();
	sh7372_pm_init();
	pm_clk_add(&fsi_device.dev, "spu2");
	pm_clk_add(&lcdc1_device.dev, "hdmi");
}

MACHINE_START(AP4EVB, "ap4evb")
	.map_io		= sh7372_map_io,
	.init_early	= sh7372_add_early_devices,
	.init_irq	= sh7372_init_irq,
	.handle_irq	= shmobile_handle_irq_intc,
	.init_machine	= ap4evb_init,
	.init_late	= sh7372_pm_init_late,
	.timer		= &shmobile_timer,
MACHINE_END<|MERGE_RESOLUTION|>--- conflicted
+++ resolved
@@ -658,125 +658,6 @@
 
 /* FSI */
 #define IRQ_FSI		evt2irq(0x1840)
-<<<<<<< HEAD
-static int __fsi_set_rate(struct clk *clk, long rate, int enable)
-{
-	int ret = 0;
-
-	if (rate <= 0)
-		return ret;
-
-	if (enable) {
-		ret = clk_set_rate(clk, rate);
-		if (0 == ret)
-			ret = clk_enable(clk);
-	} else {
-		clk_disable(clk);
-	}
-
-	return ret;
-}
-
-static int __fsi_set_round_rate(struct clk *clk, long rate, int enable)
-{
-	return __fsi_set_rate(clk, clk_round_rate(clk, rate), enable);
-}
-
-static int fsi_ak4642_set_rate(struct device *dev, int rate, int enable)
-{
-	struct clk *fsia_ick;
-	struct clk *fsiack;
-	int ret = -EIO;
-
-	fsia_ick = clk_get(dev, "icka");
-	if (IS_ERR(fsia_ick))
-		return PTR_ERR(fsia_ick);
-
-	/*
-	 * FSIACK is connected to AK4642,
-	 * and use external clock pin from it.
-	 * it is parent of fsia_ick now.
-	 */
-	fsiack = clk_get_parent(fsia_ick);
-	if (!fsiack)
-		goto fsia_ick_out;
-
-	/*
-	 * we get 1/1 divided clock by setting same rate to fsiack and fsia_ick
-	 *
-	 ** FIXME **
-	 * Because the freq_table of external clk (fsiack) are all 0,
-	 * the return value of clk_round_rate became 0.
-	 * So, it use __fsi_set_rate here.
-	 */
-	ret = __fsi_set_rate(fsiack, rate, enable);
-	if (ret < 0)
-		goto fsiack_out;
-
-	ret = __fsi_set_round_rate(fsia_ick, rate, enable);
-	if ((ret < 0) && enable)
-		__fsi_set_round_rate(fsiack, rate, 0); /* disable FSI ACK */
-
-fsiack_out:
-	clk_put(fsiack);
-
-fsia_ick_out:
-	clk_put(fsia_ick);
-
-	return 0;
-}
-
-static int fsi_hdmi_set_rate(struct device *dev, int rate, int enable)
-{
-	struct clk *fsib_clk;
-	struct clk *fdiv_clk = clk_get(NULL, "fsidivb");
-	long fsib_rate = 0;
-	long fdiv_rate = 0;
-	int ackmd_bpfmd;
-	int ret;
-
-	switch (rate) {
-	case 44100:
-		fsib_rate	= rate * 256;
-		ackmd_bpfmd	= SH_FSI_ACKMD_256 | SH_FSI_BPFMD_64;
-		break;
-	case 48000:
-		fsib_rate	= 85428000; /* around 48kHz x 256 x 7 */
-		fdiv_rate	= rate * 256;
-		ackmd_bpfmd	= SH_FSI_ACKMD_256 | SH_FSI_BPFMD_64;
-		break;
-	default:
-		pr_err("unsupported rate in FSI2 port B\n");
-		return -EINVAL;
-	}
-
-	/* FSI B setting */
-	fsib_clk = clk_get(dev, "ickb");
-	if (IS_ERR(fsib_clk))
-		return -EIO;
-
-	ret = __fsi_set_round_rate(fsib_clk, fsib_rate, enable);
-	if (ret < 0)
-		goto fsi_set_rate_end;
-
-	/* FSI DIV setting */
-	ret = __fsi_set_round_rate(fdiv_clk, fdiv_rate, enable);
-	if (ret < 0) {
-		/* disable FSI B */
-		if (enable)
-			__fsi_set_round_rate(fsib_clk, fsib_rate, 0);
-		goto fsi_set_rate_end;
-	}
-
-	ret = ackmd_bpfmd;
-
-fsi_set_rate_end:
-	clk_put(fsib_clk);
-	return ret;
-}
-
-=======
->>>>>>> d7460f4a
 static struct sh_fsi_platform_info fsi_info = {
 	.port_a = {
 		.flags		= SH_FSI_BRS_INV,
