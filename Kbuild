#
# Kbuild for top-level directory of the kernel
# This file takes care of the following:
# 1) Generate bounds.h
# 2) Generate timeconst.h
# 3) Generate asm-offsets.h (may need bounds.h and timeconst.h)
# 4) Check for missing system calls

# Default sed regexp - multiline due to syntax constraints
define sed-y
	"/^->/{s:->#\(.*\):/* \1 */:; \
	s:^->\([^ ]*\) [\$$#]*\([-0-9]*\) \(.*\):#define \1 \2 /* \3 */:; \
	s:^->\([^ ]*\) [\$$#]*\([^ ]*\) \(.*\):#define \1 \2 /* \3 */:; \
	s:->::; p;}"
endef

# Use filechk to avoid rebuilds when a header changes, but the resulting file
# does not
define filechk_offsets
	(set -e; \
	 echo "#ifndef $2"; \
	 echo "#define $2"; \
	 echo "/*"; \
	 echo " * DO NOT MODIFY."; \
	 echo " *"; \
	 echo " * This file was generated by Kbuild"; \
	 echo " */"; \
	 echo ""; \
	 sed -ne $(sed-y); \
	 echo ""; \
	 echo "#endif" )
endef

#####
# 1) Generate bounds.h

bounds-file := include/generated/bounds.h

always  := $(bounds-file)
targets := kernel/bounds.s

# We use internal kbuild rules to avoid the "is up to date" message from make
kernel/bounds.s: kernel/bounds.c FORCE
	$(Q)mkdir -p $(dir $@)
	$(call if_changed_dep,cc_s_c)

$(obj)/$(bounds-file): kernel/bounds.s FORCE
	$(call filechk,offsets,__LINUX_BOUNDS_H__)
<<<<<<< HEAD
=======

#####
# 2) Generate timeconst.h

timeconst-file := include/generated/timeconst.h

#always  += $(timeconst-file)
targets += $(timeconst-file)

quiet_cmd_gentimeconst = GEN     $@
define cmd_gentimeconst
	(echo $(CONFIG_HZ) | bc -q $< ) > $@
endef
define filechk_gentimeconst
	(echo $(CONFIG_HZ) | bc -q $< )
endef

$(obj)/$(timeconst-file): kernel/time/timeconst.bc FORCE
	$(call filechk,gentimeconst)
>>>>>>> 4b8a8262

#####
# 3) Generate asm-offsets.h
#

offsets-file := include/generated/asm-offsets.h

always  += $(offsets-file)
targets += arch/$(SRCARCH)/kernel/asm-offsets.s

# We use internal kbuild rules to avoid the "is up to date" message from make
arch/$(SRCARCH)/kernel/asm-offsets.s: arch/$(SRCARCH)/kernel/asm-offsets.c \
                                      $(obj)/$(timeconst-file) $(obj)/$(bounds-file) FORCE
	$(Q)mkdir -p $(dir $@)
	$(call if_changed_dep,cc_s_c)

$(obj)/$(offsets-file): arch/$(SRCARCH)/kernel/asm-offsets.s FORCE
	$(call filechk,offsets,__ASM_OFFSETS_H__)

#####
# 4) Check for missing system calls
#

always += missing-syscalls
targets += missing-syscalls

quiet_cmd_syscalls = CALL    $<
      cmd_syscalls = $(CONFIG_SHELL) $< $(CC) $(c_flags) $(missing_syscalls_flags)

missing-syscalls: scripts/checksyscalls.sh $(offsets-file) FORCE
	$(call cmd,syscalls)

# Keep these three files during make clean
no-clean-files := $(bounds-file) $(offsets-file) $(timeconst-file)<|MERGE_RESOLUTION|>--- conflicted
+++ resolved
@@ -46,8 +46,6 @@
 
 $(obj)/$(bounds-file): kernel/bounds.s FORCE
 	$(call filechk,offsets,__LINUX_BOUNDS_H__)
-<<<<<<< HEAD
-=======
 
 #####
 # 2) Generate timeconst.h
@@ -67,7 +65,6 @@
 
 $(obj)/$(timeconst-file): kernel/time/timeconst.bc FORCE
 	$(call filechk,gentimeconst)
->>>>>>> 4b8a8262
 
 #####
 # 3) Generate asm-offsets.h
